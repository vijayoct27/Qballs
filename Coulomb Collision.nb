(* Content-type: application/vnd.wolfram.mathematica *)

(*** Wolfram Notebook File ***)
(* http://www.wolfram.com/nb *)

(* CreatedBy='Mathematica 10.3' *)

(*CacheID: 234*)
(* Internal cache information:
NotebookFileLineBreakTest
NotebookFileLineBreakTest
NotebookDataPosition[       158,          7]
<<<<<<< HEAD
NotebookDataLength[    238121,       5480]
NotebookOptionsPosition[    234122,       5340]
NotebookOutlinePosition[    234475,       5356]
CellTagsIndexPosition[    234432,       5353]
=======
<<<<<<< Updated upstream
NotebookDataLength[    238146,       5481]
NotebookOptionsPosition[    234122,       5340]
NotebookOutlinePosition[    234500,       5357]
CellTagsIndexPosition[    234457,       5354]
=======
NotebookDataLength[    215309,       4871]
NotebookOptionsPosition[    211608,       4740]
NotebookOutlinePosition[    211996,       4757]
CellTagsIndexPosition[    211953,       4754]
>>>>>>> Stashed changes
>>>>>>> 770c0548
WindowFrame->Normal*)

(* Beginning of Notebook Content *)
Notebook[{

Cell[CellGroupData[{
Cell[BoxData[{
 RowBox[{"<<", "Units`"}], "\[IndentingNewLine]", 
 RowBox[{"<<", "PhysicalConstants`"}]}], "Input",
 CellChangeTimes->{{3.695048359247155*^9, 3.695048360791644*^9}, {
  3.707574334787879*^9, 3.707574335146853*^9}}],

Cell[BoxData[
 TemplateBox[{
  "General","obspkg",
   "\"\\!\\(\\*RowBox[{\\\"\\\\\\\"PhysicalConstants`\\\\\\\"\\\"}]\\) is now \
obsolete. The legacy version being loaded may conflict with current \
functionality. See the Compatibility Guide for updating information.\"",2,225,
   4,31588746734545353758,"New Kernel"},
  "MessageTemplate"]], "Message", "MSG",
 CellChangeTimes->{3.707574337269094*^9, 3.707681633177375*^9, 
  3.707745410082431*^9, 3.7077640354201508`*^9, 3.707831269586532*^9, 
  3.708285974309462*^9, 3.7082860646844378`*^9, 3.708288239092498*^9, 
  3.708343823171085*^9, 3.7083708549006166`*^9, 3.7083734367095413`*^9, 
  3.708972227389035*^9, 3.7103460245467367`*^9, 3.710506690507359*^9, 
  3.7105964541183767`*^9, 3.710631893914529*^9, 3.710808351544402*^9, 
<<<<<<< Updated upstream
  3.711145100650484*^9}]
=======
  3.711144940202229*^9}]
>>>>>>> Stashed changes
}, Open  ]],

Cell[CellGroupData[{

Cell["Mass m, kinetic energy \[Epsilon] incident on a target M", \
"Subsubsection",
 CellChangeTimes->{{3.698685650433517*^9, 3.698685652128028*^9}, {
   3.698686591108069*^9, 3.698686619056919*^9}, {3.698697835249353*^9, 
   3.6986978471937304`*^9}, {3.6986978946040573`*^9, 3.698697896388352*^9}, {
   3.704476834023759*^9, 3.704476884598383*^9}, {3.704477236185733*^9, 
   3.7044772537606564`*^9}, 3.704479048839981*^9, {3.704481410477046*^9, 
   3.704481423077746*^9}, {3.704481464120469*^9, 3.704481476086858*^9}}],

Cell[CellGroupData[{

Cell[BoxData[
 RowBox[{"Solve", "[", 
  RowBox[{
   RowBox[{"ReplaceAll", "[", 
    RowBox[{
     RowBox[{
      RowBox[{
       RowBox[{"(", 
        RowBox[{"\[Gamma]", "-", "1"}], ")"}], "m"}], "\[Equal]", 
      "\[Epsilon]"}], ",", 
     RowBox[{"\[Gamma]", "\[Rule]", 
      FractionBox["1", 
       RowBox[{"Sqrt", "[", 
        RowBox[{"1", "-", 
         SuperscriptBox["\[Beta]", "2"]}], "]"}]]}]}], "]"}], ",", 
   "\[Beta]"}], "]"}]], "Input",
 CellChangeTimes->{{3.694963486951606*^9, 3.694963540346966*^9}, {
   3.704477264764948*^9, 3.704477280036125*^9}, {3.704477334982497*^9, 
   3.7044773370868473`*^9}, 3.7044790406973867`*^9, {3.704479209494688*^9, 
   3.7044792436564817`*^9}, {3.704479355656137*^9, 3.704479357332481*^9}, {
   3.7044801051759167`*^9, 3.704480123269434*^9}, {3.7044801698240232`*^9, 
   3.704480173112648*^9}, {3.704481426495055*^9, 3.7044814289019537`*^9}}],

Cell[BoxData[
 RowBox[{"{", 
  RowBox[{
   RowBox[{"{", 
    RowBox[{"\[Beta]", "\[Rule]", 
     RowBox[{"-", 
      FractionBox[
       RowBox[{
        SqrtBox["\[Epsilon]"], " ", 
        SqrtBox[
         RowBox[{
          RowBox[{"2", " ", "m"}], "+", "\[Epsilon]"}]]}], 
       RowBox[{"m", "+", "\[Epsilon]"}]]}]}], "}"}], ",", 
   RowBox[{"{", 
    RowBox[{"\[Beta]", "\[Rule]", 
     FractionBox[
      RowBox[{
       SqrtBox["\[Epsilon]"], " ", 
       SqrtBox[
        RowBox[{
         RowBox[{"2", " ", "m"}], "+", "\[Epsilon]"}]]}], 
      RowBox[{"m", "+", "\[Epsilon]"}]]}], "}"}]}], "}"}]], "Output",
 CellChangeTimes->{{3.6949635100082617`*^9, 3.694963540447116*^9}, 
   3.6987163332654057`*^9, 3.6987577507870417`*^9, 3.704476888391135*^9, {
   3.704477271213438*^9, 3.704477280376381*^9}, 3.7044773410580873`*^9, 
   3.704479046184265*^9, {3.704479220997621*^9, 3.7044792467287273`*^9}, 
   3.704479357699544*^9, 3.704480112871379*^9, {3.704480164756915*^9, 
   3.7044801748489227`*^9}, 3.70448143198448*^9, 3.708285974386846*^9, 
   3.7082860648271646`*^9, 3.7111451007154503`*^9}]
}, Open  ]]
}, Open  ]],

Cell[CellGroupData[{

Cell["\<\
Rutherford cross section to loss energy Ed (Classical and Mott scattering \
spin correction)\
\>", "Subsubsection",
 CellChangeTimes->{{3.7044773681971188`*^9, 3.7044773716931067`*^9}, {
  3.704477449873508*^9, 3.704477456199606*^9}, {3.70447803839495*^9, 
  3.704478042843452*^9}, {3.704481532285974*^9, 3.70448153624166*^9}, {
  3.710808370199621*^9, 3.7108084233022423`*^9}}],

Cell[BoxData[{
 RowBox[{
  RowBox[{"rutherford", "=", 
   FractionBox[
    RowBox[{"2", "Pi", " ", 
     SuperscriptBox["\[Alpha]", "2"], 
     SuperscriptBox["Z", "2"]}], 
    RowBox[{"M", " ", 
     SuperscriptBox["\[Beta]", "2"], 
     SuperscriptBox["Ed", "2"]}]]}], ";"}], "\[IndentingNewLine]", 
 RowBox[{
  RowBox[{"rutherford0", "=", 
   RowBox[{
    FractionBox[
     RowBox[{"2", "Pi", " ", 
      SuperscriptBox["\[Alpha]", "2"], 
      SuperscriptBox["Z", "2"]}], 
     RowBox[{"M", " ", 
      SuperscriptBox["\[Beta]", "2"], 
      SuperscriptBox["Ed", "2"]}]], 
    RowBox[{"(", 
     RowBox[{"1", "-", 
      RowBox[{
       SuperscriptBox["\[Beta]", "2"], 
       FractionBox["Ed", "ekin"]}]}], ")"}]}]}], 
  ";"}], "\[IndentingNewLine]"}], "Input",
 CellChangeTimes->{{3.704478356391789*^9, 3.7044783606156063`*^9}, {
   3.7044788819384117`*^9, 3.704478897382201*^9}, {3.7075743478022747`*^9, 
   3.707574348018114*^9}, {3.7083591040873003`*^9, 3.7083591041587677`*^9}, 
   3.710808436355281*^9}]
}, Open  ]],

Cell[CellGroupData[{

Cell["\<\
Pauli-Blocked number density (assuming relativistic Fermi gas)\
\>", "Subsubsection",
 CellChangeTimes->{{3.710808440904364*^9, 3.710808455270453*^9}}],

Cell[CellGroupData[{

Cell[BoxData[{
 RowBox[{"npaulirel", ":=", 
  RowBox[{"Integrate", "[", 
   RowBox[{
    FractionBox[
     SuperscriptBox["e", "2"], 
     SuperscriptBox["Pi", "2"]], ",", 
    RowBox[{"{", 
     RowBox[{"e", ",", 
      RowBox[{"Ef", "-", "Ed"}], ",", "Ef"}], "}"}]}], 
   "]"}]}], "\[IndentingNewLine]", 
 RowBox[{"ReplaceAll", "[", 
  RowBox[{"npaulirel", ",", 
   RowBox[{"Ed", "\[Rule]", "Ef"}]}], "]"}]}], "Input",
 CellChangeTimes->{{3.710808591127852*^9, 3.710808591231154*^9}}],

Cell[BoxData[
 FractionBox[
  SuperscriptBox["Ef", "3"], 
  RowBox[{"3", " ", 
   SuperscriptBox["\[Pi]", "2"]}]]], "Output",
 CellChangeTimes->{{3.710808591872757*^9, 3.7108085931292477`*^9}, 
<<<<<<< Updated upstream
   3.711144004189465*^9, 3.7111451007677603`*^9}]
=======
   3.711144004189465*^9, 3.71114494432747*^9}]
>>>>>>> Stashed changes
}, Open  ]],

Cell[CellGroupData[{

Cell[BoxData[
 RowBox[{"Convert", "[", 
  RowBox[{
   RowBox[{
    SuperscriptBox["10", "33"], 
    SuperscriptBox["Centimeter", 
     RowBox[{"-", "3"}]], 
    SuperscriptBox[
     RowBox[{"(", 
      RowBox[{"200", " ", "Mega", " ", "ElectronVolt", " ", "Fermi"}], ")"}], 
     "3"]}], ",", 
   SuperscriptBox[
    RowBox[{"(", 
     RowBox[{"Mega", " ", "ElectronVolt"}], ")"}], "3"]}], "]"}]], "Input",
 CellChangeTimes->{{3.710808966956856*^9, 3.710808989043404*^9}}],

Cell[BoxData[
 RowBox[{"8", " ", 
  SuperscriptBox["ElectronVolt", "3"], " ", 
  SuperscriptBox["Mega", "3"]}]], "Output",
 CellChangeTimes->{3.7108089894051332`*^9, 3.7111451008182096`*^9}]
}, Open  ]],

Cell[CellGroupData[{

Cell[BoxData[
 RowBox[{
  RowBox[{
   SuperscriptBox[
    RowBox[{"(", 
     RowBox[{"3", 
      SuperscriptBox["Pi", "2"], "n"}], ")"}], 
    RowBox[{"1", "/", "3"}]], "/.", 
   RowBox[{"n", "\[Rule]", "8"}]}], "//", "N"}]], "Input",
 CellChangeTimes->{{3.710808870663858*^9, 3.710808915937084*^9}, {
  3.710808957429572*^9, 3.710808963954727*^9}, {3.710809043568404*^9, 
  3.710809052028653*^9}}],

Cell[BoxData["6.187335452560271`"], "Output",
 CellChangeTimes->{{3.710808903842679*^9, 3.710808916501457*^9}, {
   3.7108089579824753`*^9, 3.7108089644703417`*^9}, {3.7108090453307467`*^9, 
   3.710809052483165*^9}, 3.711145100867457*^9}]
}, Open  ]],

Cell[BoxData[
 RowBox[{
  RowBox[{"plotrel", "=", 
   RowBox[{"Plot", "[", 
    RowBox[{
     RowBox[{"ReplaceAll", "[", 
      RowBox[{"npaulirel", ",", 
       RowBox[{"{", 
        RowBox[{
         RowBox[{"Ef", "\[Rule]", 
          RowBox[{"2", " ", 
           SuperscriptBox["3", 
            RowBox[{"1", "/", "3"}]], " ", 
           SuperscriptBox["\[Pi]", 
            RowBox[{"2", "/", "3"}]]}]}], ",", 
         RowBox[{"n", "\[Rule]", "8"}]}], "}"}]}], "]"}], ",", 
     RowBox[{"{", 
      RowBox[{"Ed", ",", "0", ",", 
       RowBox[{"2", " ", 
        SuperscriptBox["3", 
         RowBox[{"1", "/", "3"}]], " ", 
        SuperscriptBox["\[Pi]", 
         RowBox[{"2", "/", "3"}]]}]}], "}"}]}], "]"}]}], ";", 
  RowBox[{"naiveplot", "=", 
   RowBox[{"Plot", "[", 
    RowBox[{
     RowBox[{"ReplaceAll", "[", 
      RowBox[{
       RowBox[{"n", "*", 
        RowBox[{"(", 
         FractionBox["Ed", "Ef"], ")"}]}], ",", 
       RowBox[{"{", 
        RowBox[{
         RowBox[{"Ef", "\[Rule]", 
          RowBox[{"2", " ", 
           SuperscriptBox["3", 
            RowBox[{"1", "/", "3"}]], " ", 
           SuperscriptBox["\[Pi]", 
            RowBox[{"2", "/", "3"}]]}]}], ",", 
         RowBox[{"n", "\[Rule]", "8"}]}], "}"}]}], "]"}], ",", 
     RowBox[{"{", 
      RowBox[{"Ed", ",", "0", ",", 
       RowBox[{"2", " ", 
        SuperscriptBox["3", 
         RowBox[{"1", "/", "3"}]], " ", 
        SuperscriptBox["\[Pi]", 
         RowBox[{"2", "/", "3"}]]}]}], "}"}]}], "]"}]}], ";"}]], "Input"],

Cell[CellGroupData[{

Cell[BoxData[
 RowBox[{"Show", "[", 
  RowBox[{"plotrel", ",", "naiveplot"}], "]"}]], "Input"],

Cell[BoxData[
 GraphicsBox[{{{{}, {}, 
     {RGBColor[0.368417, 0.506779, 0.709798], AbsoluteThickness[1.6], Opacity[
      1.], LineBox[CompressedData["
1:eJwd1nk8FtsbAHDJUqTwLjPWKRIhSbKFeZRE5FYUiksSUiLrm2RLUVlKkivZ
El2yJPFaIipLshUiSlla7LniDfE78/tjPvP5fuaceeZ5znPOZzY4ehw6yc3F
xfUTXdQ981pMYt50iH51VfOdAx5p+uJdbp6tmD1pMFsme25jEPnZu/jBdcyD
9PvtktC+IYZ8scvm+SksmDSwb/P7JZlCqufkNltjsaSHuga3Jy2fHP9oaXkA
SyW3NEUUXeKqIhv9/8XMsALyYHSvauuHZrL0pcVvE6yaLOkUCWmK/UjWymNj
K7e3kXo7wr7ab5oggxS1SQORbvIkm4iYnP5Fnrhr9HChvp9syQpgOp5aJHXs
lV4K0IbIJ2ey1u2KXQFdRwaz7s1/IwdbheTGo3ggIltyz+cdY6Tuj/mkhkx+
yH4vV1qoMkVuSBf7WhkpAPHmjD3F0tPk+KBDhrm4EAh6vSqM1Zoh3yWVyd19
vg6iIpsZ+Sqz5NxEqRy3kAjcCTjwfFScQ1rOtwfvlhOFLWLxxiu2zZN0E9nM
wD00aM7Z+tpGdpF84z16d3I3HTjfr2++Ri6RD9MWb580ZsCR0G3fxhS4YGjO
oW2FNhOe8ptoaKxfAV/PKoVZrsHg6BD4nFbmhpRolk7xIAbh5UMqtZtWwsiX
15ZyaTj899W1m0eDBx7u/cdE1F4M5ENzNloBL7zFdH2ihcThMz1x/LUWH2i5
64TLPRCH/qWTDxSN+GFmyrLquZ4EOA709+QarIIyd7FrSTUSkLsde6yrtRq8
3AyF92pLgnavin/ZbgF4YhYZ3lQoCWaB02VWeoIQ9nIgTxCTgkzvhNEvpmsg
n4g4uC1QCmq656ovHBaCzPsT9+S7pOCEJq+I5v614Nh4zni9jDSYjk0f+GSz
Do67Zx3ed0YabPfXXbFQFAadq4d6tudIg2/vuRLygTB0/Ew8fuqzNBTGR39M
VxSBsa1mnk50Agr2LdfSs0XA8hbfcp8+Aa1KX1L/bBGFuMts/jpnAopWi+2c
yxUF9useduEVAnidmmA4TxTearvJbIwgwLrqotG7AlFw+FGw6w7yktfAwYIn
ovBdj50dGEmAaV+uq0uFKBgpmPAZXiNgKF8/4f1rUXByaN38KpoAhqXTz9If
osD9V2TezXgCWCkF2Sx5GiTmXXpunY5cRl6+sZkG37+EddQi+3e0Oj5UooGj
vuw/yhkE+AlMSXVvpUGlY5X6MrKvn2q8phYNqhZS2GmZBHiZPw6ZNaZBX8Ra
oc5sAs4sFdn4uNEAb25lr8wn4PjfJYKeeTTgUdtwL7iMAMt2UtmpgAaL4oO/
2pCNDBvNrB/TYA02v06mnABlxb5oeEoDzkJE5Avk2V8rhEWe0cDyeEP0ykoC
oqL304ve0MDtI/eSfxUBJZVDkjOjNLhWnCi9/QUBghI0FZYiHRRy8Zy5JgJy
zAM2JSjTwTkiOYN8Q8C+sC/SxSp02MeTaR2BHPmjYN2UGh1sJ9l/GM0E8LDN
frrspIP6rNVW1RZUb8srxVZmdMiXOWJq3UbAdMxvHc2zdODqytNjdRBws9Zh
+2FPOmzUNJBhI6vO1it5e9Gh6olqwxyyh12CZIEfHd6uTbX26yRgTGn70qZg
OvSVMmM9uwgYbjhTw7xBB7Ntdu423QR0c3/eO/uYDg1p6XV/egmweBxlL1BM
B1Ef1TU7+ghosdf2ly6hg+NvUbEzyC8q47KMytE+jd57tQc5328P751aOgQK
ptQ9/khA+EhOreY7OkyXnW+x6kff99ZX7/wMHQR+lXwKGCAgN0TmcPQsHSp1
N+7NRd60tfVMOocOxV2RAb3IElEKyY2LdLjh+2jXzkEC+Ix658V4GQDXo45x
kPvKgF3OYIACa3Oj6zABV9MFty9qMODoqXR72e9o/bIfR49pMcDHrz5mH7JT
vtX3Ph0GcFtPxZ1Dhor7957pM+A58a94NTKnY+eqYCMGtPmaKVr/IMB51ZmP
K44w4EYfv33YCAG7PN5E8PsyIDG+6kXpGAGFvl4Dc34MEG5YVdODLB2I631n
McBScF/CAvLvSKfphkAGDBkLN+qPo/EZi7bXwhnQYmFw6AWydJeymlA8A/hM
BvlfTRCwoBvdJ/qEAc6Pbz3InSKAySOybstTlN83nd1NyKpN8QZ7SxmQ1GT6
dATZySY560IFAwJlZLHNP9H6+OZ6Dr1ggHrCfx33kdPyG3lKOhgQzsOyuDmN
+n093xabWTTee1pl/wwBDt+u2ntzGPDQRyXeBTkgXyguep4B1uqJ7aHIBbqM
uZolBuiec+98iozbbKxR5GeCuocbj+QvAkZv7jq8iDHBYURA/AvyjZXBF1PR
uQyHG2fN5whIkVmcvr2TCYmeu7ecQM41OO8apccETrW5oT9yXbC3xXkDJqgK
XKCnIi8suGy2MGGCArubHEd2njnQyWfDhLEuie5LHAJ0h2W2nGUxwZHXtjzp
N9pPPGkZTgFMaKEFquUiW8lK4ccC0fe168VUIHsdx1YahzDByXXVz17k7I+C
PRsimdDg7eosMU+AaNdMeOcdJkQeq5e7jfy9rq5Pt5QJ1pZ3M3wWCGh3uHpu
cxkTuIxLAkORy+dN+ZgVTNBZH6wfgxyl0r51sooJhgN+57ORVRN6w9LrmJDm
fLm1G9n/5JQCXxcTQnZbCmsuonovFz2bfs+Ev7dt8NyFbPyP76H+Hia0xQmV
7UcWb56/wP7IhLP0dD4n5Cp13la3YSYkvNG+FYvMxyPu2zrDhORBlysDyJP3
+lZXzjLhTOVy2Bhyt2ZqykMOE6buKLjNIuec3tgQuojeX36Vs/oPAfvfqUio
82Cwxk0YV0WOz9hdk0jDIMrgpB8LWdbAXchRDQNjt96D88jsu0IBLHUMppy3
enAvEWA+m/c1RgOD+IlCPwFkVu5EdYUOBmPJRYbiyC0MTy/GbgwUTo70ayEH
jHi9b7DAoFZ2QdkLWXgPzbD/MAbFUQvzLOQHqU8Kf1lhcM1/xdNg5DbLmasy
thgEtt0aj0LeVO2rG+iEwUDwGp8s5PZbrPStvhjcsJCa6kR2nsDXGvlj8Oa2
SVQv8qJxWYDteQzYByyYX6j5S78trl7E4ICK78wocqDrBb7ByxhksZT7uJYJ
UNALOp2QgOrRqOUtj1x1R7r7USIGrIPCC0rIFtNVhi+SMDhrcs9LFTkoe1lq
KgX9V1zev00buUMktM0kG4NkaYMpE+Tgr5d2/CnFQN/CMMYVedU/UsOTZRgo
Sj8aOI18w7Q0fqACxSu7qOiBnFY48l99NQaSelXxvsi1AQeL4upRvW9YdIUi
79syevxyIwYdEw8bwpHf9YeLsJowWOqWL4hAHjJke9q1YqClym0Tjcy3jtiq
8B7Vb7FeJhE5pob9SbwHA57WVWVJyJjPoRihXgwWf6gZ3qPy77k8Pv0JA4f3
GdoZVLz7Y7nPviJn3LifS83XLFewmEXrG5McWYnMHLHo3sNB/1mTeawq5NTk
8QitedQ/wgr2z5ELV2z4JrWEQYp3ybqXyG+bIh5858UhvuXDiibko0EbDvfy
42Bo3J79BnlQtYKnZTUOI/pThi3IM7cnTjwRwsEplP9kOxXP4bBMEAOHNHcd
8j1yiuhkuyeGA32Alt6NLP8qMvSEGA6VsZ3zPchaipWfjaVwaPA5l9BHxZuR
SaXJ4eDDyvH8gjyQVWnOJ4+DcaNT/ADyaZsjSxwFHALX1RcOIgdWXbX7pIyD
6tHBd8NUvMgpiX/VcWAtiNX9QFa+1PG6UwMHa5fcNyPIZRfZ57m1caj1WdU0
SvWDV8j7Y3o4xLXmFIwjO7o7XYkkcch8rZYwgTzpYrzjqQHKp1bQdxJZwE74
1lojHJ3PGpI/kROtZgx2GuOALzYOUZY71D3lsg+HN6bqWdPIsDfNvMYcB+G/
ROgzyH7bVAV8rHCYORGXOovMo0wvS7PBgXM3SG0O+eYmjkvzMRxeDphWU34k
8fzVJgccxubW1nOQdZiZPhaOaL733l2/keuFI2VDnHDgO/q1lPIA74HQHlcc
Cqv74uaRPbnUVflO4/B5zI9D+c881q/mjoNn/6L1AjI+1a8bdQ7F9zgouIic
NfJilO2NQ0iFox3l7cPZScO+OLTID+dQNv/gwdEPQPk/q9X6g9zXYZF9OhCH
/HiH85RPtWoeSQzCoe7bzFPKs40SvK9CcEgWSp+gHP5y+cnPMBwk7a7ILiGL
Vg86Sl9G8ZXrLCmnltWLmEbgsLEjNIxyeX6sR+Z1HM6snH5H2fhfb+n2aBx0
tH/MUe68b9X8JxaHpPQv+DK1fik7AxXjcDh0a1GD8lQioWQVj8afPHaIctCt
lR8uJaD4Z4nTlAVjvkUWJuIwxOMWSjkxsknzYxIOtiG2tylvulTwdfU91F+a
eDbl4ou3bmukovqFVJVQNmD5G55IR/kWeb6k3OJ17L/Y+6jf5Q60UbZ1JzMq
H+CgrBL0gfKIi+zBH9k4dG+UHKTs78jPxcxB+dubjlDmsRvN3/UI9avGlinK
cVatdh756P1LAzOU1x96sia5EAcZ4RgO5TyzOxUNRThAzV8LlHX2XnD7VYxD
h6vJH8oNBvZiMqU4dNklL1Ee1JD3v1CBg+71d8uUl5QmOzqqcUAP/+//Aesx
3QY=
       "]]}}, {}, {}}, {{{}, {}, 
     {RGBColor[0.368417, 0.506779, 0.709798], AbsoluteThickness[1.6], Opacity[
      1.], LineBox[CompressedData["
1:eJwVxX081HcAB3BP5eE83J2H+x3xS3kIUaLDUt+PlEpYITcljJ5oDWVDKRSl
JK2sNE/JY7w48jTRGGblNam5ovLcvaQQyVwkt+2P9+utHxDiflBGSkrK9T//
n3fpSlrpdOwm54OjT5veJmzSfh4c2snxI7KO2qED3ANk8ERVfhInhFhlp2VU
csNJy2bvpiBODHHu6L6XyY0n1sUlHd9wUgj/gPjBNW4qmejz9NzFySZ9ay44
JnPzyKOIuxwXjoBka359/hK3itS2eszt4DSSWIVK44vcVtJszBmXtXpC+N45
gqkPQnLG1I44sHqIsiTOZ5veAAlMdyr6/OcAMdz9frQlSUS+8jNrVVIXkcjH
diRt5i157vW6IHP+DeFWsfqlpSfJhcJlWwfXj5OaYce/Ou2nSWG3YW25xRRp
Cc7U8R6fIalumlur9KaJ2GijWukxMWEc/6M8xXaGyM6VMHUM58nlxA7NMotZ
Yivxr/EoWyA3T+5qGtP+RB7HWz9uM5UQc27qdmnLeaJ3dWzu7nspdBSvafde
uUDeiQf6n62VwafRJJNLZJHkvqtvV70iC684yzfjq6SgrFs4KRLJoVp+B4+3
XBqJQdWHbhssxV4Rwo+ulsFHlIiOxMgj/r7IotlIFmHrWqu0WhTwceRIjxxP
Di/LWpOe6ivBOK7YgI8lmA0WppucZGBQI22i3XYpDB3kFw/VK2Ng8WC+qZM8
Nt/RP1zBUUXA8MCLEgcFhOr6rRjyUUOJFafC3lYRq8b3MLpdmbB7ZRFR56gE
ptqUQus8Ey7R03X8jQxINaYLVmawkHfixtjQTmUctq5/obiTjd97xI2n9qig
YEfA7d9m2Qi0WcKycVXF5Jg2c+SGOnaOT+/q91aDwGObbOoWDfi4tp33MGUi
antCdtWIBn54FVZD8pnQ6XPuyU3QRHlqcl+OKQtWNvGp3HVaEDhLmjUKWeDr
dc5Jd2mh02wo+4s5G+/bk4dD4zi4p8jdIC5h4yc533B3AwqRWYLCSGN1qPRX
35FppfCtbw0jtFQdkug4T7swLhg66haRphqYK/IVDLO10SMzuG22QgNBvwiS
2c3auJjDsFrgaaLaLFGB9b0OPtsn97IrNaHgfHz1WdVluCobczrbTgtd5k+6
ohqWYbStrde+VguFWcRA5KuLlQ7HVALWceAp4LF0F3URM3Ju/ZdaDiIScuJ6
i/WQlTilc9eaQt6obrqqC43V54Ttz3gUYjMT/PvdaNSd/jVKxo7CXvcJw7Ld
NITHY7v3baTAbmgod+XTUNrPvK7qROFsyr62ywE0frRcqxTOp+DPu/VBKYqG
28uQT5tOUtCL19guX0CjV+hReDSawrxttEp3EY2gThuvtDMUhBOv/y4ooRHf
Kqn8cJbCZX7lfqcKGvfLUkLykigsmLqfSGigYXROMKKYSeHl05Qs2S4aVaev
/8zLplBzXhzY9YyGQ2TElsAcCtc2+Jnk9tDwOUbuNORTcM63qNrcT+Mav3N/
SBmFusiOR3FvaSx3r1TOKKdww3x9yu5xGqUuN+sf3qMQNpzhqT9J46GDH3dF
LQUTl+8GmmZoeNk7PnSro7BEWph3VUzjNc844lQ9haHqDcH+8zRCLRlGRQ8o
1Afnrln7hcai2aRQ2EjhFs34RyKh8S96TRxX
       "]]}}, {}, {}}},
  AspectRatio->NCache[GoldenRatio^(-1), 0.6180339887498948],
  Axes->{True, True},
  AxesLabel->{None, None},
  AxesOrigin->{0, 0},
  DisplayFunction->Identity,
  Frame->{{False, False}, {False, False}},
  FrameLabel->{{None, None}, {None, None}},
  FrameTicks->{{Automatic, Automatic}, {Automatic, Automatic}},
  GridLines->{None, None},
  GridLinesStyle->Directive[
    GrayLevel[0.5, 0.4]],
  ImagePadding->All,
  Method->{
   "DefaultBoundaryStyle" -> Automatic, "DefaultMeshStyle" -> 
    AbsolutePointSize[6], "ScalingFunctions" -> None, 
    "CoordinatesToolOptions" -> {"DisplayFunction" -> ({
        (Part[{{Identity, Identity}, {Identity, Identity}}, 1, 2][#]& )[
         Part[#, 1]], 
        (Part[{{Identity, Identity}, {Identity, Identity}}, 2, 2][#]& )[
         Part[#, 2]]}& ), "CopiedValueFunction" -> ({
        (Part[{{Identity, Identity}, {Identity, Identity}}, 1, 2][#]& )[
         Part[#, 1]], 
        (Part[{{Identity, Identity}, {Identity, Identity}}, 2, 2][#]& )[
         Part[#, 2]]}& )}},
  PlotRange->
   NCache[{{0, 2 3^Rational[1, 3] Pi^Rational[2, 3]}, {0., 
     7.999999999999998}}, {{0, 6.187335452560271}, {0., 7.999999999999998}}],
  PlotRangeClipping->True,
  PlotRangePadding->{{
     Scaled[0.02], 
     Scaled[0.02]}, {
     Scaled[0.05], 
     Scaled[0.05]}},
  Ticks->{Automatic, Automatic}]], "Output",
 CellChangeTimes->{3.710808954625893*^9, 3.711145103321842*^9}]
}, Open  ]]
}, Open  ]],

Cell[CellGroupData[{

Cell["Coulomb Log Parameters", "Subsubsection",
 CellChangeTimes->{{3.70835914409531*^9, 3.708359148445772*^9}}],

Cell[BoxData[{
 RowBox[{
  RowBox[{"collision", "[", "b_", "]"}], ":=", 
  FractionBox[
   RowBox[{"2", 
    SuperscriptBox["Z", "2"], 
    SuperscriptBox["\[Alpha]", "2"]}], 
   RowBox[{"M", " ", 
    SuperscriptBox["b", "2"], " ", 
    SuperscriptBox["\[Beta]", "2"]}]]}], "\[IndentingNewLine]", 
 RowBox[{
  RowBox[{"Ekin", "=", 
   FractionBox[
    RowBox[{"2", "M", " ", 
     SuperscriptBox["\[Beta]", "2"], 
     SuperscriptBox["\[Gamma]", "2"]}], 
    RowBox[{"1", "+", 
     RowBox[{"2", "\[Gamma]", " ", 
      RowBox[{"(", 
       FractionBox["M", "m"], ")"}]}], "+", 
     SuperscriptBox[
      RowBox[{"(", 
       FractionBox["M", "m"], ")"}], "2"]}]]}], 
  ";"}], "\[IndentingNewLine]", 
 RowBox[{
  RowBox[{"Ekinelectron", "=", 
   RowBox[{
    FractionBox["Ekin", "2"], "/.", 
    RowBox[{"{", 
     RowBox[{
      RowBox[{"M", "\[Rule]", "0.511"}], ",", 
      RowBox[{"m", "\[Rule]", "0.511"}]}], "}"}]}]}], 
  ";"}], "\[IndentingNewLine]", 
 RowBox[{
  RowBox[{"\[Lambda]TF", "=", 
   SuperscriptBox[
    RowBox[{"(", 
     FractionBox[
      RowBox[{"6", "Pi", " ", "Z", " ", "\[Alpha]", " ", "n"}], "Ef"], ")"}], 
    
    RowBox[{
     RowBox[{"-", "1"}], "/", "2"}]]}], ";"}], "\[IndentingNewLine]", 
 RowBox[{
  RowBox[{"Esc", "=", 
   RowBox[{"collision", "[", "\[Lambda]TF", "]"}]}], 
  ";"}], "\[IndentingNewLine]", 
 RowBox[{
  RowBox[{"Elattice", ":=", 
   FractionBox[
    RowBox[{
     SuperscriptBox["Z", "2"], "\[Alpha]"}], 
    SuperscriptBox[
     RowBox[{"(", 
      FractionBox["n", "Z"], ")"}], 
     RowBox[{
      RowBox[{"-", "1"}], "/", "3"}]]]}], ";"}]}], "Input"],

Cell[CellGroupData[{

Cell[BoxData[
 RowBox[{
  RowBox[{
   RowBox[{"Esc", "/.", 
    RowBox[{"{", 
     RowBox[{
      RowBox[{"Z", "\[Rule]", "6"}], ",", 
      RowBox[{"\[Alpha]", "\[Rule]", 
       FractionBox["1", "137"]}], ",", 
      RowBox[{"M", "\[Rule]", 
       SuperscriptBox["10", "4"]}], ",", 
      RowBox[{"Ef", "\[Rule]", 
       SuperscriptBox[
        RowBox[{"(", 
         RowBox[{"3", 
          SuperscriptBox["Pi", "2"], "n"}], ")"}], 
        RowBox[{"1", "/", "3"}]]}]}], "}"}]}], "/.", 
   RowBox[{"{", 
    RowBox[{
     RowBox[{"\[Beta]", "\[Rule]", "1"}], ",", 
     RowBox[{"n", "\[Rule]", "8"}]}], "}"}]}], "//", "N"}]], "Input",
 CellChangeTimes->{{3.708972241664475*^9, 3.708972289582665*^9}}],

Cell[BoxData["4.094581246968374`*^-7"], "Output",
 CellChangeTimes->{
  3.708972242811288*^9, {3.7089722759948463`*^9, 3.708972289852418*^9}, 
   3.710808477266169*^9, 3.711145103371841*^9}]
}, Open  ]],

Cell[CellGroupData[{

Cell[BoxData[
 RowBox[{
  RowBox[{
   RowBox[{"Elattice", "/.", 
    RowBox[{"{", 
     RowBox[{
      RowBox[{"Z", "\[Rule]", "6"}], ",", 
      RowBox[{"\[Alpha]", "\[Rule]", 
       FractionBox["1", "137"]}], ",", 
      RowBox[{"M", "\[Rule]", 
       SuperscriptBox["10", "4"]}], ",", 
      RowBox[{"Ef", "\[Rule]", 
       SuperscriptBox[
        RowBox[{"(", 
         RowBox[{"3", 
          SuperscriptBox["Pi", "2"], "n"}], ")"}], 
        RowBox[{"1", "/", "3"}]]}]}], "}"}]}], "/.", 
   RowBox[{"{", 
    RowBox[{"n", "\[Rule]", "8"}], "}"}]}], "//", "N"}]], "Input",
 CellChangeTimes->{{3.710809078235483*^9, 3.7108090899540462`*^9}}],

Cell[BoxData["0.28921990501266803`"], "Output",
 CellChangeTimes->{{3.7108090873540897`*^9, 3.710809090421241*^9}, 
   3.711145103431828*^9}]
}, Open  ]]
}, Open  ]],

Cell[CellGroupData[{

Cell["Stopping powers in all cases", "Subsubsection",
 CellChangeTimes->{{3.704480685725017*^9, 3.704480702821011*^9}, 
   3.704481566794236*^9, {3.704483578478633*^9, 3.704483592974968*^9}, {
   3.7108085070878963`*^9, 3.7108085339201593`*^9}}],

Cell[CellGroupData[{

Cell[BoxData[
 RowBox[{"Integrate", "[", 
  RowBox[{
   RowBox[{"rutherford", "*", "n", "*", "Ed"}], ",", 
   RowBox[{"{", 
    RowBox[{"Ed", ",", "emin", ",", "emax"}], "}"}], ",", 
   RowBox[{"Assumptions", "\[Rule]", 
    RowBox[{"{", 
     RowBox[{
      RowBox[{"Ed", ">", "0"}], ",", 
      RowBox[{"emin", ">", "0"}], ",", 
      RowBox[{"emax", ">", "emin"}]}], "}"}]}]}], "]"}]], "Input",
 CellChangeTimes->{{3.6986966983168373`*^9, 3.698696742778576*^9}, {
   3.698696823406296*^9, 3.698696841646768*^9}, 3.69869697291997*^9, {
   3.6986972017099457`*^9, 3.698697205867231*^9}, {3.698697595024661*^9, 
   3.698697601765767*^9}, {3.698710868632585*^9, 3.698710871465165*^9}, {
   3.7044780583289013`*^9, 3.704478061863254*^9}, {3.704478316496025*^9, 
   3.704478327340383*^9}, {3.70447836412878*^9, 3.7044784401610727`*^9}, {
   3.704478504918043*^9, 3.704478525983987*^9}, {3.7044787936151037`*^9, 
   3.7044788098334627`*^9}, {3.70447937564797*^9, 3.7044793758694143`*^9}, {
   3.70448070732452*^9, 3.704480714052013*^9}, {3.70448712426956*^9, 
   3.704487125928227*^9}, {3.7044882207168083`*^9, 3.704488221011989*^9}}],

Cell[BoxData[
 FractionBox[
  RowBox[{"2", " ", "n", " ", "\[Pi]", " ", 
   SuperscriptBox["Z", "2"], " ", 
   SuperscriptBox["\[Alpha]", "2"], " ", 
   RowBox[{"Log", "[", 
    FractionBox["emax", "emin"], "]"}]}], 
  RowBox[{"M", " ", 
   SuperscriptBox["\[Beta]", "2"]}]]], "Output",
 CellChangeTimes->{3.70450936362329*^9, 3.70465985693711*^9, 
  3.706465924756456*^9, 3.706466067548334*^9, 3.706531209173994*^9, 
  3.707574360372336*^9, 3.708285974720169*^9, 3.708286065229014*^9, 
  3.7083438444051123`*^9, 3.7108084882026377`*^9, 3.711145103637752*^9}]
}, Open  ]],

Cell[BoxData[{
 RowBox[{
  RowBox[{"SP", "=", 
   FractionBox[
    RowBox[{"2", "n", " ", "\[Pi]", " ", 
     SuperscriptBox["Z", "2"], " ", 
     SuperscriptBox["\[Alpha]", "2"], " ", 
     RowBox[{"Log", "[", 
      RowBox[{"(", 
       FractionBox["emax", "emin"], ")"}], "]"}]}], 
    RowBox[{"M", " ", 
     SuperscriptBox["\[Beta]", "2"]}]]}], ";"}], "\[IndentingNewLine]", 
 RowBox[{
  RowBox[{"SP0", "=", 
   RowBox[{
    RowBox[{"Integrate", "[", 
     RowBox[{
      RowBox[{"rutherford0", "*", "n", "*", "Ed"}], ",", 
      RowBox[{"{", 
       RowBox[{"Ed", ",", "emin", ",", "emax"}], "}"}], ",", 
      RowBox[{"Assumptions", "\[Rule]", 
       RowBox[{"{", 
        RowBox[{
         RowBox[{"Ed", ">", "0"}], ",", 
         RowBox[{"emin", ">", "0"}], ",", 
         RowBox[{"emax", ">", "emin"}]}], "}"}]}]}], "]"}], "/.", 
    RowBox[{"ekin", "\[Rule]", "Ekin"}]}]}], ";"}], "\[IndentingNewLine]", 
 RowBox[{
  RowBox[{"SPpauli", "=", 
   RowBox[{
    RowBox[{"Integrate", "[", 
     RowBox[{
      RowBox[{"rutherford0", "*", "npaulirel", "*", "Ed"}], ",", 
      RowBox[{"{", 
       RowBox[{"Ed", ",", "emin", ",", "emax"}], "}"}], ",", 
      RowBox[{"Assumptions", "\[Rule]", 
       RowBox[{"{", 
        RowBox[{
         RowBox[{"Ed", ">", "0"}], ",", 
         RowBox[{"emin", ">", "0"}], ",", 
         RowBox[{"emax", ">", "emin"}]}], "}"}]}]}], "]"}], "/.", 
    RowBox[{"ekin", "\[Rule]", "Ekin"}]}]}], ";"}]}], "Input",
 CellChangeTimes->{{3.704488225235376*^9, 3.704488237070318*^9}, {
  3.7046595297746067`*^9, 3.7046595331747828`*^9}, {3.7083591181835003`*^9, 
  3.708359125479051*^9}}]
}, Open  ]],

Cell[CellGroupData[{

Cell[TextData[{
 "SP in units of ",
 Cell[BoxData[
  FormBox[
   RowBox[{"MeV", "/", 
    RowBox[{"(", 
     RowBox[{
      SuperscriptBox["10", 
       RowBox[{"-", "5"}]], "cm"}], ")"}]}], TraditionalForm]]]
}], "Subsubsection",
 CellChangeTimes->{{3.7045745387426443`*^9, 3.704574547984745*^9}}],

Cell[CellGroupData[{

Cell[BoxData[
 RowBox[{
  RowBox[{"Convert", "[", 
   RowBox[{
    RowBox[{
     SuperscriptBox[
      RowBox[{"(", 
       RowBox[{"Mega", " ", "ElectronVolt"}], ")"}], "2"], 
     FractionBox["1", 
      RowBox[{"200", " ", "Mega", " ", "ElectronVolt", "*", "Fermi"}]]}], ",", 
    FractionBox[
     RowBox[{"Mega", " ", "ElectronVolt", " "}], "Centimeter"]}], "]"}], "//",
   "N"}]], "Input",
 CellChangeTimes->{{3.7045744901345167`*^9, 3.7045745299087973`*^9}}],

Cell[BoxData[
 FractionBox[
  RowBox[{"5.`*^10", " ", "ElectronVolt", " ", "Mega"}], 
  "Centimeter"]], "Output",
 CellChangeTimes->{{3.7045745277726297`*^9, 3.704574530299755*^9}, 
   3.7058837761278067`*^9, 3.708285979068082*^9, 3.708286069516017*^9, 
   3.711145105344652*^9}]
}, Open  ]]
}, Open  ]],

Cell[CellGroupData[{

Cell["\<\
Stopping power due to Coulomb Collisions off carbon nuclei - see emin, emax \
bounds\
\>", "Subsubsection",
 CellChangeTimes->{{3.704574431923008*^9, 3.704574447809442*^9}, {
  3.7108086769537573`*^9, 3.710808690847473*^9}}],

Cell[BoxData[
 RowBox[{
  RowBox[{"dedx", ":=", 
   RowBox[{"ReplaceAll", "[", 
    RowBox[{
     RowBox[{"ReplaceAll", "[", 
      RowBox[{
       RowBox[{"ReplaceAll", "[", 
        RowBox[{
         RowBox[{"ReplaceAll", "[", 
          RowBox[{
           RowBox[{
            FractionBox["1", "Z"], "SP"}], ",", 
           RowBox[{"{", 
            RowBox[{
             RowBox[{"emin", "\[Rule]", 
              RowBox[{"Max", "[", "Esc", "]"}]}], ",", 
             RowBox[{"emax", "\[Rule]", "Ekin"}]}], "}"}]}], "]"}], ",", 
         RowBox[{"Ef", "\[Rule]", 
          SuperscriptBox[
           RowBox[{"(", 
            RowBox[{"3", 
             SuperscriptBox["Pi", "2"], "n"}], ")"}], 
           RowBox[{"1", "/", "3"}]]}]}], "]"}], ",", 
       RowBox[{"\[Gamma]", "\[Rule]", 
        FractionBox["1", 
         RowBox[{"Sqrt", "[", 
          RowBox[{"1", "-", 
           SuperscriptBox["\[Beta]", "2"]}], "]"}]]}]}], "]"}], ",", 
     RowBox[{"\[Beta]", "\[Rule]", 
      FractionBox[
       RowBox[{
        SqrtBox["\[Epsilon]"], " ", 
        SqrtBox[
         RowBox[{
          RowBox[{"2", " ", "m"}], "+", "\[Epsilon]"}]]}], 
       RowBox[{"m", "+", "\[Epsilon]"}]]}]}], "]"}]}], ";"}]], "Input",
 CellChangeTimes->{{3.70448765444069*^9, 3.704487733452568*^9}, {
   3.704488861534728*^9, 3.704488865446496*^9}, {3.7044909265169973`*^9, 
   3.704490949915286*^9}, 3.704509258795547*^9, 3.704509318466588*^9, {
   3.704509427758585*^9, 3.7045094378627033`*^9}, 3.704509929731079*^9, {
   3.704510066056954*^9, 3.7045100662241077`*^9}, 3.704510180117387*^9, 
   3.7046620429009447`*^9, {3.704662081355798*^9, 3.704662104459733*^9}, {
   3.705692342739955*^9, 3.705692342875564*^9}, {3.7058837943549433`*^9, 
   3.705883795436206*^9}, {3.706531243968602*^9, 3.706531244094342*^9}, {
   3.7065571382993517`*^9, 3.7065571601134453`*^9}, {3.7065645248736067`*^9, 
   3.706564525808662*^9}, {3.707574452034273*^9, 3.7075744524081993`*^9}, {
   3.707681707746519*^9, 3.707681707896106*^9}, {3.707681750073745*^9, 
   3.70768175139258*^9}, {3.707684698486611*^9, 3.707684701097662*^9}, {
   3.707685181644943*^9, 3.7076851909130363`*^9}, {3.7076852402610483`*^9, 
   3.707685242858176*^9}, {3.707685429778801*^9, 3.707685431954262*^9}, {
   3.707745421947012*^9, 3.7077454221018047`*^9}, {3.707745517228077*^9, 
   3.707745523177985*^9}, {3.708373457530788*^9, 3.708373458799852*^9}, {
   3.708373518889979*^9, 3.7083735191806087`*^9}, {3.708373610832905*^9, 
   3.7083736123739777`*^9}, {3.708374606708528*^9, 3.708374608371962*^9}, {
   3.710632360055377*^9, 3.710632360174898*^9}, {3.711145066611462*^9, 
   3.711145071457631*^9}, {3.7111452488687*^9, 3.711145249474392*^9}}],

Cell[BoxData[{
 RowBox[{
  RowBox[{"electron", "=", 
   RowBox[{"LogLogPlot", "[", 
    RowBox[{
     RowBox[{"Evaluate", "[", 
      RowBox[{"ReplaceAll", "[", 
       RowBox[{
        RowBox[{"ReplaceAll", "[", 
         RowBox[{
          RowBox[{"dedx", " ", "5.`*^5"}], ",", 
          RowBox[{"{", 
           RowBox[{
            RowBox[{"\[Alpha]", "\[Rule]", 
             FractionBox["1", "137"]}], ",", 
            RowBox[{"M", "\[Rule]", "12000"}], ",", 
            RowBox[{"Z", "\[Rule]", "6"}], ",", 
            RowBox[{"n", "\[Rule]", "8"}]}], "}"}]}], "]"}], ",", 
        RowBox[{"m", "\[Rule]", "0.511"}]}], "]"}], "]"}], ",", 
     RowBox[{"{", 
      RowBox[{"\[Epsilon]", ",", 
       SuperscriptBox["10", 
        RowBox[{"-", "2"}]], ",", 
       SuperscriptBox["10", "7"]}], "}"}], ",", 
     RowBox[{"PlotLegends", "\[Rule]", 
      RowBox[{"{", "\"\<Coulomb (nuclei)\>\"", "}"}]}], ",", 
     RowBox[{"PlotStyle", "\[Rule]", 
      RowBox[{"{", 
       RowBox[{"Blue", ",", "Thick"}], "}"}]}]}], "]"}]}], 
  ";"}], "\[IndentingNewLine]", 
 RowBox[{
  RowBox[{"electronflat", "=", 
   RowBox[{"LogLogPlot", "[", 
    RowBox[{
     RowBox[{
      RowBox[{"ReplaceAll", "[", 
       RowBox[{
        RowBox[{"ReplaceAll", "[", 
         RowBox[{
          RowBox[{"dedx", " ", "5.`*^5"}], ",", 
          RowBox[{"{", 
           RowBox[{
            RowBox[{"\[Alpha]", "\[Rule]", 
             FractionBox["1", "137"]}], ",", 
            RowBox[{"M", "\[Rule]", "12000"}], ",", 
            RowBox[{"Z", "\[Rule]", "6"}], ",", 
            RowBox[{"n", "\[Rule]", "8"}]}], "}"}]}], "]"}], ",", 
        RowBox[{"m", "\[Rule]", "0.511"}]}], "]"}], "/.", 
      RowBox[{"\[Epsilon]", "\[Rule]", 
       SuperscriptBox["10", "7"]}]}], ",", 
     RowBox[{"{", 
      RowBox[{"x", ",", 
       SuperscriptBox["10", "7"], ",", 
       SuperscriptBox["10", "10"]}], "}"}], ",", 
     RowBox[{"PlotStyle", "\[Rule]", 
      RowBox[{"{", 
       RowBox[{"Thick", ",", "Blue"}], "}"}]}]}], "]"}]}], 
  ";"}], "\[IndentingNewLine]", 
 RowBox[{
  RowBox[{"pion", "=", 
   RowBox[{"LogLogPlot", "[", 
    RowBox[{
     RowBox[{"ReplaceAll", "[", 
      RowBox[{
       RowBox[{"ReplaceAll", "[", 
        RowBox[{
         RowBox[{"dedx", " ", "5.`*^5"}], ",", 
         RowBox[{"{", 
          RowBox[{
           RowBox[{"\[Alpha]", "\[Rule]", 
            FractionBox["1", "137"]}], ",", 
           RowBox[{"M", "\[Rule]", "12000"}], ",", 
           RowBox[{"Z", "\[Rule]", "6"}], ",", 
           RowBox[{"n", "\[Rule]", "8"}]}], "}"}]}], "]"}], ",", 
       RowBox[{"m", "\[Rule]", "140"}]}], "]"}], ",", 
     RowBox[{"{", 
      RowBox[{"\[Epsilon]", ",", 
       SuperscriptBox["10", 
        RowBox[{"-", "2"}]], ",", 
       SuperscriptBox["10", "10"]}], "}"}], ",", 
     RowBox[{"PlotLegends", "\[Rule]", 
      RowBox[{"{", "\"\<Coulomb (nuclei)\>\"", "}"}]}], ",", 
     RowBox[{"PlotStyle", "\[Rule]", 
      RowBox[{"{", 
       RowBox[{"Blue", ",", "Thick"}], "}"}]}], ",", 
     RowBox[{"PlotRange", "\[Rule]", "All"}]}], "]"}]}], 
  ";"}], "\[IndentingNewLine]", 
 RowBox[{
  RowBox[{"proton", "=", 
   RowBox[{"LogLogPlot", "[", 
    RowBox[{
     RowBox[{"ReplaceAll", "[", 
      RowBox[{
       RowBox[{"ReplaceAll", "[", 
        RowBox[{
         RowBox[{"dedx", " ", "5.`*^5"}], ",", 
         RowBox[{"{", 
          RowBox[{
           RowBox[{"\[Alpha]", "\[Rule]", 
            FractionBox["1", "137"]}], ",", 
           RowBox[{"M", "\[Rule]", "12000"}], ",", 
           RowBox[{"Z", "\[Rule]", "6"}], ",", 
           RowBox[{"n", "\[Rule]", "8"}]}], "}"}]}], "]"}], ",", 
       RowBox[{"m", "\[Rule]", "1000"}]}], "]"}], ",", 
     RowBox[{"{", 
      RowBox[{"\[Epsilon]", ",", 
       SuperscriptBox["10", 
        RowBox[{"-", "2"}]], ",", 
       SuperscriptBox["10", "10"]}], "}"}], ",", 
     RowBox[{"PlotLegends", "\[Rule]", 
      RowBox[{"{", "\"\<Coulomb (nuclei)\>\"", "}"}]}], ",", 
     RowBox[{"PlotStyle", "\[Rule]", 
      RowBox[{"{", 
       RowBox[{"Blue", ",", "Thick"}], "}"}]}]}], "]"}]}], 
  ";"}], "\[IndentingNewLine]", 
 RowBox[{
  RowBox[{"electron2", "=", 
   RowBox[{"LogLogPlot", "[", 
    RowBox[{
     RowBox[{"Evaluate", "[", 
      RowBox[{"ReplaceAll", "[", 
       RowBox[{
        RowBox[{"ReplaceAll", "[", 
         RowBox[{
          RowBox[{"dedx", " ", "5.`*^5"}], ",", 
          RowBox[{"{", 
           RowBox[{
            RowBox[{"\[Alpha]", "\[Rule]", 
             FractionBox["1", "137"]}], ",", 
            RowBox[{"M", "\[Rule]", "12000"}], ",", 
            RowBox[{"Z", "\[Rule]", "6"}], ",", 
            RowBox[{"n", "\[Rule]", "0.032"}]}], "}"}]}], "]"}], ",", 
        RowBox[{"m", "\[Rule]", "0.511"}]}], "]"}], "]"}], ",", 
     RowBox[{"{", 
      RowBox[{"\[Epsilon]", ",", 
       SuperscriptBox["10", 
        RowBox[{"-", "2"}]], ",", 
       SuperscriptBox["10", "7"]}], "}"}], ",", 
     RowBox[{"PlotLegends", "\[Rule]", 
      RowBox[{"{", "\"\<Coulomb (nuclei)\>\"", "}"}]}], ",", 
     RowBox[{"PlotStyle", "\[Rule]", 
      RowBox[{"{", 
       RowBox[{"Blue", ",", "Thick"}], "}"}]}]}], "]"}]}], 
  ";"}], "\[IndentingNewLine]", 
 RowBox[{
  RowBox[{"electronflat2", "=", 
   RowBox[{"LogLogPlot", "[", 
    RowBox[{
     RowBox[{
      RowBox[{"ReplaceAll", "[", 
       RowBox[{
        RowBox[{"ReplaceAll", "[", 
         RowBox[{
          RowBox[{"dedx", " ", "5.`*^5"}], ",", 
          RowBox[{"{", 
           RowBox[{
            RowBox[{"\[Alpha]", "\[Rule]", 
             FractionBox["1", "137"]}], ",", 
            RowBox[{"M", "\[Rule]", "12000"}], ",", 
            RowBox[{"Z", "\[Rule]", "6"}], ",", 
            RowBox[{"n", "\[Rule]", "0.032"}]}], "}"}]}], "]"}], ",", 
        RowBox[{"m", "\[Rule]", "0.511"}]}], "]"}], "/.", 
      RowBox[{"\[Epsilon]", "\[Rule]", 
       SuperscriptBox["10", "7"]}]}], ",", 
     RowBox[{"{", 
      RowBox[{"x", ",", 
       SuperscriptBox["10", "7"], ",", 
       SuperscriptBox["10", "10"]}], "}"}], ",", 
     RowBox[{"PlotStyle", "\[Rule]", 
      RowBox[{"{", 
       RowBox[{"Thick", ",", "Blue"}], "}"}]}]}], "]"}]}], 
  ";"}], "\[IndentingNewLine]", 
 RowBox[{
  RowBox[{"pion2", "=", 
   RowBox[{"LogLogPlot", "[", 
    RowBox[{
     RowBox[{"ReplaceAll", "[", 
      RowBox[{
       RowBox[{"ReplaceAll", "[", 
        RowBox[{
         RowBox[{"dedx", " ", "5.`*^5"}], ",", 
         RowBox[{"{", 
          RowBox[{
           RowBox[{"\[Alpha]", "\[Rule]", 
            FractionBox["1", "137"]}], ",", 
           RowBox[{"M", "\[Rule]", "12000"}], ",", 
           RowBox[{"Z", "\[Rule]", "6"}], ",", 
           RowBox[{"n", "\[Rule]", "0.032"}]}], "}"}]}], "]"}], ",", 
       RowBox[{"m", "\[Rule]", "140"}]}], "]"}], ",", 
     RowBox[{"{", 
      RowBox[{"\[Epsilon]", ",", 
       SuperscriptBox["10", 
        RowBox[{"-", "2"}]], ",", 
       SuperscriptBox["10", "10"]}], "}"}], ",", 
     RowBox[{"PlotLegends", "\[Rule]", 
      RowBox[{"{", "\"\<Coulomb (nuclei)\>\"", "}"}]}], ",", 
     RowBox[{"PlotStyle", "\[Rule]", 
      RowBox[{"{", 
       RowBox[{"Blue", ",", "Thick"}], "}"}]}]}], "]"}]}], 
  ";"}], "\[IndentingNewLine]", 
 RowBox[{
  RowBox[{"proton2", "=", 
   RowBox[{"LogLogPlot", "[", 
    RowBox[{
     RowBox[{"ReplaceAll", "[", 
      RowBox[{
       RowBox[{"ReplaceAll", "[", 
        RowBox[{
         RowBox[{"dedx", " ", "5.`*^5"}], ",", 
         RowBox[{"{", 
          RowBox[{
           RowBox[{"\[Alpha]", "\[Rule]", 
            FractionBox["1", "137"]}], ",", 
           RowBox[{"M", "\[Rule]", "12000"}], ",", 
           RowBox[{"Z", "\[Rule]", "6"}], ",", 
           RowBox[{"n", "\[Rule]", "0.032"}]}], "}"}]}], "]"}], ",", 
       RowBox[{"m", "\[Rule]", "1000"}]}], "]"}], ",", 
     RowBox[{"{", 
      RowBox[{"\[Epsilon]", ",", 
       SuperscriptBox["10", 
        RowBox[{"-", "2"}]], ",", 
       SuperscriptBox["10", "10"]}], "}"}], ",", 
     RowBox[{"PlotLegends", "\[Rule]", 
      RowBox[{"{", "\"\<Coulomb (nuclei)\>\"", "}"}]}], ",", 
     RowBox[{"PlotStyle", "\[Rule]", 
      RowBox[{"{", 
       RowBox[{"Blue", ",", "Thick"}], "}"}]}]}], "]"}]}], ";"}]}], "Input",
 CellChangeTimes->{{3.704488679835876*^9, 3.704488693238748*^9}, 
   3.704488841960628*^9, {3.704659932029306*^9, 3.7046599329554863`*^9}, 
   3.704833990710094*^9, {3.7054079615708723`*^9, 3.7054079853757677`*^9}, {
   3.7054081218918257`*^9, 3.7054081361639757`*^9}, {3.705884430330152*^9, 
   3.7058844440024157`*^9}, {3.70768173748921*^9, 3.707681740056177*^9}, {
   3.707681852921626*^9, 3.707681862519466*^9}, 3.707685102422145*^9, 
   3.707685213532504*^9, {3.7076862616307077`*^9, 3.707686264894912*^9}, {
   3.707745451824005*^9, 3.7077454562132483`*^9}, 3.707764457863348*^9, {
   3.7077658996672163`*^9, 3.7077658998585873`*^9}, {3.707769762350909*^9, 
   3.707769762476574*^9}, 3.7077704970420427`*^9, {3.707772535449233*^9, 
   3.7077726130977917`*^9}, {3.707772662680354*^9, 3.707772663437533*^9}, {
   3.707772789478772*^9, 3.707772850420532*^9}, 3.7077731182504473`*^9, {
   3.708286362460691*^9, 3.708286366882245*^9}, {3.70835900313341*^9, 
   3.7083590163080053`*^9}, {3.708373505337764*^9, 3.708373505441125*^9}, {
   3.70837366004982*^9, 3.708373680599326*^9}, {3.708374587204544*^9, 
   3.7083745910900717`*^9}, {3.710346404952373*^9, 3.710346436514736*^9}, {
   3.7103466665081377`*^9, 3.710346668115919*^9}, {3.710350869513637*^9, 
   3.7103508708629827`*^9}, {3.710632419833252*^9, 3.710632433468958*^9}, {
   3.710808640919829*^9, 3.710808641027461*^9}, {3.711145145065238*^9, 
   3.711145148676152*^9}}]
}, Open  ]],

Cell[CellGroupData[{

Cell[TextData[Cell[BoxData[
 FormBox[
  RowBox[{
  "Stopping", " ", "power", " ", "due", " ", "to", " ", "Coulomb", " ", 
   "Collisions", " ", "off", " ", "Electrons"}], 
  TraditionalForm]]]], "Subsubsection",
 CellChangeTimes->{{3.7044818481763763`*^9, 3.704481852510872*^9}, {
  3.704481888442397*^9, 3.704481898327832*^9}, {3.7044835172556667`*^9, 
  3.7044835508706217`*^9}, {3.704483612315319*^9, 3.7044836214600153`*^9}, {
  3.704484140149248*^9, 3.704484154054448*^9}, {3.7045744678245697`*^9, 
  3.704574477118729*^9}}],

Cell[BoxData[{
 RowBox[{
  RowBox[{"dedxpaulideg", ":=", 
   RowBox[{"ReplaceAll", "[", 
    RowBox[{
     RowBox[{"ReplaceAll", "[", 
      RowBox[{
       RowBox[{"ReplaceAll", "[", 
        RowBox[{
         RowBox[{"ReplaceAll", "[", 
          RowBox[{"SPpauli", ",", 
           RowBox[{"{", 
            RowBox[{
             RowBox[{"emin", "\[Rule]", "Esc"}], ",", 
             RowBox[{"emax", "\[Rule]", 
              RowBox[{"Min", "[", 
               RowBox[{"Ekin", ",", "Ef"}], "]"}]}]}], "}"}]}], "]"}], ",", 
         RowBox[{"Ef", "\[Rule]", 
          SuperscriptBox[
           RowBox[{"(", 
            RowBox[{"3", 
             SuperscriptBox["Pi", "2"], "n"}], ")"}], 
           RowBox[{"1", "/", "3"}]]}]}], "]"}], ",", 
       RowBox[{"\[Gamma]", "\[Rule]", 
        FractionBox["1", 
         RowBox[{"Sqrt", "[", 
          RowBox[{"1", "-", 
           SuperscriptBox["\[Beta]", "2"]}], "]"}]]}]}], "]"}], ",", 
     RowBox[{"\[Beta]", "\[Rule]", 
      FractionBox[
       RowBox[{
        SqrtBox["\[Epsilon]"], " ", 
        SqrtBox[
         RowBox[{
          RowBox[{"2", " ", "m"}], "+", "\[Epsilon]"}]]}], 
       RowBox[{"m", "+", "\[Epsilon]"}]]}]}], "]"}]}], 
  ";"}], "\[IndentingNewLine]", 
 RowBox[{
  RowBox[{"dedxpaulinondeg", ":=", 
   RowBox[{"ReplaceAll", "[", 
    RowBox[{
     RowBox[{"ReplaceAll", "[", 
      RowBox[{
       RowBox[{"ReplaceAll", "[", 
        RowBox[{
         RowBox[{"ReplaceAll", "[", 
          RowBox[{
           RowBox[{"ReplaceAll", "[", 
            RowBox[{
             RowBox[{
              FractionBox["1", "Z"], "SP0"}], ",", 
             RowBox[{"emin", "\[Rule]", 
              RowBox[{"Min", "[", 
               RowBox[{"Ef", ",", "Ekin"}], "]"}]}]}], "]"}], ",", 
           RowBox[{"emax", "\[Rule]", "Ekin"}]}], "]"}], ",", 
         RowBox[{"Ef", "\[Rule]", 
          SuperscriptBox[
           RowBox[{"(", 
            RowBox[{"3", 
             SuperscriptBox["Pi", "2"], "n"}], ")"}], 
           RowBox[{"1", "/", "3"}]]}]}], "]"}], ",", 
       RowBox[{"\[Gamma]", "\[Rule]", 
        FractionBox["1", 
         RowBox[{"Sqrt", "[", 
          RowBox[{"1", "-", 
           SuperscriptBox["\[Beta]", "2"]}], "]"}]]}]}], "]"}], ",", 
     RowBox[{"\[Beta]", "\[Rule]", 
      FractionBox[
       RowBox[{
        SqrtBox["\[Epsilon]"], " ", 
        SqrtBox[
         RowBox[{
          RowBox[{"2", " ", "m"}], "+", "\[Epsilon]"}]]}], 
       RowBox[{"m", "+", "\[Epsilon]"}]]}]}], "]"}]}], 
  ";"}], "\[IndentingNewLine]", 
 RowBox[{
  RowBox[{"dedxpaulidegelectron", ":=", 
   RowBox[{"ReplaceAll", "[", 
    RowBox[{
     RowBox[{"ReplaceAll", "[", 
      RowBox[{
       RowBox[{"ReplaceAll", "[", 
        RowBox[{
         RowBox[{"ReplaceAll", "[", 
          RowBox[{"SPpauli", ",", 
           RowBox[{"{", 
            RowBox[{
             RowBox[{"emin", "\[Rule]", "Esc"}], ",", 
             RowBox[{"emax", "\[Rule]", 
              RowBox[{"Min", "[", 
               RowBox[{"Ekinelectron", ",", "Ef"}], "]"}]}]}], "}"}]}], "]"}],
          ",", 
         RowBox[{"Ef", "\[Rule]", 
          SuperscriptBox[
           RowBox[{"(", 
            RowBox[{"3", 
             SuperscriptBox["Pi", "2"], "n"}], ")"}], 
           RowBox[{"1", "/", "3"}]]}]}], "]"}], ",", 
       RowBox[{"\[Gamma]", "\[Rule]", 
        FractionBox["1", 
         RowBox[{"Sqrt", "[", 
          RowBox[{"1", "-", 
           SuperscriptBox["\[Beta]", "2"]}], "]"}]]}]}], "]"}], ",", 
     RowBox[{"\[Beta]", "\[Rule]", 
      FractionBox[
       RowBox[{
        SqrtBox["\[Epsilon]"], " ", 
        SqrtBox[
         RowBox[{
          RowBox[{"2", " ", "m"}], "+", "\[Epsilon]"}]]}], 
       RowBox[{"m", "+", "\[Epsilon]"}]]}]}], "]"}]}], 
  ";"}], "\[IndentingNewLine]", 
 RowBox[{
  RowBox[{
   RowBox[{"dedxpaulidegfermi", "[", "\[Epsilon]_", "]"}], ":=", 
   RowBox[{"If", "[", 
    RowBox[{
     RowBox[{
      RowBox[{"\[Epsilon]", ">", 
       SuperscriptBox[
        RowBox[{"(", 
         RowBox[{"3", 
          SuperscriptBox["Pi", "2"], "n"}], ")"}], 
        RowBox[{"1", "/", "3"}]]}], "/.", 
      RowBox[{"n", "\[Rule]", "8"}]}], ",", 
     RowBox[{
      RowBox[{"dedxpaulidegelectron", "/.", 
       RowBox[{"{", 
        RowBox[{
         RowBox[{"\[Alpha]", "\[Rule]", 
          FractionBox["1", "137"]}], ",", 
         RowBox[{"M", "\[Rule]", "0.511"}], ",", 
         RowBox[{"Z", "\[Rule]", "1"}], ",", 
         RowBox[{"n", "\[Rule]", "8"}]}], "}"}]}], "/.", 
      RowBox[{"m", "\[Rule]", "0.511"}]}], ",", "0"}], "]"}]}], 
  ";"}], "\[IndentingNewLine]", 
 RowBox[{
  RowBox[{
   RowBox[{"dedxpaulidegfermi2", "[", "\[Epsilon]_", "]"}], ":=", 
   RowBox[{"If", "[", 
    RowBox[{
     RowBox[{
      RowBox[{"\[Epsilon]", ">", 
       SuperscriptBox[
        RowBox[{"(", 
         RowBox[{"3", 
          SuperscriptBox["Pi", "2"], "n"}], ")"}], 
        RowBox[{"1", "/", "3"}]]}], "/.", 
      RowBox[{"n", "\[Rule]", "0.032"}]}], ",", 
     RowBox[{
      RowBox[{"dedxpaulidegelectron", "/.", 
       RowBox[{"{", 
        RowBox[{
         RowBox[{"\[Alpha]", "\[Rule]", 
          FractionBox["1", "137"]}], ",", 
         RowBox[{"M", "\[Rule]", "0.511"}], ",", 
         RowBox[{"Z", "\[Rule]", "1"}], ",", 
         RowBox[{"n", "\[Rule]", "0.032"}]}], "}"}]}], "/.", 
      RowBox[{"m", "\[Rule]", "0.511"}]}], ",", "0"}], "]"}]}], 
  ";"}], "\[IndentingNewLine]", 
 RowBox[{
  RowBox[{"dedxpaulinondegelectron", ":=", 
   RowBox[{"ReplaceAll", "[", 
    RowBox[{
     RowBox[{"ReplaceAll", "[", 
      RowBox[{
       RowBox[{"ReplaceAll", "[", 
        RowBox[{
         RowBox[{"ReplaceAll", "[", 
          RowBox[{
           RowBox[{"ReplaceAll", "[", 
            RowBox[{
             RowBox[{
              FractionBox["1", "Z"], "SP0"}], ",", 
             RowBox[{"emin", "\[Rule]", 
              RowBox[{"Min", "[", 
               RowBox[{"Ef", ",", "Ekinelectron"}], "]"}]}]}], "]"}], ",", 
           RowBox[{"emax", "\[Rule]", "Ekinelectron"}]}], "]"}], ",", 
         RowBox[{"Ef", "\[Rule]", 
          SuperscriptBox[
           RowBox[{"(", 
            RowBox[{"3", 
             SuperscriptBox["Pi", "2"], "n"}], ")"}], 
           RowBox[{"1", "/", "3"}]]}]}], "]"}], ",", 
       RowBox[{"\[Gamma]", "\[Rule]", 
        FractionBox["1", 
         RowBox[{"Sqrt", "[", 
          RowBox[{"1", "-", 
           SuperscriptBox["\[Beta]", "2"]}], "]"}]]}]}], "]"}], ",", 
     RowBox[{"\[Beta]", "\[Rule]", 
      FractionBox[
       RowBox[{
        SqrtBox["\[Epsilon]"], " ", 
        SqrtBox[
         RowBox[{
          RowBox[{"2", " ", "m"}], "+", "\[Epsilon]"}]]}], 
       RowBox[{"m", "+", "\[Epsilon]"}]]}]}], "]"}]}], ";"}]}], "Input"],

Cell[BoxData[{
 RowBox[{
  RowBox[{"electronpauli", "=", 
   RowBox[{"LogLogPlot", "[", 
    RowBox[{
     RowBox[{"ReplaceAll", "[", 
      RowBox[{
       RowBox[{"ReplaceAll", "[", " ", 
        RowBox[{
         RowBox[{
          RowBox[{"(", 
           RowBox[{"dedxpaulinondegelectron", "+", 
            RowBox[{"dedxpaulidegfermi", "[", "\[Epsilon]", "]"}]}], ")"}], 
          " ", "5.`*^5"}], ",", 
         RowBox[{"{", 
          RowBox[{
           RowBox[{"\[Alpha]", "\[Rule]", 
            FractionBox["1", "137"]}], ",", 
           RowBox[{"M", "\[Rule]", "0.511"}], ",", 
           RowBox[{"Z", "\[Rule]", "1"}], ",", 
           RowBox[{"n", "\[Rule]", "8"}]}], "}"}]}], "]"}], ",", 
       RowBox[{"m", "\[Rule]", "0.511"}]}], "]"}], ",", 
     RowBox[{"{", 
      RowBox[{"\[Epsilon]", ",", 
       SuperscriptBox["10", 
        RowBox[{"-", "1"}]], ",", 
       SuperscriptBox["10", "7"]}], "}"}], ",", 
     RowBox[{"PlotLegends", "\[Rule]", 
      RowBox[{"{", "\"\<Coulomb (electron)\>\"", "}"}]}], ",", 
     RowBox[{"PlotStyle", "\[Rule]", 
      RowBox[{"{", 
       RowBox[{"Orange", ",", "Thick"}], "}"}]}]}], "]"}]}], 
  ";"}], "\[IndentingNewLine]", 
 RowBox[{
  RowBox[{"electronpauliflat", "=", 
   RowBox[{"LogLogPlot", "[", 
    RowBox[{
     RowBox[{
      RowBox[{"ReplaceAll", "[", 
       RowBox[{
        RowBox[{"ReplaceAll", "[", " ", 
         RowBox[{
          RowBox[{
           RowBox[{"(", 
            RowBox[{"dedxpaulinondegelectron", "+", 
             RowBox[{"dedxpaulidegfermi", "[", 
              SuperscriptBox["10", "7"], "]"}]}], ")"}], " ", "5.`*^5"}], ",", 
          RowBox[{"{", 
           RowBox[{
            RowBox[{"\[Alpha]", "\[Rule]", 
             FractionBox["1", "137"]}], ",", 
            RowBox[{"M", "\[Rule]", "0.511"}], ",", 
            RowBox[{"Z", "\[Rule]", "1"}], ",", 
            RowBox[{"n", "\[Rule]", "8"}]}], "}"}]}], "]"}], ",", 
        RowBox[{"m", "\[Rule]", "0.511"}]}], "]"}], "/.", 
      RowBox[{"\[Epsilon]", "\[Rule]", 
       SuperscriptBox["10", "7"]}]}], ",", 
     RowBox[{"{", 
      RowBox[{"x", ",", 
       SuperscriptBox["10", "7"], ",", 
       SuperscriptBox["10", "10"]}], "}"}], ",", 
     RowBox[{"PlotStyle", "\[Rule]", 
      RowBox[{"{", 
       RowBox[{"Orange", ",", "Thick"}], "}"}]}]}], "]"}]}], 
  ";"}], "\[IndentingNewLine]", 
 RowBox[{
  RowBox[{"pionpauli", "=", 
   RowBox[{"LogLogPlot", "[", 
    RowBox[{
     RowBox[{"ReplaceAll", "[", 
      RowBox[{
       RowBox[{"ReplaceAll", "[", 
        RowBox[{
         RowBox[{
          RowBox[{"(", 
           RowBox[{"dedxpaulinondeg", "+", "dedxpaulideg"}], ")"}], " ", 
          "5.`*^5"}], ",", 
         RowBox[{"{", 
          RowBox[{
           RowBox[{"\[Alpha]", "\[Rule]", 
            FractionBox["1", "137"]}], ",", 
           RowBox[{"M", "\[Rule]", "0.511"}], ",", 
           RowBox[{"Z", "\[Rule]", "1"}], ",", 
           RowBox[{"n", "\[Rule]", "8"}]}], "}"}]}], "]"}], ",", 
       RowBox[{"m", "\[Rule]", "140"}]}], "]"}], ",", 
     RowBox[{"{", 
      RowBox[{"\[Epsilon]", ",", 
       SuperscriptBox["10", 
        RowBox[{"-", "1"}]], ",", 
       SuperscriptBox["10", "10"]}], "}"}], ",", 
     RowBox[{"PlotLegends", "\[Rule]", 
      RowBox[{"{", "\"\<Coulomb (electron)\>\"", "}"}]}], ",", 
     RowBox[{"PlotStyle", "\[Rule]", 
      RowBox[{"{", 
       RowBox[{"Orange", ",", "Thick"}], "}"}]}]}], "]"}]}], 
  ";"}], "\[IndentingNewLine]", 
 RowBox[{
  RowBox[{"protonpauli", "=", 
   RowBox[{"LogLogPlot", "[", 
    RowBox[{
     RowBox[{"ReplaceAll", "[", 
      RowBox[{
       RowBox[{"ReplaceAll", "[", 
        RowBox[{
         RowBox[{
          RowBox[{"(", 
           RowBox[{"dedxpaulinondeg", "+", "dedxpaulideg"}], ")"}], " ", 
          "5.`*^5"}], ",", 
         RowBox[{"{", 
          RowBox[{
           RowBox[{"\[Alpha]", "\[Rule]", 
            FractionBox["1", "137"]}], ",", 
           RowBox[{"M", "\[Rule]", "0.511"}], ",", 
           RowBox[{"Z", "\[Rule]", "1"}], ",", 
           RowBox[{"n", "\[Rule]", "8"}]}], "}"}]}], "]"}], ",", 
       RowBox[{"m", "\[Rule]", "1000"}]}], "]"}], ",", 
     RowBox[{"{", 
      RowBox[{"\[Epsilon]", ",", 
       SuperscriptBox["10", 
        RowBox[{"-", "1"}]], ",", 
       SuperscriptBox["10", "10"]}], "}"}], ",", 
     RowBox[{"PlotLegends", "\[Rule]", 
      RowBox[{"{", "\"\<Coulomb (electron)\>\"", "}"}]}], ",", 
     RowBox[{"PlotStyle", "\[Rule]", 
      RowBox[{"{", 
       RowBox[{"Orange", ",", "Thick"}], "}"}]}]}], "]"}]}], 
  ";"}], "\[IndentingNewLine]", 
 RowBox[{
  RowBox[{"electronpauli2", "=", 
   RowBox[{"LogLogPlot", "[", 
    RowBox[{
     RowBox[{"ReplaceAll", "[", 
      RowBox[{
       RowBox[{"ReplaceAll", "[", " ", 
        RowBox[{
         RowBox[{
          RowBox[{"(", 
           RowBox[{"dedxpaulinondegelectron", "+", 
            RowBox[{"dedxpaulidegfermi2", "[", "\[Epsilon]", "]"}]}], ")"}], 
          " ", "5.`*^5"}], ",", 
         RowBox[{"{", 
          RowBox[{
           RowBox[{"\[Alpha]", "\[Rule]", 
            FractionBox["1", "137"]}], ",", 
           RowBox[{"M", "\[Rule]", "0.511"}], ",", 
           RowBox[{"Z", "\[Rule]", "1"}], ",", 
           RowBox[{"n", "\[Rule]", "0.032"}]}], "}"}]}], "]"}], ",", 
       RowBox[{"m", "\[Rule]", "0.511"}]}], "]"}], ",", 
     RowBox[{"{", 
      RowBox[{"\[Epsilon]", ",", 
       SuperscriptBox["10", 
        RowBox[{"-", "1"}]], ",", 
       SuperscriptBox["10", "7"]}], "}"}], ",", 
     RowBox[{"PlotLegends", "\[Rule]", 
      RowBox[{"{", "\"\<Coulomb (electron)\>\"", "}"}]}], ",", 
     RowBox[{"PlotStyle", "\[Rule]", 
      RowBox[{"{", 
       RowBox[{"Orange", ",", "Thick"}], "}"}]}]}], "]"}]}], 
  ";"}], "\[IndentingNewLine]", 
 RowBox[{
  RowBox[{"electronpauliflat2", "=", 
   RowBox[{"LogLogPlot", "[", 
    RowBox[{
     RowBox[{
      RowBox[{"ReplaceAll", "[", 
       RowBox[{
        RowBox[{"ReplaceAll", "[", " ", 
         RowBox[{
          RowBox[{
           RowBox[{"(", 
            RowBox[{"dedxpaulinondegelectron", "+", 
             RowBox[{"dedxpaulidegfermi2", "[", 
              SuperscriptBox["10", "7"], "]"}]}], ")"}], " ", "5.`*^5"}], ",", 
          RowBox[{"{", 
           RowBox[{
            RowBox[{"\[Alpha]", "\[Rule]", 
             FractionBox["1", "137"]}], ",", 
            RowBox[{"M", "\[Rule]", "0.511"}], ",", 
            RowBox[{"Z", "\[Rule]", "1"}], ",", 
            RowBox[{"n", "\[Rule]", "0.032"}]}], "}"}]}], "]"}], ",", 
        RowBox[{"m", "\[Rule]", "0.511"}]}], "]"}], "/.", 
      RowBox[{"\[Epsilon]", "\[Rule]", 
       SuperscriptBox["10", "7"]}]}], ",", 
     RowBox[{"{", 
      RowBox[{"x", ",", 
       SuperscriptBox["10", "7"], ",", 
       SuperscriptBox["10", "10"]}], "}"}], ",", 
     RowBox[{"PlotStyle", "\[Rule]", 
      RowBox[{"{", 
       RowBox[{"Orange", ",", "Thick"}], "}"}]}]}], "]"}]}], 
  ";"}], "\[IndentingNewLine]", 
 RowBox[{
  RowBox[{"pionpauli2", "=", 
   RowBox[{"LogLogPlot", "[", 
    RowBox[{
     RowBox[{"ReplaceAll", "[", 
      RowBox[{
       RowBox[{"ReplaceAll", "[", 
        RowBox[{
         RowBox[{
          RowBox[{"(", 
           RowBox[{"dedxpaulinondeg", "+", "dedxpaulideg"}], ")"}], " ", 
          "5.`*^5"}], ",", 
         RowBox[{"{", 
          RowBox[{
           RowBox[{"\[Alpha]", "\[Rule]", 
            FractionBox["1", "137"]}], ",", 
           RowBox[{"M", "\[Rule]", "0.511"}], ",", 
           RowBox[{"Z", "\[Rule]", "1"}], ",", 
           RowBox[{"n", "\[Rule]", "0.032"}]}], "}"}]}], "]"}], ",", 
       RowBox[{"m", "\[Rule]", "140"}]}], "]"}], ",", 
     RowBox[{"{", 
      RowBox[{"\[Epsilon]", ",", 
       SuperscriptBox["10", 
        RowBox[{"-", "1"}]], ",", 
       SuperscriptBox["10", "10"]}], "}"}], ",", 
     RowBox[{"PlotLegends", "\[Rule]", 
      RowBox[{"{", "\"\<Coulomb (electron)\>\"", "}"}]}], ",", 
     RowBox[{"PlotStyle", "\[Rule]", 
      RowBox[{"{", 
       RowBox[{"Orange", ",", "Thick"}], "}"}]}]}], "]"}]}], 
  ";"}], "\[IndentingNewLine]", 
 RowBox[{
  RowBox[{"protonpauli2", "=", 
   RowBox[{"LogLogPlot", "[", 
    RowBox[{
     RowBox[{"ReplaceAll", "[", 
      RowBox[{
       RowBox[{"ReplaceAll", "[", 
        RowBox[{
         RowBox[{
          RowBox[{"(", 
           RowBox[{"dedxpaulinondeg", "+", "dedxpaulideg"}], ")"}], " ", 
          "5.`*^5"}], ",", 
         RowBox[{"{", 
          RowBox[{
           RowBox[{"\[Alpha]", "\[Rule]", 
            FractionBox["1", "137"]}], ",", 
           RowBox[{"M", "\[Rule]", "0.511"}], ",", 
           RowBox[{"Z", "\[Rule]", "1"}], ",", 
           RowBox[{"n", "\[Rule]", "0.032"}]}], "}"}]}], "]"}], ",", 
       RowBox[{"m", "\[Rule]", "1000"}]}], "]"}], ",", 
     RowBox[{"{", 
      RowBox[{"\[Epsilon]", ",", 
       SuperscriptBox["10", 
        RowBox[{"-", "1"}]], ",", 
       SuperscriptBox["10", "10"]}], "}"}], ",", 
     RowBox[{"PlotLegends", "\[Rule]", 
      RowBox[{"{", "\"\<Coulomb (electron)\>\"", "}"}]}], ",", 
     RowBox[{"PlotStyle", "\[Rule]", 
      RowBox[{"{", 
       RowBox[{"Orange", ",", "Thick"}], "}"}]}]}], "]"}]}], ";"}]}], "Input",\

 CellChangeTimes->{{3.7083591719689283`*^9, 3.7083591818006487`*^9}, {
  3.7103466581423903`*^9, 3.710346659860303*^9}, {3.710506986319315*^9, 
  3.710507004966071*^9}, {3.710507103216319*^9, 3.710507104722102*^9}, {
  3.7105146885786953`*^9, 3.710514688594101*^9}, {3.710519745972542*^9, 
  3.7105197459838552`*^9}}]
}, Open  ]],

Cell[CellGroupData[{

Cell["\<\
Examine the Coulomb Logarithm, find where scattering should \
\[OpenCurlyDoubleQuote]shut off\[CloseCurlyDoubleQuote] for protons and pions.\
\>", "Subsubsection",
 CellChangeTimes->{{3.7046624717413187`*^9, 3.704662496651999*^9}, {
   3.704662926071836*^9, 3.704662930333537*^9}, 3.710808740065935*^9}],

Cell[BoxData[
 RowBox[{
  RowBox[{"coulomblog", "=", 
   RowBox[{
    RowBox[{
     RowBox[{
      RowBox[{
       RowBox[{"{", 
        RowBox[{
         RowBox[{"Max", "[", 
          RowBox[{"Esc", ",", "Elattice"}], "]"}], ",", "Ekin"}], "}"}], "/.", 
       RowBox[{"{", 
        RowBox[{"Ef", "\[Rule]", 
         SuperscriptBox[
          RowBox[{"(", 
           RowBox[{"3", 
            SuperscriptBox["Pi", "2"], "n"}], ")"}], 
          RowBox[{"1", "/", "3"}]]}], "}"}]}], "/.", 
      RowBox[{"{", 
       RowBox[{"\[Gamma]", "\[Rule]", 
        FractionBox["1", 
         RowBox[{"Sqrt", "[", 
          RowBox[{"1", "-", 
           SuperscriptBox["\[Beta]", "2"]}], "]"}]]}], "}"}]}], "/.", 
     RowBox[{"{", 
      RowBox[{"\[Beta]", "\[Rule]", 
       FractionBox[
        RowBox[{
         SqrtBox["\[Epsilon]"], " ", 
         SqrtBox[
          RowBox[{
           RowBox[{"2", " ", "m"}], "+", "\[Epsilon]"}]]}], 
        RowBox[{"m", "+", "\[Epsilon]"}]]}], "}"}]}], "/.", 
    RowBox[{"{", 
     RowBox[{
      RowBox[{"\[Alpha]", "\[Rule]", 
       FractionBox["1", "137"]}], ",", 
      RowBox[{"M", "\[Rule]", "12000"}], ",", 
      RowBox[{"Z", "\[Rule]", "6"}], ",", 
      RowBox[{"n", "\[Rule]", "8"}]}], "}"}]}]}], ";"}]], "Input",
 CellChangeTimes->{{3.70466214869284*^9, 3.704662212869153*^9}, {
   3.7046622567131166`*^9, 3.704662315010511*^9}, {3.7054447487279177`*^9, 
   3.7054447777105494`*^9}, 3.70569095610015*^9, {3.7056921468334312`*^9, 
   3.705692157704638*^9}, {3.70588488172509*^9, 3.7058848818686934`*^9}, {
   3.705884918682032*^9, 3.705884919440908*^9}, {3.706531302191877*^9, 
   3.706531303358652*^9}, {3.706553317841446*^9, 3.706553327568763*^9}, {
   3.706567673904338*^9, 3.706567676398247*^9}, {3.707574575082342*^9, 
   3.7075745803358393`*^9}, 3.710348432734645*^9, {3.7104203054521313`*^9, 
   3.7104203451019697`*^9}, 3.710421091066381*^9}],

Cell[CellGroupData[{

Cell[BoxData[
 RowBox[{"LogLogPlot", "[", 
  RowBox[{
   RowBox[{"coulomblog", "/.", 
    RowBox[{"m", "\[Rule]", "0.511"}]}], ",", 
   RowBox[{"{", 
    RowBox[{"\[Epsilon]", ",", "0.00001", ",", 
     SuperscriptBox["10", "3"]}], "}"}]}], "]"}]], "Input",
 CellChangeTimes->{{3.7056921645899*^9, 3.705692171285915*^9}, {
  3.706553337136503*^9, 3.70655334479274*^9}, {3.70655364820781*^9, 
  3.706553648670907*^9}, {3.707600236496685*^9, 3.7076002398736*^9}, {
  3.710419465886353*^9, 3.710419470259103*^9}, {3.71042028166008*^9, 
  3.710420282154891*^9}}],

Cell[BoxData[
 GraphicsBox[{{{}, {}, 
    {RGBColor[0.368417, 0.506779, 0.709798], AbsoluteThickness[1.6], Opacity[
     1.], LineBox[CompressedData["
1:eJxTTMoPSmViYGAwAWIQPTmPVW4em/qBCtYXp2Jvft5/JOizEN8qNTj/q9lD
9jpfBD/+Pc+U0y2qcL5jTO/j1JMqcL6CzTaHtYIIPjuPvkOSlzKcnzbhD1PK
BCU4/wyLVMblY4pwvsGb+7feMyD4PB2/BCI9FOD8u+qnLsUzyMP5k1d4cC3v
koXznfklYj1kZOB8prD2L0f6pOD8jawLhG5LS8L5+VMjSs90isP5GtxJn8X/
i8L5F1+K/PjTJwLnd65Id9z7XwjON7yQLCjeLQjnX1j/33vGO34437j75upt
V3ng/DILNkmOT5xw/o2lRfwCF9jgfKmnhsLej5nh/MAPk3ytWBnhfN/ydKUD
F3/vh/F3bPQ7Usj8Dc7ffyPro0Lhezj/Ye1+E32xx3A+/6rarWoO5+D8poVs
V9j2HraHx3+x+KMDMx/A+SH8y0zyOd/A+aZXpTYqWn6B8xn+26xVZf4F53tc
yfe+p8LgAI/P8Hebvgkxw/nKfKcfR31ihfO/s2R0cwhwwvmvNTepNv/ghvMP
9u0xc5fnh/MvTp7UsVpaEM4PKpd9L9krBOcfruIQXCsrAue7iHqtWTZZFM4/
fdJKx41JHM53ntedzjVBAiHPaSxjyiwF57/1cDkXfwnB5+8IbehaKA3nAwBw
KsEz
      "]], LineBox[CompressedData["
1:eJwVk3s8E3ofx4fMbTVbRLPNLrZReqJOVC5JkpIKJeU+xJH7oULHJZFyOTqE
KMet4iQij1v0+1YolxyR8pQjly47KjbbtDbZ6fnj83r/83693n996NwIl0BF
DAaT9GP/Z164MrUUywH2/CG5gy0emv6uvd6mxIGMk3m2AXZ4eLn/MGUUw4F8
MudZkj0eSOsryTgZG8w7s1tb9uGh7KONXvw8G2o+hcyuc8VDre9ZXbcxNkRf
1u6nBuChy0VIXPUnG+LL7FSs0vEgNptSSXRig8Wv7Z1H+/HgM4/L7z/PggqG
xrGaTZqw0zN7JrDXAP7TTr25+1dNoFk229whGEB8TKvp+l5NUMFttOHuY8Lg
qI9wmEqAE7lLigG5DFDfjg9nRRNgYAUpeKSHDhzDRvGpIQKYfH77eh5DB66z
46NUUyLgMqSaxxxoEBfjygvOJcLfnL5hH4w+XEjr9b28RIS8agf1W5coYF1P
O64QtBp24XW9HMhkeFng340bXQ2KbhdEXTkkQJHKT4pctaBBuYz4Rm8tWLSN
n7Z8rgURV9xjBy7qgH9KWeAIVxsMNbhCHbk2tOnrj91b0obn/2hJlnK0wOiW
5Fpe4Rq4WB20s1NOBEKnV6LhAR0wHfIn6GQSYNXlfBFPVReG6uWORXN4SPZr
jl7m6cLmzP/dbh7FASei6Ub05Fo4tRW7VnVBDdTJPcd6P5DAePbt1uT3ahA0
oWGe+YkEUyVt7pIxNfA+S11xiE+C/fLQIh5SAymn4ez0NxIwekZ0erPVwLDR
22X9Sj0YdC1fc8lIDb5698sP/qT3o2OphfNThZBXqfmKaXowdiMarzmEhcAl
jwhtUzKMVqTIPLuwkG/FqnEzI8PwH7kfa1qxkHOjKbXEggwDV+vQrnIsWD3R
NzGxJwNkz0acjsbCjsArsjQPMlTHcocmtLCQXMU34aWTIW63y+U7x5Th7rBe
1N1JMpDem652nFGC3NvdNwbLKbDnZ72h4VdKcKK/zF+9mgIxX1ZkHx9QgoMf
HY441lFgUPwKG/JfJcgvnpKMt1MgBZsozbigBGe8VPbavKAAj9M31bNeCZL9
O6rwqlRoDuHetY1RhMBQQw45hgozc45hfcGKsCGs0J2YQAXNX7asc/FSBI2s
OQr+HBVCElSr/OwVYcdU6VVyLhUoWXWFybqK4G4cOZJRS4Xzd6SJDzoU4MzA
97HGD1Rw5v/utF1ZASjnBl7c99WHxF/K3z2VYCCPZT/u9LM+1C7WJxz9jIHr
pDMas1H6gP0+UBMzggHKXPTenan60KGmgq0vx0AGxtks/KY+sJkJD5jWGJhb
sJh5PacPkts93qS5ZXRyG64pyo4GLo0zWeajy2i6OFo/YS8N7rRi7h/uWEYT
xFzIPEADbvd2nd8uLaOgMxPLj9xp8Gyi7i8lzjJSUi9TyAqjQQWh0OaLz3d0
e9AorLSIBk6ngxjwXIZqm5KOFIhpYKY1z0tvl6HyzHB3VxkNaA2n6p0qZci1
kKJLUqCDaDbN8k2MDPV4PPPrxtGh2LvKbVFHhvjh7z0LDejA2z11ydhbiuz7
iJwDbnQYng52FtpLUarrTy7tnnS4n8TXad8oRUpFv2E2+9Mhp01etUdBikZ7
fR7vi6TDlg1UxK36hgh2I9akTDqc0/IQFs1KUFYS+V7UYzqENky3+YxIULJC
WujjPjq4HQhJZndIEMV48RNrmA5GGXErm7IlyLi+oYQ6RYchWSHnLxMJiieX
fOPJ6UCZeeGhfPor8iFYVlnvZAA22ZMx4PMVvc2ZuzmwlwF88jve7w5f0WRP
UGq0CwO63ISxNNJXtBhau0E1gAEhfYRci85F1NtT4B+WwYDWhgNdUUqLiCDc
NPv0JQMq9tN22M+KkUt4wlONaQZkfxS0kZ6LkV59tWX8FwZwKVfqH5eK0Urr
GezkCiasvPimWHu7GD3ZRlSWb2GChHlHe5YmRqIFB9kzWyZMP0jMfaAiRmEf
Za6vDjKhVURPDxoVId906duKECZwfYOj2iJF6Frd9ZaQSibsl237nH1UhFxK
yTbHGplgXqARxLUWIc0O29jih0zADdR5auBEyBQjrGBNMaHFXLzH65YQ2RWs
PMQzMICK4Z5HpjlCpH7/yzuhmQFkhRVZYWOFaIOrpXPiXgPgVlpsrrcVoocv
KCdNIg0A9+M0ChMLKNwx8R292wAWa1yvjnYtoBn+J8K2cQOYsmNp/Xl7AVXG
ds8biwygOf6pmmvcAgrNK2mTsFlQrl18nuP7w59bn768kwVZd0/KZfYLSI1E
HLfyZoHfh1XiKq0FVCpaqOYXs2B/ymREnEyAHlyQVzbfZ4EZuXHWaVqAyHZM
ivcEC+gtqYGMXgE6V4VLYyuxAedyZHKxXoDaD8aNeK5jw+Jntkd/gQC9ZjjX
+hxmw9QFyegfvwqQVynH6kYKGwYYfYdiAgRojWHSo8eNbGjuLOl3cBSgOraJ
YyKPDWXuYfaUTQJk9SU2c4zJgUyh9UOBrgARuluw5ic4cCpH07JHzkcfOth6
BQ0c8DWabi7+wEdu4y8fzakagmPXPdOIZ3xkVuA8Ko80BDOftNpdTXwkDTg1
RFwwBJrUjaNbwkcHv7OTWq4ZgcYVw4rPKXzUF7NKWFy8DhY3SskPg/nIb+nw
YP91Y3g64brhn+N8VLV9cNh5qyn8Cyd3DQA=
      "]], LineBox[CompressedData["
1:eJwVjWk4lAsbgCdKHAnv0NQ7Y8xil76iZOL0vIVQikOpJOTkoJgok5OUtBxZ
QijUdZiWsRxL6fRRjfSQKCNClkobJcm+RBJf34/7uq/71831OeDiK0ej0UQ/
+b8Vaso1DyVyQJM3b154zgosmDmif0ZtF4xklD2WN1qGoRLxwjuVkdBgcTTN
RtUYs3yLA3K844Ghk3VhbpchrrdS+uPbgVQ416FdtFTXEG8/EjCyblyCd5kW
X9IzDDBFf9Xeq2FiEMmWnuwxMkDHwKdWorRr4Dt2PG9Ogz7OK/bVtC/Nhh0f
S9KdTuhj+fiPfrItD16ppCgGWOpj2JqL1f1fCyBl5v602owepkOak7fyTQhY
t4QrrdbD8T1dUofLxbA7ZkunQ6oeupz+j4GZ8b/wbY12To+vHhZlH01lSW/D
/EVtnWNr9PCXJzU0hU0lIOc7GjVI6KHfF3rQ4MtSaFp3wOFQvy5ylhfYVk7d
A2HwoMnrXF2McJkszo8tgxU7JIvtY3TxRagN+wJZDia6ucrUfl184iH8bvY3
QmLjFf9fzXTx5BWF5wr3HwKfrnTV7pkOWsy0VReFVcH1VyqElVQHB9zz7rqZ
PoLVUTtmXmTr4C4Nx6zsnGpwDz21tjtSB1dGn9+3IfkJ2FZb56y30MHeLp/d
A461IBFeY0To66CYWul8cb4MygSKXC2GDi6Yal3VHVEHD3Sn2k9M8PFjIGvO
X34NUJE0OutUxsf6D1+/LVJ/Bp0xhZPWRXw0TPEa3Sd8Bk54SP24mI9vB5d3
E4aNsNJ4c+edM3zclNcs88lsgoi2ExdornzUYS1Jk4tpgayoJcL5EzyMrI1K
cutuAU3LhLqNfTx8+WdvzD/WrTAi/FRz+z0Pk1qkES4zrTBQNN02UcfDHwme
PlcPtcOfB1WWsSQ8bJ1z3WS95ysofOFgqr6LhytuLtC/KH0FtF7XdnsXHsZ7
iji9izvAymerfoYDD9dLN9CTmzsgzuCTV5QFD2+Efp58b/8GXK3rZN4MHlYd
YnRixjtQlpSHDbZz0bRoz+XImndAZicQlxq5KO7J37p2/B1MHrtGbavl4rHd
VI3U+T0UffBXmZZy0dwuoKBkfic407cPyYm5mEtKDxeIuuB8oZba3X1cjK/w
VE7/rRtWt9i5CZS4OPU9t8otshtsSy2oo/Jc9DcfPaZZ2A2512/VV//goG1+
9FCy4iewy1R1DB/h4EzqzZZzDz7Bi14hw6mDg8H+cuJTJp+h8pv1ndRiDm5V
zV55QKkPiErR/pY9HMTNHmcIyz5wMf47tMCDgybxROt/A/uA1i+ixW3noIJS
ZNh0w892/7HOczMHS+V23Iu52A/9ymnD7gIOkl+VqOv8QYDopNOXiJ+/gRJJ
H3sY7jZIaD4p2pitQmwpXz0MEoXpV9ditbFjadDXROdhODhUZz4UpY32+/l2
ZieH4XOI12xOsDZyexJ7jnwchulwOfnzW7Sx6b2/8fyCEej0zXUyW6CNq1rI
Yq5gDD4EBT9lJ7CxY7dyhYPzGAwE3M2cF83G093fn4X4jcEO4FmORrKxaaJj
qOLCGMSbemd2hrBRSGYt9xkZg/2L7NLU3NiY68W/eTV/HLQm+rUytdlI9hrf
4LMnYE4D93eTUi2kzVoV6spPQb00YnhwnIXZMV2KFGsKtkluyUoHWeioEbvX
fdUURNZtKT/9mYUZhm3MRL8pEI+PPDF5zULTrSGxk7Ip8Aw6HC+tYuHePImf
LPU7tGfZJJensvCx60JeiN4PENdu2mViwUL75wc2vdGhUY+GpCWWcUxcvn3g
1ldCnlJ/SZ5TCCSRv1DW5T4yj8owMFtaL1qCE3P94xTVlCi29+ZmTsxi/GJ4
S/fUpDLF522kdVUysCKhzNxOW5XyOrw9UJHGwMaU5LP5THUqYGLWNOS3RegS
pjW45BxBCdaDjCvVxIfhiuqFWhqUrbmbShtfE200NxZkp2hSX3b+kUyKNVD2
ZM3SDXIM6szvVucq9DTQOjPO75ekxdTJrs4rDf/QUaZkxlolT1JRT70M0n+l
Y1XKw5AiJZKS7OlPuG9Jx3KtrTX6aiRFNBN7uwR0vLlCdJDUIqm4U247l5vT
MXVn6eNZc5Kaiebua1hGR488S1HtPpIibWCSy6Fjv71NvVcTSQW+TQ1gyNOx
u+k5/0U7SWmEJa/bOIeO7zx8j7i8JanglLGoY7MENgX/pWPbR1L2NQaWH78T
WJL+ONxIgUlZGhrG3h0j8HiPo/64gEkpcf4NEXUTGHbwdYSQYlL1/Ln3ij4Q
GDwd1PRpA5NybW706+kk0Ect8dhLVyblf9Zk1OMtgRssGpsfBDGpDpPxhxvb
CYTKPYaCUCZlJRaYRbcSaOE4cvxWOJMqC0tWqHpOoJE33UgSzaTeCBva1zYS
yO+9FslOYFLOH93bIhoIZIWubElLZVJ5QgeB9CmBi2aqjNQvM6mkWeHMNxmB
qme3nYi9wqQgP0tPUEvg/wAOvnr7
      "]]}}, {}, {}},
  AspectRatio->NCache[GoldenRatio^(-1), 0.6180339887498948],
  Axes->{True, True},
  AxesLabel->{None, None},
  AxesOrigin->{-11.512925464970229`, -17.654205621484},
  CoordinatesToolOptions:>{"DisplayFunction" -> ({
      Exp[
       Part[#, 1]], 
      Exp[
       Part[#, 2]]}& ), "CopiedValueFunction" -> ({
      Exp[
       Part[#, 1]], 
      Exp[
       Part[#, 2]]}& )},
  DisplayFunction->Identity,
  Frame->{{False, False}, {False, False}},
  FrameLabel->{{None, None}, {None, None}},
  FrameTicks->{{
     Charting`ScaledTicks[{Log, Exp}], 
     Charting`ScaledFrameTicks[{Log, Exp}]}, {
     Charting`ScaledTicks[{Log, Exp}], 
     Charting`ScaledFrameTicks[{Log, Exp}]}},
  GridLines->{None, None},
  GridLinesStyle->Directive[
    GrayLevel[0.5, 0.4]],
  ImagePadding->All,
  Method->{
   "DefaultBoundaryStyle" -> Automatic, "DefaultMeshStyle" -> 
    AbsolutePointSize[6], "ScalingFunctions" -> None, 
    "CoordinatesToolOptions" -> {"DisplayFunction" -> ({
        (Part[{{Log, Exp}, {Log, Exp}}, 1, 2][#]& )[
         Part[#, 1]], 
        (Part[{{Log, Exp}, {Log, Exp}}, 2, 2][#]& )[
         Part[#, 2]]}& ), "CopiedValueFunction" -> ({
        (Part[{{Log, Exp}, {Log, Exp}}, 1, 2][#]& )[
         Part[#, 1]], 
        (Part[{{Log, Exp}, {Log, Exp}}, 2, 2][#]& )[
         Part[#, 2]]}& )}},
  PlotRange->NCache[{{-11.512925464970229`, 
      Log[
      1000]}, {-17.654205621484, -1.2405679632214213`}}, \
{{-11.512925464970229`, 
    6.907755278982137}, {-17.654205621484, -1.2405679632214213`}}],
  PlotRangeClipping->True,
  PlotRangePadding->{{
     Scaled[0.02], 
     Scaled[0.02]}, {
     Scaled[0.05], 
     Scaled[0.05]}},
  Ticks->FrontEndValueCache[{
     Charting`ScaledTicks[{Log, Exp}], 
     Charting`ScaledTicks[{Log, Exp}]}, {{{-9.210340371976182, 
       FormBox[
        TemplateBox[{"10", 
          RowBox[{"-", "4"}]}, "Superscript", SyntaxForm -> SuperscriptBox], 
        TraditionalForm], {0.01, 0.}, {
        AbsoluteThickness[0.1]}}, {-4.605170185988091, 
       FormBox["0.01`", TraditionalForm], {0.01, 0.}, {
        AbsoluteThickness[0.1]}}, {0., 
       FormBox["1", TraditionalForm], {0.01, 0.}, {
        AbsoluteThickness[0.1]}}, {4.605170185988092, 
       FormBox["100", TraditionalForm], {0.01, 0.}, {
        AbsoluteThickness[0.1]}}, {-13.815510557964274`, 
       FormBox[
        InterpretationBox[
         StyleBox[
          
          GraphicsBox[{}, ImageSize -> {0., 0.}, BaselinePosition -> 
           Baseline], "CacheGraphics" -> False], 
         Spacer[{0., 0.}]], TraditionalForm], {0.005, 0.}, {
        AbsoluteThickness[0.1]}}, {-11.512925464970229`, 
       FormBox[
        InterpretationBox[
         StyleBox[
          
          GraphicsBox[{}, ImageSize -> {0., 0.}, BaselinePosition -> 
           Baseline], "CacheGraphics" -> False], 
         Spacer[{0., 0.}]], TraditionalForm], {0.005, 0.}, {
        AbsoluteThickness[0.1]}}, {-6.907755278982137, 
       FormBox[
        InterpretationBox[
         StyleBox[
          
          GraphicsBox[{}, ImageSize -> {0., 0.}, BaselinePosition -> 
           Baseline], "CacheGraphics" -> False], 
         Spacer[{0., 0.}]], TraditionalForm], {0.005, 0.}, {
        AbsoluteThickness[0.1]}}, {-2.3025850929940455`, 
       FormBox[
        InterpretationBox[
         StyleBox[
          
          GraphicsBox[{}, ImageSize -> {0., 0.}, BaselinePosition -> 
           Baseline], "CacheGraphics" -> False], 
         Spacer[{0., 0.}]], TraditionalForm], {0.005, 0.}, {
        AbsoluteThickness[0.1]}}, {2.302585092994046, 
       FormBox[
        InterpretationBox[
         StyleBox[
          
          GraphicsBox[{}, ImageSize -> {0., 0.}, BaselinePosition -> 
           Baseline], "CacheGraphics" -> False], 
         Spacer[{0., 0.}]], TraditionalForm], {0.005, 0.}, {
        AbsoluteThickness[0.1]}}, {6.907755278982137, 
       FormBox[
        InterpretationBox[
         StyleBox[
          
          GraphicsBox[{}, ImageSize -> {0., 0.}, BaselinePosition -> 
           Baseline], "CacheGraphics" -> False], 
         Spacer[{0., 0.}]], TraditionalForm], {0.005, 0.}, {
        AbsoluteThickness[0.1]}}, {9.210340371976184, 
       FormBox[
        InterpretationBox[
         StyleBox[
          
          GraphicsBox[{}, ImageSize -> {0., 0.}, BaselinePosition -> 
           Baseline], "CacheGraphics" -> False], 
         Spacer[{0., 0.}]], TraditionalForm], {0.005, 0.}, {
        AbsoluteThickness[0.1]}}, {9.259130536145614, 
       FormBox[
        InterpretationBox[
         StyleBox[
          
          GraphicsBox[{}, ImageSize -> {0., 0.}, BaselinePosition -> 
           Baseline], "CacheGraphics" -> False], 
         Spacer[{0., 0.}]], TraditionalForm], {0.005, 0.}, {
        AbsoluteThickness[0.1]}}, {9.305650551780507, 
       FormBox[
        InterpretationBox[
         StyleBox[
          
          GraphicsBox[{}, ImageSize -> {0., 0.}, BaselinePosition -> 
           Baseline], "CacheGraphics" -> False], 
         Spacer[{0., 0.}]], TraditionalForm], {0.005, 0.}, {
        AbsoluteThickness[0.1]}}}, {{-16.11809565095832, 
       FormBox[
        TemplateBox[{"10", 
          RowBox[{"-", "7"}]}, "Superscript", SyntaxForm -> SuperscriptBox], 
        TraditionalForm], {0.01, 0.}, {
        AbsoluteThickness[0.1]}}, {-11.512925464970229`, 
       FormBox[
        TemplateBox[{"10", 
          RowBox[{"-", "5"}]}, "Superscript", SyntaxForm -> SuperscriptBox], 
        TraditionalForm], {0.01, 0.}, {
        AbsoluteThickness[0.1]}}, {-6.907755278982137, 
       FormBox["0.001`", TraditionalForm], {0.01, 0.}, {
        AbsoluteThickness[0.1]}}, {-2.3025850929940455`, 
       FormBox[
        TagBox[
         InterpretationBox["\"0.100\"", 0.1, AutoDelete -> True], 
         NumberForm[#, {
           DirectedInfinity[1], 3.}]& ], TraditionalForm], {0.01, 0.}, {
        AbsoluteThickness[0.1]}}, {-20.72326583694641, 
       FormBox[
        InterpretationBox[
         StyleBox[
          
          GraphicsBox[{}, ImageSize -> {0., 0.}, BaselinePosition -> 
           Baseline], "CacheGraphics" -> False], 
         Spacer[{0., 0.}]], TraditionalForm], {0.005, 0.}, {
        AbsoluteThickness[0.1]}}, {-18.420680743952367`, 
       FormBox[
        InterpretationBox[
         StyleBox[
          
          GraphicsBox[{}, ImageSize -> {0., 0.}, BaselinePosition -> 
           Baseline], "CacheGraphics" -> False], 
         Spacer[{0., 0.}]], TraditionalForm], {0.005, 0.}, {
        AbsoluteThickness[0.1]}}, {-13.815510557964274`, 
       FormBox[
        InterpretationBox[
         StyleBox[
          
          GraphicsBox[{}, ImageSize -> {0., 0.}, BaselinePosition -> 
           Baseline], "CacheGraphics" -> False], 
         Spacer[{0., 0.}]], TraditionalForm], {0.005, 0.}, {
        AbsoluteThickness[0.1]}}, {-9.210340371976182, 
       FormBox[
        InterpretationBox[
         StyleBox[
          
          GraphicsBox[{}, ImageSize -> {0., 0.}, BaselinePosition -> 
           Baseline], "CacheGraphics" -> False], 
         Spacer[{0., 0.}]], TraditionalForm], {0.005, 0.}, {
        AbsoluteThickness[0.1]}}, {-4.605170185988091, 
       FormBox[
        InterpretationBox[
         StyleBox[
          
          GraphicsBox[{}, ImageSize -> {0., 0.}, BaselinePosition -> 
           Baseline], "CacheGraphics" -> False], 
         Spacer[{0., 0.}]], TraditionalForm], {0.005, 0.}, {
        AbsoluteThickness[0.1]}}, {0., 
       FormBox[
        InterpretationBox[
         StyleBox[
          
          GraphicsBox[{}, ImageSize -> {0., 0.}, BaselinePosition -> 
           Baseline], "CacheGraphics" -> False], 
         Spacer[{0., 0.}]], TraditionalForm], {0.005, 0.}, {
        AbsoluteThickness[0.1]}}, {2.302585092994046, 
       FormBox[
        InterpretationBox[
         StyleBox[
          
          GraphicsBox[{}, ImageSize -> {0., 0.}, BaselinePosition -> 
           Baseline], "CacheGraphics" -> False], 
         Spacer[{0., 0.}]], TraditionalForm], {0.005, 0.}, {
        AbsoluteThickness[0.1]}}}}]]], "Output",
 CellChangeTimes->{
  3.70544456707873*^9, 3.7056909592484627`*^9, {3.705692153830686*^9, 
   3.705692171938828*^9}, 3.705884921302463*^9, {3.706553320535524*^9, 
   3.706553345678924*^9}, {3.706553640641398*^9, 3.7065536491914883`*^9}, 
   3.706567680944585*^9, 3.707574590317501*^9, 3.7075996433942833`*^9, {
   3.707600236835244*^9, 3.707600240111767*^9}, 3.708285980517789*^9, 
   3.708288345592306*^9, {3.710419462997761*^9, 3.7104194708618517`*^9}, {
   3.710420282642861*^9, 3.710420350328813*^9}, 3.710421092558819*^9, 
   3.711145114651779*^9}]
}, Open  ]],

Cell[CellGroupData[{

Cell[BoxData[
 RowBox[{"LogLogPlot", "[", 
  RowBox[{
   RowBox[{"coulomblog", "/.", 
    RowBox[{"m", "\[Rule]", "140"}]}], ",", 
   RowBox[{"{", 
    RowBox[{"\[Epsilon]", ",", "0.1", ",", 
     SuperscriptBox["10", "10"]}], "}"}]}], "]"}]], "Input",
 CellChangeTimes->{{3.704662895887691*^9, 3.704662902062173*^9}, {
  3.706553385539031*^9, 3.70655338652293*^9}}],

Cell[BoxData[
 GraphicsBox[{{{}, {}, 
    {RGBColor[0.368417, 0.506779, 0.709798], AbsoluteThickness[1.6], Opacity[
     1.], LineBox[CompressedData["
1:eJxTTMoPSmViYGAwAWIQ7d4TUrYxm+lABeuLU7E3P+8P/VxgOTOPAc4/ukXq
J+PjP/thfL+Fv/+FOX+B8xnmMVz+kP0Czvfdxr5S1eUinC/ZZ5K3788Fexj/
/bOCSouqF3C+aHHJk6BnX+D8S42fv0qm/4XzN6enB55axeQA4wenya5e850N
zo9vabyU8ZsLzv+leVzv7Ss+OH/bZC137hmCcL7qohN3eaYJw/n1d7i+Pdgn
CucvvLVXY+ZdcTi/8oW7077rknC+jVLZ3a1/pOH8rdnV8VJ/ZeH8noJJGzVE
FOB8pd75DttUFOH8yYYSzr+UlBDufZ3UttxMGWG+nqQtt4UKnJ90iZ0x0UQV
zq/tOcGq4KYG5xef+1I71VUdER5qn81KojTgfP0Hmn9dsjTh/JuKZ8zOpGsh
/FfpsHFPlTac/yVCYX5ytQ4ivGdZzPpTpgvnL/+odO1fux6cf+1CRev2Nn04
/2/ShV05vgYI9yrOehNxDsF/L8Cgus/HEM6P4T7/9/pVBH/byWCBs6FGcD73
ZMfDZQ8Q/KDe0zUzM4zh/DZv7oLpzxH8rSJbmL0KTeD8SwuFLl7/iOA/jOdd
ei/fFM5/pVEoOesHgv9wa9dxgwozOH/i4gMl6fsRfMeJ3xTnsZnD+QBee8iB

      "]], LineBox[CompressedData["
1:eJwVj3k01Xkchu9CV6hkyUjEdYmbbtafFvp+yNAipitzSI3J0sVwZImyFadI
MY6RFteSNKKaSWPrWu731yCyZKdEGMYuYyzZLmP+eM97nj/e85xX3dWP60Gj
UCj2G/m/uz7l+XkVLyOfTQlyOolipIYwWX/UagWJ8RND8t3EyNao2Xklngil
H0mIl3tHJyWmc/rbYkTofIcu35Okk0fOna1PyBGhAqr38NsSOvmcePOIOixC
mV0KQxk5dPLGxM8nx9zXUFQK2630Bp00cWBnvXZdR+G7yz0TLeik7V29nL0v
KXD8rQKYVtHIAh7vdN0zGvSlmT+O7aGSv6P33aIyGmz3lVjY1UElcxWN3fUb
aZBzIVRC0Egl02toIQ+madDOOHxAHFPJ2D0ZaReN6ECz9wuYzKKSziPtIzQh
HRz4zwwnPakknWcRebhFDOxUhv/1WKGQ9hdVnr/4ugmqONISpnoUsmGhlF/G
YECGzxfDB2wKaRnrGF+nyACF8eyjiywKaZSb7DtqwoBc1cXFSiUKKT++WY91
hQEfUrBWHJ1CdvouFPIXGZDpkaUc/3IdO11uEt5ekgBH5xWNZvF17HIjqtVz
RRLKWmz4hdUivKxTw5ka3wqV9k27TJNWcHEy21rqwXbwf10duRqyhDUf1/ZK
35ODTKcIYY3gK77WI7nQL1SAtIpd6SviCziru0L7Ya8iOMdlhRdEzeGro9YW
wi4lSHRV5c8azWJTZnBv0aoysMKjMHNkBhf9FOayU6QCi4+ehPGq/8Hxl355
pS2vBts4Ppo7YBozEzKhmKUO5zIUh/xYUzhZ/5ujy0wmfGdcfzn7+ARennCN
eUpoAP96VXKq6xg25SiZSR1gwVx+ocvBghHs2sqgXjDShKTNk46SasM4Ir5W
XM1KC675WVvmRQ7hwPdzESnf7gEdGRMPK8lB7KI1SwSd1YYzh7+/mR87gPf3
64gsvXVgYtW/b0q5H39UbyAaeGwo8zl5bN/zXnz1KrwqD90LK4cOVV6ifsJz
jmqZbmG6IB3oJl/B/4DtUw+krgbvg2gv954hh078dIbZuRbLAQOhpTxntg13
Nl+5WRKzH2olvqSH17dgkWtzqc8pPWB2NepWb2vCEeqpk47v9YDCdUnsn6/D
0zIUTaGNPgSNvb1zZEsNPifVJOrq0IfovHT9nV/+xMXv7GUaHQxgR4VhkfmP
QiyVbF4Z3G8AgaHca6ywYsxNqA9/6GkI1sOnbYm+33DMSalL90cMITBua08r
6xEuki+kn/A3Asup4NTQES/cmiXb0jVjBNl1KRyW2X004LLl189+xtCSf2st
wC4XjWv7K6UuGkN3W96e0b/+QANFt2v0rhCgRN+NXjEEyNZjLtw7lICkXCdu
B1OAyuV/MHgSTsCRgBd9C2YCdD9QP10xigDp1XveBkECdEr/Q8Ba3Mb+sovd
nX4BErzQVG3gE3DPCVVWvS5FSdlkEA8TwF3PJZ145WiNy2ZnvSFgMC9UkhNd
jnxod/u6KwlgUmif19PKkfUF3gnbWgJkWpRZaa3lSKS6Vc24hQCK/KeDJWYV
yCvVuZ42uOFPlloIkROizuPV103/JkBj9Ly8JkeILJc4RPAIASKrtcqmY0K0
25GWNTaxwa6SH1UihahDIS+4eY6A9kP+I2mjQmRRLasr+ZUAYtEhnaBjlB8U
PnB0iYCyYuvRRhWM7rTZ2ZSICBhX2Y/muRgtRguoM+sb/wZlbW76YnTRQKOE
TTOB5cG+adlbGLUPxPu4i5nAfJf03ozHGJknLahnbDKBwjMya1oVGP0HTx5/
iw==
      "]]}}, {}, {}},
  AspectRatio->NCache[GoldenRatio^(-1), 0.6180339887498948],
  Axes->{True, True},
  AxesLabel->{None, None},
  AxesOrigin->{-2.3025850929940455`, -2.569902565709347},
  CoordinatesToolOptions:>{"DisplayFunction" -> ({
      Exp[
       Part[#, 1]], 
      Exp[
       Part[#, 2]]}& ), "CopiedValueFunction" -> ({
      Exp[
       Part[#, 1]], 
      Exp[
       Part[#, 2]]}& )},
  DisplayFunction->Identity,
  Frame->{{False, False}, {False, False}},
  FrameLabel->{{None, None}, {None, None}},
  FrameTicks->{{
     Charting`ScaledTicks[{Log, Exp}], 
     Charting`ScaledFrameTicks[{Log, Exp}]}, {
     Charting`ScaledTicks[{Log, Exp}], 
     Charting`ScaledFrameTicks[{Log, Exp}]}},
  GridLines->{None, None},
  GridLinesStyle->Directive[
    GrayLevel[0.5, 0.4]],
  ImagePadding->All,
  Method->{
   "DefaultBoundaryStyle" -> Automatic, "DefaultMeshStyle" -> 
    AbsolutePointSize[6], "ScalingFunctions" -> None, 
    "CoordinatesToolOptions" -> {"DisplayFunction" -> ({
        (Part[{{Log, Exp}, {Log, Exp}}, 1, 2][#]& )[
         Part[#, 1]], 
        (Part[{{Log, Exp}, {Log, Exp}}, 2, 2][#]& )[
         Part[#, 2]]}& ), "CopiedValueFunction" -> ({
        (Part[{{Log, Exp}, {Log, Exp}}, 1, 2][#]& )[
         Part[#, 1]], 
        (Part[{{Log, Exp}, {Log, Exp}}, 2, 2][#]& )[
         Part[#, 2]]}& )}},
  PlotRange->NCache[{{-2.3025850929940455`, 
      Log[10000000000]}, {-2.569902565709347, 
     0.1239799852631503}}, {{-2.3025850929940455`, 
    23.025850929940457`}, {-2.569902565709347, 0.1239799852631503}}],
  PlotRangeClipping->True,
  PlotRangePadding->{{
     Scaled[0.02], 
     Scaled[0.02]}, {
     Scaled[0.05], 
     Scaled[0.05]}},
  Ticks->FrontEndValueCache[{
     Charting`ScaledTicks[{Log, Exp}], 
     Charting`ScaledTicks[{Log, Exp}]}, {{{-2.3025850929940455`, 
       FormBox["0.1`", TraditionalForm], {0.01, 0.}, {
        AbsoluteThickness[0.1]}}, {2.302585092994046, 
       FormBox["10", TraditionalForm], {0.01, 0.}, {
        AbsoluteThickness[0.1]}}, {6.907755278982137, 
       FormBox["1000", TraditionalForm], {0.01, 0.}, {
        AbsoluteThickness[0.1]}}, {11.512925464970229`, 
       FormBox[
        TemplateBox[{"10", "5"}, "Superscript", SyntaxForm -> SuperscriptBox],
         TraditionalForm], {0.01, 0.}, {
        AbsoluteThickness[0.1]}}, {16.11809565095832, 
       FormBox[
        TemplateBox[{"10", "7"}, "Superscript", SyntaxForm -> SuperscriptBox],
         TraditionalForm], {0.01, 0.}, {
        AbsoluteThickness[0.1]}}, {20.72326583694641, 
       FormBox[
        TemplateBox[{"10", "9"}, "Superscript", SyntaxForm -> SuperscriptBox],
         TraditionalForm], {0.01, 0.}, {
        AbsoluteThickness[0.1]}}, {0., 
       FormBox[
        InterpretationBox[
         StyleBox[
          
          GraphicsBox[{}, ImageSize -> {0., 0.}, BaselinePosition -> 
           Baseline], "CacheGraphics" -> False], 
         Spacer[{0., 0.}]], TraditionalForm], {0.005, 0.}, {
        AbsoluteThickness[0.1]}}, {4.605170185988092, 
       FormBox[
        InterpretationBox[
         StyleBox[
          
          GraphicsBox[{}, ImageSize -> {0., 0.}, BaselinePosition -> 
           Baseline], "CacheGraphics" -> False], 
         Spacer[{0., 0.}]], TraditionalForm], {0.005, 0.}, {
        AbsoluteThickness[0.1]}}, {9.210340371976184, 
       FormBox[
        InterpretationBox[
         StyleBox[
          
          GraphicsBox[{}, ImageSize -> {0., 0.}, BaselinePosition -> 
           Baseline], "CacheGraphics" -> False], 
         Spacer[{0., 0.}]], TraditionalForm], {0.005, 0.}, {
        AbsoluteThickness[0.1]}}, {13.815510557964274`, 
       FormBox[
        InterpretationBox[
         StyleBox[
          
          GraphicsBox[{}, ImageSize -> {0., 0.}, BaselinePosition -> 
           Baseline], "CacheGraphics" -> False], 
         Spacer[{0., 0.}]], TraditionalForm], {0.005, 0.}, {
        AbsoluteThickness[0.1]}}, {18.420680743952367`, 
       FormBox[
        InterpretationBox[
         StyleBox[
          
          GraphicsBox[{}, ImageSize -> {0., 0.}, BaselinePosition -> 
           Baseline], "CacheGraphics" -> False], 
         Spacer[{0., 0.}]], TraditionalForm], {0.005, 0.}, {
        AbsoluteThickness[0.1]}}, {23.025850929940457`, 
       FormBox[
        InterpretationBox[
         StyleBox[
          
          GraphicsBox[{}, ImageSize -> {0., 0.}, BaselinePosition -> 
           Baseline], "CacheGraphics" -> False], 
         Spacer[{0., 0.}]], TraditionalForm], {0.005, 0.}, {
        AbsoluteThickness[0.1]}}, {25.328436022934504`, 
       FormBox[
        InterpretationBox[
         StyleBox[
          
          GraphicsBox[{}, ImageSize -> {0., 0.}, BaselinePosition -> 
           Baseline], "CacheGraphics" -> False], 
         Spacer[{0., 0.}]], TraditionalForm], {0.005, 0.}, {
        AbsoluteThickness[0.1]}}, {25.423746202738826`, 
       FormBox[
        InterpretationBox[
         StyleBox[
          
          GraphicsBox[{}, ImageSize -> {0., 0.}, BaselinePosition -> 
           Baseline], "CacheGraphics" -> False], 
         Spacer[{0., 0.}]], TraditionalForm], {0.005, 0.}, {
        AbsoluteThickness[0.1]}}, {25.51075757972846, 
       FormBox[
        InterpretationBox[
         StyleBox[
          
          GraphicsBox[{}, ImageSize -> {0., 0.}, BaselinePosition -> 
           Baseline], "CacheGraphics" -> False], 
         Spacer[{0., 0.}]], TraditionalForm], {0.005, 0.}, {
        AbsoluteThickness[0.1]}}, {25.590800287401994`, 
       FormBox[
        InterpretationBox[
         StyleBox[
          
          GraphicsBox[{}, ImageSize -> {0., 0.}, BaselinePosition -> 
           Baseline], "CacheGraphics" -> False], 
         Spacer[{0., 0.}]], TraditionalForm], {0.005, 0.}, {
        AbsoluteThickness[0.1]}}, {25.664908259555716`, 
       FormBox[
        InterpretationBox[
         StyleBox[
          
          GraphicsBox[{}, ImageSize -> {0., 0.}, BaselinePosition -> 
           Baseline], "CacheGraphics" -> False], 
         Spacer[{0., 0.}]], TraditionalForm], {0.005, 0.}, {
        AbsoluteThickness[0.1]}}, {25.733901131042668`, 
       FormBox[
        InterpretationBox[
         StyleBox[
          
          GraphicsBox[{}, ImageSize -> {0., 0.}, BaselinePosition -> 
           Baseline], "CacheGraphics" -> False], 
         Spacer[{0., 0.}]], TraditionalForm], {0.005, 0.}, {
        AbsoluteThickness[0.1]}}, {25.79843965218024, 
       FormBox[
        InterpretationBox[
         StyleBox[
          
          GraphicsBox[{}, ImageSize -> {0., 0.}, BaselinePosition -> 
           Baseline], "CacheGraphics" -> False], 
         Spacer[{0., 0.}]], TraditionalForm], {0.005, 0.}, {
        AbsoluteThickness[0.1]}}}, {{-2.3025850929940455`, 
       FormBox["0.1`", TraditionalForm], {0.01, 0.}, {
        AbsoluteThickness[0.1]}}, {-1.6094379124341003`, 
       FormBox[
        TagBox[
         InterpretationBox["\"0.2\"", 0.2, AutoDelete -> True], NumberForm[#, {
           DirectedInfinity[1], 1.}]& ], TraditionalForm], {0.01, 0.}, {
        AbsoluteThickness[0.1]}}, {-0.6931471805599453, 
       FormBox[
        TagBox[
         InterpretationBox["\"0.5\"", 0.5, AutoDelete -> True], NumberForm[#, {
           DirectedInfinity[1], 1.}]& ], TraditionalForm], {0.01, 0.}, {
        AbsoluteThickness[0.1]}}, {0., 
       FormBox["1", TraditionalForm], {0.01, 0.}, {
        AbsoluteThickness[0.1]}}, {-2.995732273553991, 
       FormBox[
        InterpretationBox[
         StyleBox[
          
          GraphicsBox[{}, ImageSize -> {0., 0.}, BaselinePosition -> 
           Baseline], "CacheGraphics" -> False], 
         Spacer[{0., 0.}]], TraditionalForm], {0.005, 0.}, {
        AbsoluteThickness[0.1]}}, {-2.8134107167600364`, 
       FormBox[
        InterpretationBox[
         StyleBox[
          
          GraphicsBox[{}, ImageSize -> {0., 0.}, BaselinePosition -> 
           Baseline], "CacheGraphics" -> False], 
         Spacer[{0., 0.}]], TraditionalForm], {0.005, 0.}, {
        AbsoluteThickness[0.1]}}, {-2.659260036932778, 
       FormBox[
        InterpretationBox[
         StyleBox[
          
          GraphicsBox[{}, ImageSize -> {0., 0.}, BaselinePosition -> 
           Baseline], "CacheGraphics" -> False], 
         Spacer[{0., 0.}]], TraditionalForm], {0.005, 0.}, {
        AbsoluteThickness[0.1]}}, {-2.5257286443082556`, 
       FormBox[
        InterpretationBox[
         StyleBox[
          
          GraphicsBox[{}, ImageSize -> {0., 0.}, BaselinePosition -> 
           Baseline], "CacheGraphics" -> False], 
         Spacer[{0., 0.}]], TraditionalForm], {0.005, 0.}, {
        AbsoluteThickness[0.1]}}, {-2.4079456086518722`, 
       FormBox[
        InterpretationBox[
         StyleBox[
          
          GraphicsBox[{}, ImageSize -> {0., 0.}, BaselinePosition -> 
           Baseline], "CacheGraphics" -> False], 
         Spacer[{0., 0.}]], TraditionalForm], {0.005, 0.}, {
        AbsoluteThickness[0.1]}}, {-1.8971199848858813`, 
       FormBox[
        InterpretationBox[
         StyleBox[
          
          GraphicsBox[{}, ImageSize -> {0., 0.}, BaselinePosition -> 
           Baseline], "CacheGraphics" -> False], 
         Spacer[{0., 0.}]], TraditionalForm], {0.005, 0.}, {
        AbsoluteThickness[0.1]}}, {-1.2039728043259361`, 
       FormBox[
        InterpretationBox[
         StyleBox[
          
          GraphicsBox[{}, ImageSize -> {0., 0.}, BaselinePosition -> 
           Baseline], "CacheGraphics" -> False], 
         Spacer[{0., 0.}]], TraditionalForm], {0.005, 0.}, {
        AbsoluteThickness[0.1]}}, {-0.916290731874155, 
       FormBox[
        InterpretationBox[
         StyleBox[
          
          GraphicsBox[{}, ImageSize -> {0., 0.}, BaselinePosition -> 
           Baseline], "CacheGraphics" -> False], 
         Spacer[{0., 0.}]], TraditionalForm], {0.005, 0.}, {
        AbsoluteThickness[0.1]}}, {-0.5108256237659907, 
       FormBox[
        InterpretationBox[
         StyleBox[
          
          GraphicsBox[{}, ImageSize -> {0., 0.}, BaselinePosition -> 
           Baseline], "CacheGraphics" -> False], 
         Spacer[{0., 0.}]], TraditionalForm], {0.005, 0.}, {
        AbsoluteThickness[0.1]}}, {-0.35667494393873245`, 
       FormBox[
        InterpretationBox[
         StyleBox[
          
          GraphicsBox[{}, ImageSize -> {0., 0.}, BaselinePosition -> 
           Baseline], "CacheGraphics" -> False], 
         Spacer[{0., 0.}]], TraditionalForm], {0.005, 0.}, {
        AbsoluteThickness[0.1]}}, {-0.2231435513142097, 
       FormBox[
        InterpretationBox[
         StyleBox[
          
          GraphicsBox[{}, ImageSize -> {0., 0.}, BaselinePosition -> 
           Baseline], "CacheGraphics" -> False], 
         Spacer[{0., 0.}]], TraditionalForm], {0.005, 0.}, {
        AbsoluteThickness[0.1]}}, {-0.10536051565782628`, 
       FormBox[
        InterpretationBox[
         StyleBox[
          
          GraphicsBox[{}, ImageSize -> {0., 0.}, BaselinePosition -> 
           Baseline], "CacheGraphics" -> False], 
         Spacer[{0., 0.}]], TraditionalForm], {0.005, 0.}, {
        AbsoluteThickness[0.1]}}, {0.4054651081081644, 
       FormBox[
        InterpretationBox[
         StyleBox[
          
          GraphicsBox[{}, ImageSize -> {0., 0.}, BaselinePosition -> 
           Baseline], "CacheGraphics" -> False], 
         Spacer[{0., 0.}]], TraditionalForm], {0.005, 0.}, {
        AbsoluteThickness[0.1]}}, {0.6931471805599453, 
       FormBox[
        InterpretationBox[
         StyleBox[
          
          GraphicsBox[{}, ImageSize -> {0., 0.}, BaselinePosition -> 
           Baseline], "CacheGraphics" -> False], 
         Spacer[{0., 0.}]], TraditionalForm], {0.005, 0.}, {
        AbsoluteThickness[0.1]}}, {1.0986122886681098`, 
       FormBox[
        InterpretationBox[
         StyleBox[
          
          GraphicsBox[{}, ImageSize -> {0., 0.}, BaselinePosition -> 
           Baseline], "CacheGraphics" -> False], 
         Spacer[{0., 0.}]], TraditionalForm], {0.005, 0.}, {
        AbsoluteThickness[0.1]}}, {1.3862943611198906`, 
       FormBox[
        InterpretationBox[
         StyleBox[
          
          GraphicsBox[{}, ImageSize -> {0., 0.}, BaselinePosition -> 
           Baseline], "CacheGraphics" -> False], 
         Spacer[{0., 0.}]], TraditionalForm], {0.005, 0.}, {
        AbsoluteThickness[0.1]}}, {1.6094379124341003`, 
       FormBox[
        InterpretationBox[
         StyleBox[
          
          GraphicsBox[{}, ImageSize -> {0., 0.}, BaselinePosition -> 
           Baseline], "CacheGraphics" -> False], 
         Spacer[{0., 0.}]], TraditionalForm], {0.005, 0.}, {
        AbsoluteThickness[0.1]}}}}]]], "Output",
 CellChangeTimes->{{3.70466289636138*^9, 3.7046629024097223`*^9}, 
   3.7058849270379257`*^9, {3.706553382783946*^9, 3.706553387052979*^9}, 
   3.706567691269153*^9, 3.7075746010610323`*^9, 3.7082859807148123`*^9, 
   3.708288348121735*^9, 3.710348437000045*^9, 3.710420328519669*^9, 
   3.7111451147505217`*^9}]
}, Open  ]],

Cell[CellGroupData[{

Cell[BoxData[
 RowBox[{"LogLogPlot", "[", 
  RowBox[{
   RowBox[{"coulomblog", "/.", 
    RowBox[{"m", "\[Rule]", "1000"}]}], ",", 
   RowBox[{"{", 
    RowBox[{"\[Epsilon]", ",", "0.01", ",", 
     SuperscriptBox["10", "10"]}], "}"}]}], "]"}]], "Input",
 CellChangeTimes->{{3.704662516102363*^9, 3.704662516420987*^9}, {
  3.7046626892742233`*^9, 3.704662750113934*^9}, {3.70655342422379*^9, 
  3.7065534244556913`*^9}}],

Cell[BoxData[
 GraphicsBox[{{{}, {}, 
    {RGBColor[0.368417, 0.506779, 0.709798], AbsoluteThickness[1.6], Opacity[
     1.], LineBox[CompressedData["
1:eJxTTMoPSmViYGAwAWIQvWfh3akbs4UOVLC+OBV78/N+f7/lJYxhgnD+o18F
wYEOAnC+nceL98VnuOH8jquvzghmsMP5B0Ue/N4ryQznB7zI/Pj99p/9MP4+
GR5hXpUvcD6v8u0F3UlP4fxbi9ykN6/cBufryBmK3Px4xx7Gf7mDVyFl3gc4
f/kWscs7En7C+c5qsoUVvxkcYHzWoPOrmJawwvnfnFoDDvzhhPN3TY7WeLOJ
D853nyl/vWWlIJzv6S0csPaiMJxvqiv+qEdDDM7f8VFGqy1cAs5XfWbUbbZV
Cs6f1eh/+D67LJy//H/uxkVG8nD++TC/GL5jCnC++PxnVjfuKcL5j62YWuU+
KcH5i98tjT4gowLnr5/sxZtvrArnbwgo965MVEO4N1H96/9OdTifLflG5eR5
GnD+mRrB7qZTmnD+vXbv8rpHWnB+yTOO89++aMP5/2P8Np+S04Xzrx2ZUrTa
RA/OX+iSvO95oj6cfydqZtEMWwM4X3PvIevq4wh+gbbBae5YQzg/VkjuxKIX
CL4ra0D383ojOP/9QueWLBFjON9++/ZXn+ch+J038sW1TU3g/MqiFRszDiL4
2tsWNT7xMoXzb7A+FOd7gOBrn5svbZdthpB3TZN7twPBb92roziPzRzOBwBj
B8S8
      "]], LineBox[CompressedData["
1:eJwVlGk81HsfQGfsSrYmk50sGUv20abvL9KmRaFNpXK5XXFJyiVLuuLRpOxl
REhTIWVJKPf3T4iI8ZQMiWrGNGSX3YznPi/O57w7L4/umYCD3mIkEinlX/7v
xaas4e7ANEjN2H7rRQyFmA8rZqp0pIHcT4Wbbv4UotQ0QMkoPBucNr2LC6Wu
JOij1Lq7SffhFG1maw5VmVDe+VeUQf9DCFzlcYvqrESM5nA2Fq8vAjbpEfVZ
jiLBD9e4rL79Gbzcyn+SJ69IuD1u4fQFlIJ8ckl6kaYCUdsRTs/PKIcLoj6F
kI3yhIWYWerZNxXgfy43f9p/BZG97su46XAlqE3cWL+sXI6Q80jYP67yEqRI
JKMMWTkiLM7+yXNUA7g0oW2r33JioGx4WZgvhojUc3YG3csI07F9NtrvCPCJ
TLGtO7CMYGosJXEna6FrIJt586gs0W7VSdTL1IFsYMAv7g8ZQmbX09GHmvXQ
6DCTZh0uQ1y66LnXb8db2K5kUX2hXJp4wrAL33e8EfQMD/QHHJYmeLkKhRbn
m8AjrDX1kkiKONiKZaaYzXDbM8rM/bAUEc+7bdf5tAV6/9Y3y5aRIoj5AJ+q
uvfgtHB2gf1KkjBfq1MXMdIGtDbF6/pmkkSZVvjc02g2cE1vpQ0KJIg2mkBR
V64dksX+KOKyJAgpRIC47n/hll1heL+RBBHsF5j1dvdH2ORawZBwECcSQ3rK
13d8hEqGRryBnDhReHVny2PPDmB484cfdooR3+/oLDCCP0GyQVkSI0iMcKln
H3HJ5kCm3lC6cQWZ8GNvDnxt1AVzmhtqHsWTibjPj+KsyrpAUlXdTPUkmfhn
/EoFpbEb0tKEtMeyZMJUy5LSNd4DWj6f9t3yJREOtt/GZ+K+gCQRwA3dSiKO
7ElqU9Hqhar/WGyxViURMWHj191290Gv+xCrP20J//mTQzrb/hVkVDa2vvYX
4fodGSFcGhei2VmOnw8tYhfX8/yJYC60PhIoslYv4u6Tu9zFCC7skOeJe35e
wGMX56x0D/HAe0NMWpTXAtbIPzpy8mo/mJXEmjdFzONgkpp3d/cP2NfJGH3R
MYuXlk98GDAQgLTCka6C+7P4OvWdw1ygAPLaQo+vD5rFOevCdFZLD4Br8plE
itIsbjne/dndehAC2VcPBrnPYL0q5sF2xhBslbrPWTM9hQcqV+j8lj0GdmPK
BaWxk5jT0xXk/3oM7nKT/Kjek7iBxKq/xBuDnE0rDGodJ3H+zi3n4o3HYYRc
M88jT+JTnD8riivG4bvW9DaH6AnMmWnbM9c6AQnb3hZHMcZxIz059ObSL7Bf
J2XtkziKXxw72XJ7zRQc+BASstZjFLMijbVznabgSvGTImQ4imMaauvKGFNw
l9R37lLNCEaHJhW6qNOge23VInt0GFdedGPpWczABo7h41NeQ/hhucqHylNz
kPinxO2aqAEs5ehapvT3HFScSDS/5jaAfdpvpfg+mAMV1a7GWNoA1h+RcdMY
nANah02q7UcBzlu78DHqwjw0OURbWJoKcDaz79P22AUYdbXv1OfzcfqVR90f
C4UgSV6XFhfJw9Py/dVmrUKwNywvYhzlYfcs3czYMSFEl65zrLbhYUo102O9
rQiOWBn9kfaTi5Mnb/Rk/iMC349VThs8uPimz/neM+1LQGHHZgq2fseOhprn
/1ogoby91emPjb/iiRFxppo8GVkKeJEZ0l9x3ovB2lc6ZDQipWnt2dSHSbsq
KeTtZDSm62nH3NKHX51zrYxPJCO5zAsS8aa92KYkfolpIIac+EUKb1b1YP3N
0wk1+8VRSm3ENFuVgyUPthWI5Usi1ph3oXcrGzfSfHK9n0uiBzte7xHLZOMb
ZOHtxgZJpO3weuHt72xMKTG+dnNAEr1kXo54T2ZjfcVYTzVzKVRT4KIWHNCK
HVo3U6yqpZDVNsvjDe7NOHJ3QcRptjQy/7bChzhaj6cdrrkQi7LImcXiXz9Q
jqtTPIyGSuVRescWVpNXBezI0O6MeayE/PgnTKLN38Mu55UuT9pXIqaYtmfe
fAfYmlG/3zBSQeFltkWKa75A5biGcezh1egU4RkYl/oNDPhWDPpzNUS75zOj
d5MHzOj9b/qkNVFs87FF6U0/4OGSf0melTa6uBQ6cuL6ALQd2ndcvkEH9TlW
RPT3/gTqPf5GTq8uusufvHPmxzBwN4pd05pYg6pMi+5kvR2F+yMPPAgNffTs
sFizd9cYPE3ZvSLA2gCpXomMUi0dh2cuIc6hpw3RT/Sbb1PiBNieXju1FL8W
kXPKlF1OTYKUFyc0JdsIySYwzASrf0FLuBLj6jsassy5sdqC8wt645xDIr8b
o0W95J2r/56CYL5M2/QvE7RypF1NTn8alo7vK3unZYYONMZo8Jqn4VNdalCh
zTrUrazITj0zA7nbvP75cdocLQVZhs0uzUDPsYygO/YWaNEh4W5VwizQamo3
XX5rgeYI8+0GlDkINLFoXn7CEpV+7fc2z52DE8pajXkCS7TW+djGHJ15cJJ0
YfyIskJGm+W9gljzMJrrGONLsUbN4Z0Xag0WAF68GJzMtkat4Vl81YwFiOcE
UE1sbVD1XoYBS3kRQoMelZx9bYMut4xVkqIXwaQiL5q32xbN1vs5+w4uAkfy
G1X+qy3af7Q+7NNRIZi03lPfco6O0t1m1M2xEATkisxCfzoyGrKkjBBCYNm2
qKsG0tEs+PcU1QpBJ2tW/VcwHdFyFb7QGoSg4ndAoyCSjnLMDXJ03wtBbJm4
pkoyHT0ruU2X+SwEjpOP1kglHWmayw+VTAshPTQ82+MlHUV8sJ/1nRWC65Nk
raYaOjJeXt6hNy+EVgrWyq+lI69VdyXShEJ4w6VqH2v5tyd73vqihAiKo5u0
G/roSLa484upsgj8nvfds/5OR3sOqohzV4qANjClncujowvZG+bvrBJBvssa
nfABOnru5H5SQlUETO3LOlaTdPR7/biIo/3vJ1yTcu5N0dFwmU95gq4IVsU9
1FkxS0d/GMlvdtATQeLIBx3BIh1VHVavLTAUwd41gznuS3Sk4Z1KnDQSwbJD
JN03ZDuUneWTpGwsgsZ4lVwLCTv0JS/TpsFEBNdqTHWzpexQ0Er7glAzEfwP
CUSJGA==
      "]]}}, {}, {}},
  AspectRatio->NCache[GoldenRatio^(-1), 0.6180339887498948],
  Axes->{True, True},
  AxesLabel->{None, None},
  AxesOrigin->{-4.605170185988091, -5.129606474575116},
  CoordinatesToolOptions:>{"DisplayFunction" -> ({
      Exp[
       Part[#, 1]], 
      Exp[
       Part[#, 2]]}& ), "CopiedValueFunction" -> ({
      Exp[
       Part[#, 1]], 
      Exp[
       Part[#, 2]]}& )},
  DisplayFunction->Identity,
  Frame->{{False, False}, {False, False}},
  FrameLabel->{{None, None}, {None, None}},
  FrameTicks->{{
     Charting`ScaledTicks[{Log, Exp}], 
     Charting`ScaledFrameTicks[{Log, Exp}]}, {
     Charting`ScaledTicks[{Log, Exp}], 
     Charting`ScaledFrameTicks[{Log, Exp}]}},
  GridLines->{None, None},
  GridLinesStyle->Directive[
    GrayLevel[0.5, 0.4]],
  ImagePadding->All,
  Method->{
   "DefaultBoundaryStyle" -> Automatic, "DefaultMeshStyle" -> 
    AbsolutePointSize[6], "ScalingFunctions" -> None, 
    "CoordinatesToolOptions" -> {"DisplayFunction" -> ({
        (Part[{{Log, Exp}, {Log, Exp}}, 1, 2][#]& )[
         Part[#, 1]], 
        (Part[{{Log, Exp}, {Log, Exp}}, 2, 2][#]& )[
         Part[#, 2]]}& ), "CopiedValueFunction" -> ({
        (Part[{{Log, Exp}, {Log, Exp}}, 1, 2][#]& )[
         Part[#, 1]], 
        (Part[{{Log, Exp}, {Log, Exp}}, 2, 2][#]& )[
         Part[#, 2]]}& )}},
  PlotRange->NCache[{{-4.605170185988091, 
      Log[10000000000]}, {-5.129606474575116, 
     1.886102356905408}}, {{-4.605170185988091, 
    23.025850929940457`}, {-5.129606474575116, 1.886102356905408}}],
  PlotRangeClipping->True,
  PlotRangePadding->{{
     Scaled[0.02], 
     Scaled[0.02]}, {
     Scaled[0.05], 
     Scaled[0.05]}},
  Ticks->FrontEndValueCache[{
     Charting`ScaledTicks[{Log, Exp}], 
     Charting`ScaledTicks[{Log, Exp}]}, {{{-2.3025850929940455`, 
       FormBox["0.1`", TraditionalForm], {0.01, 0.}, {
        AbsoluteThickness[0.1]}}, {2.302585092994046, 
       FormBox["10", TraditionalForm], {0.01, 0.}, {
        AbsoluteThickness[0.1]}}, {6.907755278982137, 
       FormBox["1000", TraditionalForm], {0.01, 0.}, {
        AbsoluteThickness[0.1]}}, {11.512925464970229`, 
       FormBox[
        TemplateBox[{"10", "5"}, "Superscript", SyntaxForm -> SuperscriptBox],
         TraditionalForm], {0.01, 0.}, {
        AbsoluteThickness[0.1]}}, {16.11809565095832, 
       FormBox[
        TemplateBox[{"10", "7"}, "Superscript", SyntaxForm -> SuperscriptBox],
         TraditionalForm], {0.01, 0.}, {
        AbsoluteThickness[0.1]}}, {20.72326583694641, 
       FormBox[
        TemplateBox[{"10", "9"}, "Superscript", SyntaxForm -> SuperscriptBox],
         TraditionalForm], {0.01, 0.}, {
        AbsoluteThickness[0.1]}}, {-6.907755278982137, 
       FormBox[
        InterpretationBox[
         StyleBox[
          
          GraphicsBox[{}, ImageSize -> {0., 0.}, BaselinePosition -> 
           Baseline], "CacheGraphics" -> False], 
         Spacer[{0., 0.}]], TraditionalForm], {0.005, 0.}, {
        AbsoluteThickness[0.1]}}, {-4.605170185988091, 
       FormBox[
        InterpretationBox[
         StyleBox[
          
          GraphicsBox[{}, ImageSize -> {0., 0.}, BaselinePosition -> 
           Baseline], "CacheGraphics" -> False], 
         Spacer[{0., 0.}]], TraditionalForm], {0.005, 0.}, {
        AbsoluteThickness[0.1]}}, {0., 
       FormBox[
        InterpretationBox[
         StyleBox[
          
          GraphicsBox[{}, ImageSize -> {0., 0.}, BaselinePosition -> 
           Baseline], "CacheGraphics" -> False], 
         Spacer[{0., 0.}]], TraditionalForm], {0.005, 0.}, {
        AbsoluteThickness[0.1]}}, {4.605170185988092, 
       FormBox[
        InterpretationBox[
         StyleBox[
          
          GraphicsBox[{}, ImageSize -> {0., 0.}, BaselinePosition -> 
           Baseline], "CacheGraphics" -> False], 
         Spacer[{0., 0.}]], TraditionalForm], {0.005, 0.}, {
        AbsoluteThickness[0.1]}}, {9.210340371976184, 
       FormBox[
        InterpretationBox[
         StyleBox[
          
          GraphicsBox[{}, ImageSize -> {0., 0.}, BaselinePosition -> 
           Baseline], "CacheGraphics" -> False], 
         Spacer[{0., 0.}]], TraditionalForm], {0.005, 0.}, {
        AbsoluteThickness[0.1]}}, {13.815510557964274`, 
       FormBox[
        InterpretationBox[
         StyleBox[
          
          GraphicsBox[{}, ImageSize -> {0., 0.}, BaselinePosition -> 
           Baseline], "CacheGraphics" -> False], 
         Spacer[{0., 0.}]], TraditionalForm], {0.005, 0.}, {
        AbsoluteThickness[0.1]}}, {18.420680743952367`, 
       FormBox[
        InterpretationBox[
         StyleBox[
          
          GraphicsBox[{}, ImageSize -> {0., 0.}, BaselinePosition -> 
           Baseline], "CacheGraphics" -> False], 
         Spacer[{0., 0.}]], TraditionalForm], {0.005, 0.}, {
        AbsoluteThickness[0.1]}}, {23.025850929940457`, 
       FormBox[
        InterpretationBox[
         StyleBox[
          
          GraphicsBox[{}, ImageSize -> {0., 0.}, BaselinePosition -> 
           Baseline], "CacheGraphics" -> False], 
         Spacer[{0., 0.}]], TraditionalForm], {0.005, 0.}, {
        AbsoluteThickness[0.1]}}, {25.328436022934504`, 
       FormBox[
        InterpretationBox[
         StyleBox[
          
          GraphicsBox[{}, ImageSize -> {0., 0.}, BaselinePosition -> 
           Baseline], "CacheGraphics" -> False], 
         Spacer[{0., 0.}]], TraditionalForm], {0.005, 0.}, {
        AbsoluteThickness[0.1]}}, {25.423746202738826`, 
       FormBox[
        InterpretationBox[
         StyleBox[
          
          GraphicsBox[{}, ImageSize -> {0., 0.}, BaselinePosition -> 
           Baseline], "CacheGraphics" -> False], 
         Spacer[{0., 0.}]], TraditionalForm], {0.005, 0.}, {
        AbsoluteThickness[0.1]}}, {25.51075757972846, 
       FormBox[
        InterpretationBox[
         StyleBox[
          
          GraphicsBox[{}, ImageSize -> {0., 0.}, BaselinePosition -> 
           Baseline], "CacheGraphics" -> False], 
         Spacer[{0., 0.}]], TraditionalForm], {0.005, 0.}, {
        AbsoluteThickness[0.1]}}, {25.590800287401994`, 
       FormBox[
        InterpretationBox[
         StyleBox[
          
          GraphicsBox[{}, ImageSize -> {0., 0.}, BaselinePosition -> 
           Baseline], "CacheGraphics" -> False], 
         Spacer[{0., 0.}]], TraditionalForm], {0.005, 0.}, {
        AbsoluteThickness[0.1]}}, {25.664908259555716`, 
       FormBox[
        InterpretationBox[
         StyleBox[
          
          GraphicsBox[{}, ImageSize -> {0., 0.}, BaselinePosition -> 
           Baseline], "CacheGraphics" -> False], 
         Spacer[{0., 0.}]], TraditionalForm], {0.005, 0.}, {
        AbsoluteThickness[0.1]}}, {25.733901131042668`, 
       FormBox[
        InterpretationBox[
         StyleBox[
          
          GraphicsBox[{}, ImageSize -> {0., 0.}, BaselinePosition -> 
           Baseline], "CacheGraphics" -> False], 
         Spacer[{0., 0.}]], TraditionalForm], {0.005, 0.}, {
        AbsoluteThickness[0.1]}}}, {{-5.298317366548036, 
       FormBox[
        TagBox[
         InterpretationBox["\"0.005\"", 0.005, AutoDelete -> True], 
         NumberForm[#, {
           DirectedInfinity[1], 3.}]& ], TraditionalForm], {0.01, 0.}, {
        AbsoluteThickness[0.1]}}, {-4.605170185988091, 
       FormBox[
        TagBox[
         InterpretationBox["\"0.010\"", 0.01, AutoDelete -> True], 
         NumberForm[#, {
           DirectedInfinity[1], 3.}]& ], TraditionalForm], {0.01, 0.}, {
        AbsoluteThickness[0.1]}}, {-2.995732273553991, 
       FormBox[
        TagBox[
         InterpretationBox["\"0.050\"", 0.05, AutoDelete -> True], 
         NumberForm[#, {
           DirectedInfinity[1], 3.}]& ], TraditionalForm], {0.01, 0.}, {
        AbsoluteThickness[0.1]}}, {-2.3025850929940455`, 
       FormBox[
        TagBox[
         InterpretationBox["\"0.100\"", 0.1, AutoDelete -> True], 
         NumberForm[#, {
           DirectedInfinity[1], 3.}]& ], TraditionalForm], {0.01, 0.}, {
        AbsoluteThickness[0.1]}}, {-0.6931471805599453, 
       FormBox[
        TagBox[
         InterpretationBox["\"0.500\"", 0.5, AutoDelete -> True], 
         NumberForm[#, {
           DirectedInfinity[1], 3.}]& ], TraditionalForm], {0.01, 0.}, {
        AbsoluteThickness[0.1]}}, {0., 
       FormBox["1", TraditionalForm], {0.01, 0.}, {
        AbsoluteThickness[0.1]}}, {1.6094379124341003`, 
       FormBox["5", TraditionalForm], {0.01, 0.}, {
        AbsoluteThickness[0.1]}}, {-5.115995809754082, 
       FormBox[
        InterpretationBox[
         StyleBox[
          
          GraphicsBox[{}, ImageSize -> {0., 0.}, BaselinePosition -> 
           Baseline], "CacheGraphics" -> False], 
         Spacer[{0., 0.}]], TraditionalForm], {0.005, 0.}, {
        AbsoluteThickness[0.1]}}, {-4.961845129926823, 
       FormBox[
        InterpretationBox[
         StyleBox[
          
          GraphicsBox[{}, ImageSize -> {0., 0.}, BaselinePosition -> 
           Baseline], "CacheGraphics" -> False], 
         Spacer[{0., 0.}]], TraditionalForm], {0.005, 0.}, {
        AbsoluteThickness[0.1]}}, {-4.8283137373023015`, 
       FormBox[
        InterpretationBox[
         StyleBox[
          
          GraphicsBox[{}, ImageSize -> {0., 0.}, BaselinePosition -> 
           Baseline], "CacheGraphics" -> False], 
         Spacer[{0., 0.}]], TraditionalForm], {0.005, 0.}, {
        AbsoluteThickness[0.1]}}, {-4.710530701645918, 
       FormBox[
        InterpretationBox[
         StyleBox[
          
          GraphicsBox[{}, ImageSize -> {0., 0.}, BaselinePosition -> 
           Baseline], "CacheGraphics" -> False], 
         Spacer[{0., 0.}]], TraditionalForm], {0.005, 0.}, {
        AbsoluteThickness[0.1]}}, {-3.912023005428146, 
       FormBox[
        InterpretationBox[
         StyleBox[
          
          GraphicsBox[{}, ImageSize -> {0., 0.}, BaselinePosition -> 
           Baseline], "CacheGraphics" -> False], 
         Spacer[{0., 0.}]], TraditionalForm], {0.005, 0.}, {
        AbsoluteThickness[0.1]}}, {-3.506557897319982, 
       FormBox[
        InterpretationBox[
         StyleBox[
          
          GraphicsBox[{}, ImageSize -> {0., 0.}, BaselinePosition -> 
           Baseline], "CacheGraphics" -> False], 
         Spacer[{0., 0.}]], TraditionalForm], {0.005, 0.}, {
        AbsoluteThickness[0.1]}}, {-3.2188758248682006`, 
       FormBox[
        InterpretationBox[
         StyleBox[
          
          GraphicsBox[{}, ImageSize -> {0., 0.}, BaselinePosition -> 
           Baseline], "CacheGraphics" -> False], 
         Spacer[{0., 0.}]], TraditionalForm], {0.005, 0.}, {
        AbsoluteThickness[0.1]}}, {-2.8134107167600364`, 
       FormBox[
        InterpretationBox[
         StyleBox[
          
          GraphicsBox[{}, ImageSize -> {0., 0.}, BaselinePosition -> 
           Baseline], "CacheGraphics" -> False], 
         Spacer[{0., 0.}]], TraditionalForm], {0.005, 0.}, {
        AbsoluteThickness[0.1]}}, {-2.659260036932778, 
       FormBox[
        InterpretationBox[
         StyleBox[
          
          GraphicsBox[{}, ImageSize -> {0., 0.}, BaselinePosition -> 
           Baseline], "CacheGraphics" -> False], 
         Spacer[{0., 0.}]], TraditionalForm], {0.005, 0.}, {
        AbsoluteThickness[0.1]}}, {-2.5257286443082556`, 
       FormBox[
        InterpretationBox[
         StyleBox[
          
          GraphicsBox[{}, ImageSize -> {0., 0.}, BaselinePosition -> 
           Baseline], "CacheGraphics" -> False], 
         Spacer[{0., 0.}]], TraditionalForm], {0.005, 0.}, {
        AbsoluteThickness[0.1]}}, {-2.4079456086518722`, 
       FormBox[
        InterpretationBox[
         StyleBox[
          
          GraphicsBox[{}, ImageSize -> {0., 0.}, BaselinePosition -> 
           Baseline], "CacheGraphics" -> False], 
         Spacer[{0., 0.}]], TraditionalForm], {0.005, 0.}, {
        AbsoluteThickness[0.1]}}, {-1.6094379124341003`, 
       FormBox[
        InterpretationBox[
         StyleBox[
          
          GraphicsBox[{}, ImageSize -> {0., 0.}, BaselinePosition -> 
           Baseline], "CacheGraphics" -> False], 
         Spacer[{0., 0.}]], TraditionalForm], {0.005, 0.}, {
        AbsoluteThickness[0.1]}}, {-1.2039728043259361`, 
       FormBox[
        InterpretationBox[
         StyleBox[
          
          GraphicsBox[{}, ImageSize -> {0., 0.}, BaselinePosition -> 
           Baseline], "CacheGraphics" -> False], 
         Spacer[{0., 0.}]], TraditionalForm], {0.005, 0.}, {
        AbsoluteThickness[0.1]}}, {-0.916290731874155, 
       FormBox[
        InterpretationBox[
         StyleBox[
          
          GraphicsBox[{}, ImageSize -> {0., 0.}, BaselinePosition -> 
           Baseline], "CacheGraphics" -> False], 
         Spacer[{0., 0.}]], TraditionalForm], {0.005, 0.}, {
        AbsoluteThickness[0.1]}}, {-0.5108256237659907, 
       FormBox[
        InterpretationBox[
         StyleBox[
          
          GraphicsBox[{}, ImageSize -> {0., 0.}, BaselinePosition -> 
           Baseline], "CacheGraphics" -> False], 
         Spacer[{0., 0.}]], TraditionalForm], {0.005, 0.}, {
        AbsoluteThickness[0.1]}}, {-0.35667494393873245`, 
       FormBox[
        InterpretationBox[
         StyleBox[
          
          GraphicsBox[{}, ImageSize -> {0., 0.}, BaselinePosition -> 
           Baseline], "CacheGraphics" -> False], 
         Spacer[{0., 0.}]], TraditionalForm], {0.005, 0.}, {
        AbsoluteThickness[0.1]}}, {-0.2231435513142097, 
       FormBox[
        InterpretationBox[
         StyleBox[
          
          GraphicsBox[{}, ImageSize -> {0., 0.}, BaselinePosition -> 
           Baseline], "CacheGraphics" -> False], 
         Spacer[{0., 0.}]], TraditionalForm], {0.005, 0.}, {
        AbsoluteThickness[0.1]}}, {-0.10536051565782628`, 
       FormBox[
        InterpretationBox[
         StyleBox[
          
          GraphicsBox[{}, ImageSize -> {0., 0.}, BaselinePosition -> 
           Baseline], "CacheGraphics" -> False], 
         Spacer[{0., 0.}]], TraditionalForm], {0.005, 0.}, {
        AbsoluteThickness[0.1]}}, {0.6931471805599453, 
       FormBox[
        InterpretationBox[
         StyleBox[
          
          GraphicsBox[{}, ImageSize -> {0., 0.}, BaselinePosition -> 
           Baseline], "CacheGraphics" -> False], 
         Spacer[{0., 0.}]], TraditionalForm], {0.005, 0.}, {
        AbsoluteThickness[0.1]}}, {1.0986122886681098`, 
       FormBox[
        InterpretationBox[
         StyleBox[
          
          GraphicsBox[{}, ImageSize -> {0., 0.}, BaselinePosition -> 
           Baseline], "CacheGraphics" -> False], 
         Spacer[{0., 0.}]], TraditionalForm], {0.005, 0.}, {
        AbsoluteThickness[0.1]}}, {1.3862943611198906`, 
       FormBox[
        InterpretationBox[
         StyleBox[
          
          GraphicsBox[{}, ImageSize -> {0., 0.}, BaselinePosition -> 
           Baseline], "CacheGraphics" -> False], 
         Spacer[{0., 0.}]], TraditionalForm], {0.005, 0.}, {
        AbsoluteThickness[0.1]}}, {1.791759469228055, 
       FormBox[
        InterpretationBox[
         StyleBox[
          
          GraphicsBox[{}, ImageSize -> {0., 0.}, BaselinePosition -> 
           Baseline], "CacheGraphics" -> False], 
         Spacer[{0., 0.}]], TraditionalForm], {0.005, 0.}, {
        AbsoluteThickness[0.1]}}, {1.9459101490553132`, 
       FormBox[
        InterpretationBox[
         StyleBox[
          
          GraphicsBox[{}, ImageSize -> {0., 0.}, BaselinePosition -> 
           Baseline], "CacheGraphics" -> False], 
         Spacer[{0., 0.}]], TraditionalForm], {0.005, 0.}, {
        AbsoluteThickness[0.1]}}, {2.0794415416798357`, 
       FormBox[
        InterpretationBox[
         StyleBox[
          
          GraphicsBox[{}, ImageSize -> {0., 0.}, BaselinePosition -> 
           Baseline], "CacheGraphics" -> False], 
         Spacer[{0., 0.}]], TraditionalForm], {0.005, 0.}, {
        AbsoluteThickness[0.1]}}, {2.1972245773362196`, 
       FormBox[
        InterpretationBox[
         StyleBox[
          
          GraphicsBox[{}, ImageSize -> {0., 0.}, BaselinePosition -> 
           Baseline], "CacheGraphics" -> False], 
         Spacer[{0., 0.}]], TraditionalForm], {0.005, 0.}, {
        AbsoluteThickness[0.1]}}, {2.302585092994046, 
       FormBox[
        InterpretationBox[
         StyleBox[
          
          GraphicsBox[{}, ImageSize -> {0., 0.}, BaselinePosition -> 
           Baseline], "CacheGraphics" -> False], 
         Spacer[{0., 0.}]], TraditionalForm], {0.005, 0.}, {
        AbsoluteThickness[0.1]}}, {2.70805020110221, 
       FormBox[
        InterpretationBox[
         StyleBox[
          
          GraphicsBox[{}, ImageSize -> {0., 0.}, BaselinePosition -> 
           Baseline], "CacheGraphics" -> False], 
         Spacer[{0., 0.}]], TraditionalForm], {0.005, 0.}, {
        AbsoluteThickness[0.1]}}, {2.995732273553991, 
       FormBox[
        InterpretationBox[
         StyleBox[
          
          GraphicsBox[{}, ImageSize -> {0., 0.}, BaselinePosition -> 
           Baseline], "CacheGraphics" -> False], 
         Spacer[{0., 0.}]], TraditionalForm], {0.005, 0.}, {
        AbsoluteThickness[0.1]}}}}]]], "Output",
 CellChangeTimes->{
  3.704662517300622*^9, {3.704662695153002*^9, 3.7046627506542*^9}, 
   3.705884936663845*^9, {3.706553420846736*^9, 3.70655342480015*^9}, 
   3.7065677032204113`*^9, 3.707574603514744*^9, 3.708285980925462*^9, 
   3.70828835104116*^9, 3.710348442064047*^9, 3.710420330956004*^9, 
   3.711145114847393*^9}]
}, Open  ]],

Cell[CellGroupData[{

Cell[BoxData[
 RowBox[{"Show", "[", "protonpauli", "]"}]], "Input",
 CellChangeTimes->{{3.7105150502917757`*^9, 3.7105150557734423`*^9}, {
  3.71114410845297*^9, 3.711144135698226*^9}}],

Cell[BoxData[
 TemplateBox[{GraphicsBox[{{{{}, {}, {
        Directive[
         Opacity[1.], 
         AbsoluteThickness[1.6], 
         RGBColor[1, 0.5, 0], 
         Thickness[Large]], 
        LineBox[CompressedData["
1:eJwV1nk01N8bB3ChfaLGMGPu/TIzNWVL1k8l1ZtICy3afGWJSLtEsqXUiSKV
pWTSok0lv0oYUlK+rZZSaFW2+RIiKkXo+/n9cc89r/Oc59znPPc591yxt7+z
r7KSklIsu/6/l1Y/Vda25IKzKi59r6sQHbJQLieFC52qe4Vu4ULoaVQJVM9w
sf9Ycl3tLiG844x1+y9xcb5ux3zXPUJUhzcatudxsXvHSGq/X4g7bk72ZTVc
GA/zMGg6LESsjjjkkJYGfJXe73VOF0J67kkt57gGsrd9dbMuEUItU9/4xmkN
xKRdp34Phfh1KzZyWYYGjgeEfYx/LMSzh466snwNxKZ1Jz4vFWLb5xdrJr3X
gEvl0oYJVex5Jm8bbUQ87HIqLtRtEsL53ufPwVd5sA7QKEoeQmD9ZIGV8BYP
7T80OpaqEEgrM2PvFvLwLunRVM5Qgl8NWwxVy3kY082zCBlBcGpY9+aETh56
YX/YWJ2gxamvM9NCE128mEAhJdj9YVRPXZEmPKv+3SSwIAi5XF2z+rEmAuUK
o0hLgm1BZ+U1zzWRU3Coup4h8OYwoWV1mmg4/6Dz3HQCO2uvfrmyFq7dTXnA
mU0wIk2ufGSuFqIdjh3dO5/g6Gof9ZkVWqA3UvvHuRMcmDTlq7xGC6/GVsZY
exBEfet9YfZJC+0XaoN8PQm2xx1J1Puqhdnu5lHZXgTLC29r8rh8BPmY3J6+
jkBAxtG2FXy0+CQu+rOVIP3dXb3UWj68Q7lxYbsJ3ihPuBul4KMocdUP3z0E
Yw1jl278wsedm3lzlkQRRIavDJsxwEe/69Jk8T4CN9pZWksFCGvumiaPJuB7
iPwlbgIYeXpJbsQTxNfvzc18J4A0u9e2SUbwz8jP85MbBDBo2HDk+kmCftPF
HyNaBbiSMP5HaBrBxr1k+KI+AZ4FWHI5pwnmjc9x+aqtjRFqYbel6QQqvorf
Fn9rY7qxzc8pGQShLQ62Ra+10XW0w+RKNsGa9ByRc502DFs9J2+4xea7iv8o
WrTh65uyQC+HQKusr3BMH5vvO/LL+VyC7OtZlu5UiBmN0t6j+QStwRr6/WuE
aNpBPOYUEbgO/aRu1SrElKLDC7hPCWyKFnaUdwsxzFzans9ab2d+mddvIb4s
L6/xeEbQ05Jw8CCHIEJbHne5lCCxzE7lrTFBI2ESzSsISpOu9uwMZPv2TTSg
94qdR0lwbW4/wcHiSdYnPrDzMTXSX65KkZ+omCeqZe/bMXpIAYfCoHdfZQbr
quDj0juUoqNjyt+5Hwk2leZteWBN0d5wasWzOgJZ0M+BiggKWWJO6ocmdp4f
hei09FMUSvc8u9ROkLsp3FM48BceKNGl3X0EseNiZzweqoNYjpOB32+2f/IT
/CA1HczaujPpPWuOSt7zcl0d9CepC0rYOr1lX2dH2erggCKk79AggdpTX1FL
jA7CrFad4yhTrJu4pD6Xqwvp1fuz7o2gOLQt8aYeTwT3rBNtHE2KwQsVzRsF
IkSl9uisZx3wdpROFhXhMtOnUsJ6pe2+WFOpCGYmG5t2alHo8oLWWjEijFmn
MfIjnyJbvkLT0UWEg0lfTdKEFK8HBaH+aWz85h7XBl0KSfwZ5E0Q43ez1e4M
fYoc/ytLruuJ0bo4L7ed9VznW2suG4nR7KNdYGpAsYH/eI/MQgxV/w2TClnf
SO8ojrQTo7NCkVFqSDErb6aNg48YtVv5vo2TKVw/vbd5c14MpePT9DtNKZJM
BXP6JBJwHua8iZpOEeEm/TVvkgQ7flaeLma9LsYsK8VQAmM7I+YPa6taR76l
hQSzVqx+G25FUXcgqs3fXgKjhW0922dQGNW1Jin8JLDxtM13mUnx6PDdphfX
JFBMLk9UsaHoa/OOzmDGQ01V8O8nBwprY+2Zo6dNwPSJbwIsl1F4vxw+xMtC
ipOPm9X+caPYdejJUNHciXjEc28t8KUIrPi+65j9JOQqzPKGbKHwnPiNCXLV
Q8v0oswvgRRT6vQH7DbqI2lZ96uWUIq34jKmzM8AVWG2w+sjKUJDcfNOmCHu
ZTp05Oyj+O4iOrM23AhPJv61uSSGYplsmqw/eDKq23bdWhNHkdElqRmMMYZl
5MrG7sMUNS9C9sujp2B9tHnMYALFgPeL25udTJB/6eCEYcfYesWydpcKE9zX
89NNT6HoHKskLXI0RZbF8Pt/UincRj8feF1tCk/Vpu/eaRR5T5eNLV9hBu+1
azyCT1OMTrIpCa4zQ6iHV/DRsxTO8aURqevN8WXAOzPyHEX0wtHbUprNsbzY
PsjkAkUuL0dlQYAFFg9KJ7ZfpHiZzq183WUB1TMxZYEZFPWeYy5+9LeEZbG9
rO4yRategLbslyX8tzV3uVxl47mxj01CGPTEv9+XkUmxyPd7xMYwBtqxZ6dm
sb7D8zC7EMEgWmlOazbrlEDTU/woBg1GEsci1k6mb7YPHmTYd3alcjXrgmtS
nbKTDGZZ9U5TvkaRcL44yO8eA7X6OS9Xsx50NjBIv8/A5nuytxfrzcrJn96V
MKhMrexax9rBy2/BoicMdi5RH7Od9YCOmsiykoHt4svMAdYbZKtLlRsZ2A3+
b2UO65r5D/dYKxiUfGmrLmBt12vMBDczMNUny++x1nVRTv/cxmC4obPTM9bV
mleCX3xn4FI/2byOte1DrtGonwwO5I+4qmB9Iyiifk4vg9wJb3XbWMe9Wuwo
H2DYf4DbiB7Wv/YWDOn6wyD0l3r4b9brzMbLDZSnQvHkdrtSFkVV/aHNPqpT
EWDp7j6MtU1Cj/j0sKlwvvizbDTr/wB1BK2j
         "]]}}}, {}, {}}, {Ticks -> {
       Charting`ScaledTicks[{Log, Exp}], 
       Charting`ScaledTicks[{Log, Exp}]}, GridLines -> {None, None}, 
     FrameTicks -> {{
        Charting`ScaledTicks[{Log, Exp}], 
        Charting`ScaledFrameTicks[{Log, Exp}]}, {
        Charting`ScaledTicks[{Log, Exp}], 
        Charting`ScaledFrameTicks[{Log, Exp}]}}, DisplayFunction -> Identity, 
     Method -> {
      "DefaultBoundaryStyle" -> Automatic, "DefaultMeshStyle" -> 
       AbsolutePointSize[6], "ScalingFunctions" -> None, 
       "CoordinatesToolOptions" -> {"DisplayFunction" -> ({
           (Part[{{Log, Exp}, {Log, Exp}}, 1, 2][#]& )[
            Part[#, 1]], 
           (Part[{{Log, Exp}, {Log, Exp}}, 2, 2][#]& )[
            Part[#, 2]]}& ), "CopiedValueFunction" -> ({
           (Part[{{Log, Exp}, {Log, Exp}}, 1, 2][#]& )[
            Part[#, 1]], 
           (Part[{{Log, Exp}, {Log, Exp}}, 2, 2][#]& )[
            Part[#, 2]]}& )}}, DisplayFunction -> Identity, DisplayFunction -> 
     Identity, Ticks -> {Quiet[
        Charting`ScaledTicks[{Log, Exp}][#, #2, {6, 6}]]& , Quiet[
        Charting`ScaledTicks[{Log, Exp}][#, #2, {6, 6}]]& }, 
     AxesOrigin -> {-2.302585092994046, 6.5883889428421405`}, 
     FrameTicks -> {{Quiet[
         Charting`ScaledTicks[{Log, Exp}][#, #2, {6, 6}]]& , 
        Charting`ScaledFrameTicks[{Log, Exp}]}, {Quiet[
         Charting`ScaledTicks[{Log, Exp}][#, #2, {6, 6}]]& , 
        Charting`ScaledFrameTicks[{Log, Exp}]}}, GridLines -> {None, None}, 
     DisplayFunction -> Identity, PlotRangePadding -> {{
        Scaled[0.02], 
        Scaled[0.02]}, {
        Scaled[0.05], 
        Scaled[0.05]}}, PlotRangeClipping -> True, ImagePadding -> All, 
     DisplayFunction -> Identity, 
     Method -> {
      "DefaultBoundaryStyle" -> Automatic, "DefaultMeshStyle" -> 
       AbsolutePointSize[6], "ScalingFunctions" -> None, 
       "CoordinatesToolOptions" -> {"DisplayFunction" -> ({
           (Part[{{Log, Exp}, {Log, Exp}}, 1, 2][#]& )[
            Part[#, 1]], 
           (Part[{{Log, Exp}, {Log, Exp}}, 2, 2][#]& )[
            Part[#, 2]]}& ), "CopiedValueFunction" -> ({
           (Part[{{Log, Exp}, {Log, Exp}}, 1, 2][#]& )[
            Part[#, 1]], 
           (Part[{{Log, Exp}, {Log, Exp}}, 2, 2][#]& )[
            Part[#, 2]]}& )}, 
       "ClippingRange" -> {{{3.0187375747915195`, 
        23.0258504130336}, {-1.5155229571775377`, 7.168990328421687}}, {{
        3.0187375747915195`, 23.0258504130336}, {6.5883889428421405`, 
        7.168990328421687}}}}, DisplayFunction -> Identity, AspectRatio -> 
     NCache[GoldenRatio^(-1), 0.6180339887498948], Axes -> {True, True}, 
     AxesLabel -> {None, None}, AxesOrigin -> {0, 6.5883889428421405`}, 
     CoordinatesToolOptions -> {"DisplayFunction" -> ({
         Exp[
          Part[#, 1]], 
         Exp[
          Part[#, 2]]}& ), "CopiedValueFunction" -> ({
         Exp[
          Part[#, 1]], 
         Exp[
          Part[#, 2]]}& )}, DisplayFunction :> Identity, 
     Frame -> {{False, False}, {False, False}}, 
     FrameLabel -> {{None, None}, {None, None}}, 
     FrameTicks -> {{Automatic, Automatic}, {Automatic, Automatic}}, 
     GridLines -> {None, None}, GridLinesStyle -> Directive[
       GrayLevel[0.5, 0.4]], 
     Method -> {
      "DefaultBoundaryStyle" -> Automatic, "DefaultMeshStyle" -> 
       AbsolutePointSize[6], "ScalingFunctions" -> None, 
       "CoordinatesToolOptions" -> {"DisplayFunction" -> ({
           (Part[{{Log, Exp}, {Log, Exp}}, 1, 2][#]& )[
            Part[#, 1]], 
           (Part[{{Log, Exp}, {Log, Exp}}, 2, 2][#]& )[
            Part[#, 2]]}& ), "CopiedValueFunction" -> ({
           (Part[{{Log, Exp}, {Log, Exp}}, 1, 2][#]& )[
            Part[#, 1]], 
           (Part[{{Log, Exp}, {Log, Exp}}, 2, 2][#]& )[
            Part[#, 2]]}& )}}, PlotRange -> NCache[{{-Log[10], 
         Log[10000000000]}, {6.5883889428421405`, 
        7.168990328421687}}, {{-2.302585092994046, 23.025850929940457`}, {
       6.5883889428421405`, 7.168990328421687}}], PlotRangeClipping -> True, 
     PlotRangePadding -> {{
        Scaled[0.02], 
        Scaled[0.02]}, {
        Scaled[0.02], 
        Scaled[0.02]}}, Ticks -> {Automatic, Automatic}}],FormBox[
    FormBox[
     TemplateBox[{"\"Coulomb (electron)\""}, "LineLegend", 
      DisplayFunction -> (FormBox[
        StyleBox[
         StyleBox[
          PaneBox[
           TagBox[
            GridBox[{{
               TagBox[
                GridBox[{{
                   GraphicsBox[{{
                    Directive[
                    EdgeForm[
                    Directive[
                    Opacity[0.3], 
                    GrayLevel[0]]], 
                    PointSize[0.5], 
                    Opacity[1.], 
                    AbsoluteThickness[1.6], 
                    RGBColor[1, 0.5, 0], 
                    Thickness[Large]], {
                    LineBox[{{0, 10}, {20, 10}}]}}, {
                    Directive[
                    EdgeForm[
                    Directive[
                    Opacity[0.3], 
                    GrayLevel[0]]], 
                    PointSize[0.5], 
                    Opacity[1.], 
                    AbsoluteThickness[1.6], 
                    RGBColor[1, 0.5, 0], 
                    Thickness[Large]], {}}}, AspectRatio -> Full, 
                    ImageSize -> {20, 10}, PlotRangePadding -> None, 
                    ImagePadding -> Automatic, 
                    BaselinePosition -> (Scaled[0.1] -> Baseline)], #}}, 
                 GridBoxAlignment -> {
                  "Columns" -> {Center, Left}, "Rows" -> {{Baseline}}}, 
                 AutoDelete -> False, 
                 GridBoxDividers -> {
                  "Columns" -> {{False}}, "Rows" -> {{False}}}, 
                 GridBoxItemSize -> {"Columns" -> {{All}}, "Rows" -> {{All}}},
                  GridBoxSpacings -> {
                  "Columns" -> {{0.5}}, "Rows" -> {{0.8}}}], "Grid"]}}, 
             GridBoxAlignment -> {"Columns" -> {{Left}}, "Rows" -> {{Top}}}, 
             AutoDelete -> False, 
             GridBoxItemSize -> {
              "Columns" -> {{Automatic}}, "Rows" -> {{Automatic}}}, 
             GridBoxSpacings -> {"Columns" -> {{1}}, "Rows" -> {{0}}}], 
            "Grid"], Alignment -> Left, AppearanceElements -> None, 
           ImageMargins -> {{5, 5}, {5, 5}}, ImageSizeAction -> 
           "ResizeToFit"], LineIndent -> 0, StripOnInput -> False], {
         FontFamily -> "Arial"}, Background -> Automatic, StripOnInput -> 
         False], TraditionalForm]& ), 
      InterpretationFunction :> (RowBox[{"LineLegend", "[", 
         RowBox[{
           RowBox[{"{", 
             RowBox[{"Directive", "[", 
               RowBox[{
                 RowBox[{"Opacity", "[", "1.`", "]"}], ",", 
                 RowBox[{"AbsoluteThickness", "[", "1.6`", "]"}], ",", 
                 InterpretationBox[
                  ButtonBox[
                   TooltipBox[
                    GraphicsBox[{{
                    GrayLevel[0], 
                    RectangleBox[{0, 0}]}, {
                    GrayLevel[0], 
                    RectangleBox[{1, -1}]}, {
                    RGBColor[1, 0.5, 0], 
                    RectangleBox[{0, -1}, {2, 1}]}}, AspectRatio -> 1, Frame -> 
                    True, FrameStyle -> 
                    RGBColor[0.6666666666666666, 0.33333333333333337`, 0.], 
                    FrameTicks -> None, PlotRangePadding -> None, ImageSize -> 
                    Dynamic[{
                    Automatic, 1.35 CurrentValue["FontCapHeight"]/
                    AbsoluteCurrentValue[Magnification]}]], 
                    "RGBColor[1, 0.5, 0]"], Appearance -> None, 
                   BaseStyle -> {}, BaselinePosition -> Baseline, 
                   DefaultBaseStyle -> {}, ButtonFunction :> 
                   With[{Typeset`box$ = EvaluationBox[]}, 
                    If[
                    Not[
                    AbsoluteCurrentValue["Deployed"]], 
                    SelectionMove[Typeset`box$, All, Expression]; 
                    FrontEnd`Private`$ColorSelectorInitialAlpha = 1; 
                    FrontEnd`Private`$ColorSelectorInitialColor = 
                    RGBColor[1, 0.5, 0]; 
                    FrontEnd`Private`$ColorSelectorUseMakeBoxes = True; 
                    MathLink`CallFrontEnd[
                    FrontEnd`AttachCell[Typeset`box$, 
                    FrontEndResource["RGBColorValueSelector"], {
                    0, {Left, Bottom}}, {Left, Top}, 
                    "ClosingActions" -> {
                    "SelectionDeparture", "ParentChanged", 
                    "EvaluatorQuit"}]]]], BaseStyle -> Inherited, Evaluator -> 
                   Automatic, Method -> "Preemptive"], 
                  RGBColor[1, 0.5, 0], Editable -> False, Selectable -> 
                  False], ",", 
                 RowBox[{"Thickness", "[", "Large", "]"}]}], "]"}], "}"}], 
           ",", 
           RowBox[{"{", #, "}"}], ",", 
           RowBox[{"LegendMarkers", "\[Rule]", "None"}], ",", 
           RowBox[{"LabelStyle", "\[Rule]", 
             RowBox[{"{", "}"}]}], ",", 
           RowBox[{"LegendLayout", "\[Rule]", "\"Column\""}]}], "]"}]& ), 
      Editable -> True], TraditionalForm], TraditionalForm]},
  "Legended",
  DisplayFunction->(GridBox[{{
      TagBox[
       ItemBox[
        PaneBox[
         TagBox[#, "SkipImageSizeLevel"], Alignment -> {Center, Baseline}, 
         BaselinePosition -> Baseline], DefaultBaseStyle -> "Labeled"], 
       "SkipImageSizeLevel"], 
      ItemBox[#2, DefaultBaseStyle -> "LabeledLabel"]}}, 
    GridBoxAlignment -> {"Columns" -> {{Center}}, "Rows" -> {{Center}}}, 
    AutoDelete -> False, GridBoxItemSize -> Automatic, 
    BaselinePosition -> {1, 1}]& ),
  Editable->True,
  InterpretationFunction->(RowBox[{"Legended", "[", 
     RowBox[{#, ",", 
       RowBox[{"Placed", "[", 
         RowBox[{#2, ",", "After"}], "]"}]}], "]"}]& )]], "Output",
 CellChangeTimes->{
  3.710515056317127*^9, 3.710519785823721*^9, 3.710632267292657*^9, {
   3.711144100195156*^9, 3.711144136325179*^9}, 3.711145114945119*^9}]
}, Open  ]],

Cell[CellGroupData[{

Cell[BoxData[
 RowBox[{"Show", "[", 
  RowBox[{"electronpauli2", ",", "protonpauli2", ",", "pionpauli2"}], 
  "]"}]], "Input",
 CellChangeTimes->{{3.710349811681212*^9, 3.71034981590596*^9}, {
  3.7105071373911247`*^9, 3.710507140256455*^9}, {3.710514320399756*^9, 
  3.710514350178506*^9}, {3.71051476200781*^9, 3.710514769813409*^9}, {
  3.710515177504571*^9, 3.710515192229941*^9}}],

Cell[BoxData[
 TemplateBox[{GraphicsBox[{{{{{}, {}, {
         Directive[
          Opacity[1.], 
          AbsoluteThickness[1.6], 
          RGBColor[1, 0.5, 0], 
          Thickness[Large]], 
         LineBox[CompressedData["
1:eJwV0Xk41fkCx/GzH875KVosleVIwsg5Q2oqfD+lnmiQrqXpJssdlKVEMjfj
kEqoEKPRbUSIVGSdkIwWJymVRKgucsu+Hfvy0D3zx+d5P6+/P4J/BfzDi0Gj
0U7J9ndzsm607Tr3X2KV791WqUZDVl1UFl3cSRyPW7lVR9HwYm/T+dB7nSRU
WclXPZGGsWZt3/GOTjKrZHz5cCoN6KoWfd3xmegnL/Y+Kqbh09xs1XO5LjLe
/eblpXYalA2PtSYk/48YRU8+LzCmIzbeWUEjr5tEDiWMW7ymI6nnTbXlh26S
9PNL96b3dKTCOshHrocot5m/c+mg497YtpZSzx4SYRdhsnuUjkZnQcaP6r2k
Jjm45pwSA2s0Bzeeiu8j7cJg74p9DBQWRLo0HR8kz4ICv+TXMVAhN79kLm2Q
nCxh+75rYOCJR/BjzVeD5PV448fhFgaalx/W9dMfItXXIhu53QzM/WIzSu8a
IuqdV3Rr6ExYQuWc0GGElDe7ZodsZsLvyHsnySop0ekX8M1SmRhWrgt9YSIl
12wv/vo0k4kgSWX6Gxsp2fZMkrz9NhOh2hl9beFSkpBfxNe+z0TMJz/xcJeU
HBiL5Ya8YSLHnp6tcneM+C99HXOKxkLnD4YTPtsmiJNH/KC7CwuePRpqAY4T
5EV738Z2DxZ6rihZBB+dIP6ax/QcD7MwPDYVHZ4+QbzmP+02CGJhIe/x6t+Y
k+Rh8JKu09EsrBLst3z4cpIYZB4d7SpkwVH+TNISl2myTq92Y8MiC1YCnqbv
iWmy1NJznSGTDfMtSXclF6aJtVMq4yyXDV2fzJqwimkiv0jPFiiyMfv8yVS/
8gxpjlM/uVbARloM82Dt2xnyh/ceP+xgo5cbtfb07jli9MpkamUkG580FQo/
us6Rxd657vZzbLzdfMVsc8gcOW0QU5EVw8aDw9lOwzfnyKEv+pqCy2zE1Uqi
XRjzhKScyB1IY8M4mjP4Q9U8iV9586ikkg0xJ6ZUarxA3JeP+JeNsbFM8WB6
i/UCoQ38bjUzyUaOmtGFKvcFomr4aNB0lo0Gwya32PgFMtkWnnXrGxs6Dlp8
Qf8CuVFhd9CL4qA+vdzDPmORFFEe7nbrOIhPDY5u4dKQX2tya8aRg3bT7I2b
QuhwqigxzszjILeyb2/mGTosO4NyAgs4CNpu5LckgY6wRL3LFsUccGzLMrpv
0WGhUdzcUMaBkWfdkpQ2OnaW1l9tecJBeNJQ77QZA2YOqq6BrRxojpher2Ay
IWV+XTdC58I99xnbPFH2U5Vag8SOi66uZsemVBa26lgUdttz4aX+NcsvlwWF
1u/kOQ5c+CYxd1yrZkGvS2MD9nMRHIbw6SEWDmU/Dsp04yLG/sFU0R429hRJ
krWOc1E0k9+jy+JANJkTu/QyFwzrK3WKv3DxIIUbolTPRZS+DsvoDx6ocAV9
cyKHFRZKcimFChi4mLvplxty8HjkFOFtpYilu3e1qI3K4TaduSmnRQnKp7RW
NpvJg/6B421jsxyf4w9R8mJ57Gn03afSuQL8JfUDfZXyuPpFLIjxVwb/Jx/p
5Lg8puJ6fN3aVZBIHicPreVh1/6igIMBauBRl326HHi4WfZ2qOrrKpgxz6ce
EPMgb5xh/8xxDT7+ZFG3O4sHt/qGY+Nd6vAOicx6WMdDzYIzJ9pZE1Ebia37
AA9xt9Ly0oO1wM9uP5KjwMfWQz7P7bYKoDK7tdV+Ax8Brh1aRWMC+JZKxNut
+bgewG7JfqCNs5ODNXNefDjUv6+zPbkWWzIPdgdG8EHd/3bPylAH0htpE0jh
o6qgVdo8pgPfvEvPuwv4mJpwCVTOW4ctUXH7OiR8rN+TaNcXrAuBl7gl9xMf
nf3HjwSI1uOcdOAtT8pHqmpusFXvemw2CTMiLAr7nBPaSwr0kK8q9t+pSiG+
QxDV6KOPQKapqYUBhaf/9ow9a2IAVhjbl2ZOYT5tMSJ61gBD8/aJD+0oVCru
LLEo/g5m5cENf7pSOJG0ZWdMqCFqS0t8ggIolLh9UIoy3YC86t8i4sMpTFU0
vm0a3ID3j/37+y5R+F7n15H7JUbwMf9qzkilMNH22trmqBCDrk+K79ymMKqR
MhFzXAivtPnabpmHfnZLl5wQ4sO4f7P2HQrdQyMTFqFCqG7+1npN5ja60o3v
o4W4arPy7IW7FP7Sd5hSzhDCzTjd80g+hdhTLZmfm4RYXS3x0SiicP6vdFuN
ViH0Xc7GHpD5DPPIzD8/CmEZV5yRLHNY3Ixt02chtEv8K3nFFI5lqM0+GxaC
phWZPCXznS/5651ZIuSIitrrSynocZeJJ9giXCg7cJ77J4Uc/ZDGJK4I5/MS
dHfInHXMQvyGJ8Lap3fsy2ROnXndaKUkc+GrHzPuU1i12kSvZ5kIVQ+Uyj/K
/B/zFHHUChH6e0fXKJdR+P2Mm94TFRHKI6IbLsi8Ivup2F1NhMy9OzQlMifV
rn+3uEqE7UvTvb/JrNh/Ue/6GhFqAtNztpRTSKBGxds0RBDr7eo4IfP/Ad2H
Wo0=
          "]]}}}, {}, {}}, {{{{}, {}, {
         Directive[
          Opacity[1.], 
          AbsoluteThickness[1.6], 
          RGBColor[1, 0.5, 0], 
          Thickness[Large]], 
         LineBox[CompressedData["
1:eJwBUQGu/iFib1JlAgAAABQAAAACAAAASIxUdrFrAsDENLUKxIsLQIBvbbTI
WwLA+Z1G/SOLC0C5Uoby30sCwJlO1ECCigtAKhm4bg4sAsBN5FGiOYkLQAym
G2dr7AHAm4aMHJOGC0DPv+JXJW0BwE+QrPbqgAtACKP7lTxdAcDXlhLZLIAL
QECGFNRTTQHAsKX8m2x/C0CwTEZQgi0BwCZPbaLlfQtAktmpSN/tAMBT0z3C
vHoLQFbzcDmZbgDAVJeaQPdzC0CO1ol3sF4AwDaVQvUScwtAx7mitcdOAMAs
3FPyK3ILQDiA1DH2LgDAQguymFVwC0AzGnBUpt7/v5IJQU6GbAtAuk3+NRrg
/r/U88ZGUmQLQCsUMLJIwP6/A6HytzxjC0Cc2mEud6D+v/xajZ8jYgtAfWfF
JtRg/r8xsDST5l8LQE980HO8Lv6/hJw9sRFeC0CcTZPo
          "]], 
         LineBox[CompressedData["
1:eJwd13k4VF0YAPAhCjf7Nkoaa4UYM3dGSXlJqYhSSopEIZE1y4eKkK1StmiR
VNZsyRRRqSg7hVC2UiERZQt95/TXPL/nzplz3uWec0bezs38GDeFQjnDRaHg
z/w/X8VPHlnQC72+sVDUhoCQ4YvGg0cX9DK3hR1mILMsVNMe2f3VS3Gxrmlx
IMCl8mO0Z8hfvf4/J3PbHQm4rXnZR/32Xz2dgGqbDicChASmjW/1/dWz4Ak4
/taZAO8euz+b6RSQ+CAfmH6SgJ3x9Htq+RTYah05Wn6KgG87oq7xPaVAS9Xy
6AQfAkK5PscONFCgiLYh39mXgNKTSQGpPyjgpJfJEfQnQGX7wi5xDS7YtLii
TjuQAMpC7Z/ZXC5oXFSaoBhCQJGj4+6abG6g5tjuuRhDQK5eQ+d8GTdECLt7
MS8QkCHNOqpVzw1JGwUq25CvV3P7Xh3lhrf7Vy+mXiIgfNXN6w7kIlhrJdcf
dpkAq6/vvnJXLAKlkORtEokE7H26wYPduAisJrK2pCKbJd2ePd67CE7aaTav
TiLA0MhdsJmbB/q6eTO1rxKgkUEwU4144DX3727DFAK4HQ1Ob2jmgamSqiD5
mwTMbcpa4tbPAwGddSlJyFNSIpdvT/CASNTVi0tTCfhe9TGdX4oXMlUJgQnk
NhX/N+1WvDCTnva4KI2A7C/5Et6feWHpiLAE5S4B5g4rcnKnFoOYUh/nWzYB
NZOl18qWLIGrNoXWOjkEGJy3jKmRXgLzGhL7opGZmXGu37SXwJ/967aq5RIg
McRPV/JbAs4UcUv7+wS0uk4WX5tG4+On6x/mE2C6EHc3m48Pkr+uOjWPXHVR
K/ExlQ+222RHGRYQUJLv4tu+jg/+DjUsbkZO/Nm/Xtwffd8q2PVTIQGWpxor
omb44K1YI3P0AQFNvK75yfz80LLk2EmNYgK2JQrcypThB9frD9a6Iq/nbAmu
Ws8PjhxfvUHkZTNlm7n/44eCx/eaux4S0BWY+dp/lh+aXNyLczgE2IQGtzj9
EQCPu+Zd86UE/EoZ/6RCEFDH3dmuUUZAdKH978/LCAgUbgw6jPyoewv1iA4B
9uc03jxFFlsvYHMA9dl0uK9X4BMCXo1cGdw+RUAKb+KTL+UEqO+/Q1GbWAq3
V1sMnntGQKWrpNggtyA8l/3pnYN8IDRcMUNMEFS8Tz1tQQ4vdNqqyBAEiwy3
ONpzAnqItTHLPQTBba/t1sfIV549lF46Kgi0fpWdPZUEzKyp1hgZEoIhnzI9
rlcE/Diy5R3XnBCcOVdzWAn5c/ILfylBYXB/o7LFCLmJ/9lLPU1h4E5vOBKD
nDn4yOqKlzBU91eOiVcRsC8rO1x7ThiWnpJoolaj9UkYjT4LF4Fr61Sy516j
fqYvNjC+JAJ7XWG/zBtUX5NX8a1JInD/Rlg7C9kwdLPOUKYImNQv2nMSmf5L
L0y8VgQ2732q9xGZ79265Q7CovAhqVL3QQ2qf5yqEXFVFAr8G+f16wgYI8J2
LrolCukZMXKWyKqhPXv+ZIjCUfhJO4l8wzvedpiDxmfF1CYjh1os+Ne2iwJd
4Hf5KLK5dEtutLQYVHlu25JYj/KR4i+2NEkM7j9oJxsbCFgt/o7KkyoGzPkz
3/uQ7aI1Vs7dEwM9t/fRv5BbAz6pfS8Rgyk/CJFpJODJoZ1b6trEwMLVydwO
OUpO3i9GShzKR9pvjyIr3379cWmiONQX3eSfbUL7Wc4ajYKb4rBi/yZLohn1
xYOo03syxOHD/KNLssg1r0xWpjwSB7XD/Y83IbsPNtmu6hIHpoHj32DkJ/SO
T/o0CZh8pO7B04LieTo46JMtASL2N3/MIOu+3qGz7IEEPEs/kcb3Fs3fnBNV
XiYB8VyX9aWRp/td1XjqJSA33nYHiXxj8bjL5VEJWO/tEuyK/G3n7GgOKQn5
KWTqB+QzHwQmeyskQbbAyjrvHQF+ma1tB6slIem59qNSZHfvW5y2Rknwz3Ph
qUa2W8r2r+uVhO696z16kA11j8xxuKUg4UXLTeFWVN/rHO5LW6VgcoRm7Yoc
e/Co8MYGKaBx5U/KtREQsUpzjNMmBUl/0++uQQ6emGli9EjBvGDQNhLZM/rS
ldVjUuCipei8HXlvWamkhJg0DDI1V3ohU5eLyg5bSIOR3YHDL5HTOstXJ3+U
hgvcxtk27QS851YqDx6Qhlcb1fY5IouoRe12HpGG/a6bZ9yQTwfs+2/DvDTc
oO5QDkY+JDta+1GWCmH//ZRMR5a2obkpHKKCoZSn/QDyhb6QhzmdVHgT2T9j
/56Al/yD2+P7qRAHX9NOIM9pmXUHDlFh9OgpAy9k55DlS0xnqbDi/R7XEORt
isWWYzIywGu68sQt5EXHBv6QB2Tgz/1RoS5k/29GBhXtMtCQdoU07iDANq2Y
Zt4rA7XyXZfNkbdZyf8d+CYDNlNpXw8gS9XNlgnOygCXVUugE3JR/n2Wtewy
sHRqMg1DHvIRXzNnuwyGM28llyNb8fYI6wwtg8YBZ4E1nah/FHw+PpxbDjTx
0TUjyHbap904PLLQ6VgWOY4cYRLO9XipLLSdr/o8hfzOJ1H5iawstLflxXB3
EXCitsS1UlcWLMqt70gjp3hPzTcEykLAgbopQJ6u8pP7NicL8s4a5rHID08E
HF42vwKEzdQ6FD6g90c0akM1rxzkyoRGr0K25VyV9haSgwTxtPXqyEsXlTTW
r5QDHckNkSxku5QxvWADOThk5DNphCz05hjt23k5eJmtKuiC7KCyq++h2Epw
iNA1LkSOcb9SuFqCBjzlORP0jwQs3Gn46kylgajSQAaJ7NEhIHdflgb2cnwH
1iHvMzgXpaVMg5Qm6SI95JUS3vY6bBo8tHikZ4pcxLGQNLGkgaDX81pn5PYF
qr/bdRqsPa37JA1Z4UIqlCjJw+kr9deXdBNQ7Ja1K3+1PHC0n5wUQN5q/sA2
U10eCLXETYLIx6Wrz6aQ8iCeKf5eDLkg7cez04bycIF0Hl+BvKlko77RUXk4
sWl1FRPZqqdL/326PKxccWnSGjlOi7p5VkEBjqfXdeQiBx5Snt62SgGC6wUc
85EdzjPuJ6kpwMsfe8cLkXU+mkizSAU46yOxiIPcGxE87LZFAZgVXoLPkdV7
h+IGHBUgafuW6nfd+Hwu/9yUqwBEo2XXLPLssF14BlsRAoxEevV7UP++2ih5
X0cRCmvud2xGXnqTeqdokyLkdY41b0GW29XwvHyrIpTRXCq2IxsUr59/u08R
loXtO78bOSpQxJviqwiH+sc6bJGXC1YcOcBRhLjuosjTyLoaMhuJdUqgdS7P
uATZrmUJ1xFSGWzNKPLSvQQExbzmpW1VgXVnVA3ckb0afgUlbFkF70GMj4N8
WGWC7W21GvS1pAKmkTV718wbOq+Bg5+3q2n2EdAhX8euc1SFr8Ivxq2Q/f2h
8Ml/alBm+q3oHPIvS1qqfYA6mOUF77yDvCdlXcqcz1poVLbpfIqc8VOhbeG8
BownXvPoQG5r8gvjhGvC1tdBr0eQ5+2aSl120sGFWudF6Uf3s8ikE+5mdDj5
0vkB9s8CG1nv3XTY49o9jj2w8D0owIIOoXxbPLiQ61P49aOs6dCaLurCjXyj
xaA6w5UOngalB3iQNxo8fNt/gQ4X2K2SfMhB8infLRvo8C7xhKQwss7jgGDz
JjpkRb/fjj29y1rKpIUOhq9op7G9z9JAr40Oids3f8F26bkXp9xNhwWnlmIR
ZKsbD3TGR+jQ6L3KWAyZLVMfES2oBYbWctaSyKMiFOUKEy24RsuTWY783sQ+
pt9UC0Z6ZLdjV0ZUTSzerQVhf4/6YSdSLlSaWWjBiazgNmzdMRnbPmstKM/+
ESuLHNXIvMbjpgUJezMWViCrXHQUNb6sBW7hIhU05ENE43x7qxZwnCKblJH3
ycm0tLdrgUPBzl/YZlr299o7tGBO6Je0CrLB/inT9o9a4Gj41QZ7VfrKW20D
WkCbdhrGHtdxN2j9rQXMrM8Lq5AjnUXPt0gywG1CQkQVOSTo4MEWaQZ8vEzS
sQNj72q2yDAgq017F/bJkvXvm1cwIP3c4CXsvdx2a5qVGRBaOiuohkxLKapt
ZDHg+qIeHnXkkjd7ROotGLB4mNK9Frnr7ErO1H4GqFJE57Ep64atFawYEBTM
JauBbHwvJMfXhgFfuEIPYPeGFG5VcGSAdYTIW2xCVzjI148Bnrx7n2ki2+bV
DMpfY4BIz8A5LeTwY4mxJjcY0BUnl4qdI2un7ZuK4jm5vhR7MmomtC6dARV1
kmPY0Y6rab656PdSnK0YeL208H115QzonL60honni9N/4dPLAG0xpSIS+Vfp
KtOkfgYcHzd5g93dL9jB+cyAnqtWvdgFjM4f098Y4OioJMTC+WnxXBbwkwG7
dns5YV8XveNxhpsJraf4qGxkjdjFtAglJtjdOGyvjSz96Ht2pgoTbv+n7YtN
6W1hvVnNhEsRv6OwWzRTjQXWMmGlnVIRtm+jtm8Mi4nuIaZ/sZ8JHW+I3coE
r7mu+HXI5hdqA5OdmLB4Ys399Ti/MVe9E5yZQN1S8QTbMPqYy2UXNN5oYx02
K/LvwUh3JswF/hnCpoYxN/j7MaEk3n+VDnJP4LUZywg0/ua569guLid8qJlM
2B6+xHcD8rET605KZDPhTQJXKLaNM6+DSC4TDu37Gott5pRqwVfAhFp+n2xs
xtG35DQHrVcs7QP2zMENE+3VTPC0Jzfq4noaE+5JX5kQSQkbxc75cUCnYpAJ
WUkDs9hNlzN5BoaZUO+suXgjssz7LcmMMbSeodOy2LlHz1bWTzPBY7fQNuyW
oN8SPAIk1NRMpmBP0Qx7VJeSUOU1egdb9uWVrN1CJJgPN+dhHxOgb0oVI2GF
895K7OlEZ0ed5SRopu36hi1X0PPYXZ2EL2Vr6ZuQN+/RCE3SIMEqoHodttNk
oGkFnQTZJGN97ELdZZ8IFgkHF4ubYxu+2bs0YyMJDiWpntjO/W9sPpqS0NnH
yce+FEZdw7ObhDz3PyXYxasdJ1T3kDD2eU0F9vxJngi//Wi+VKM67Ng/mwrF
bUm4sfX8V+yHEsWLdniQcOuu3DI95KGLgzomXiTcfZW/EluOf6Wn6SkSRiY0
lLHD5yN7zf1JeJEwpYlt+eVw+cFgEoIyigyxY2wTflmfIyF6vHg79vPOGjXb
MBIunr1riq3ayEo5Gomen9ltiT3HIXxdL5MQ/LTVGZvO0M9zi0Pxv9/hhn0s
12fAI4EEYac8L+yGW317fJJJKOPVD8S+Fcmhn0kjIWQkPgbb8KD9UGwhCZJ/
57Kw/Vqvysc9ICEh5NB97PtmDZYJD0mUx+wCbCnD9dXJj0n4aSbBwf6mLnzn
9nMSfGOXvcCWzTDsuvOChNA7P19h75b/TyzjFQk+VZzX2KWSA2dz3qD8mYg2
YEcvlFoXN5PgIjjbjv3Mbyy+5C0Jy3V3dGL/Gleue9SK8pEV+QH70NdYnfIO
Evot23qxY49UeTztIqHj3qd+7FddfzKffyThoXHvZ2yNJgfpqj4SFIsyvmHb
7bhu+voTCQ/OeA5hJ71sDqsZIEHpifp3bMpj3V8NgyQcT3YbxSaZnmrNwySo
b50ewz5+P8Pu7QgJV/3dx7Fb0sSa23+SIBKj+Ru7Jsbue+MECaIM90nsSt+i
Ja9/k3BOJm3qX/x23IrPpkgYMqqcxn6w03zToxkSGirfzmDfURz3zpwngVpc
/Qc7fuZyzlUuFhyXCZrHDm3U6o/gZUGC3K8F7FN3m6n+/CzYNapOAWSHAA+z
44IskOes4sLet1s0/IAoC6zTPv8zNSvWdpk8C0opHtzYnRSRDV10Fih+V//7
b/1t+R61JAvgyst/85XlmmWWrWPB70W0OezipNQXD3RYoMHW/re+3JDR7hxd
Fnxz1pvFvm55SfI6sCB9TOFffPGbe+jxBiyYN174l48YDU2TGEMWnKuo+Zev
IJ7GkMBtLKieZ09g2xQIjR3axYKL3tYj2Puu2RAW5iyQkqkcxjYNz1PZuZcF
lfPS/+qnd8jUeqMlC15fS/qCTeO7WLPClgXjnC/d2NSJjwOSdiwQHm791z8i
3Wu5hI6y4F54yb/+ohTXay84smAdYdKG3XdY8G63Gwu8W1/XYS8e7b7C5cmC
rfZLa/69j6cLzip5s2DzxKZqbM/rew45+7FghOHxHJu7I1l88iyKr1fgIbaK
0wkumXMsMNWsLsTeMaU7uiGMBSZFnnnYcZK9NcGRLMhzTcrAVjJXCRG8woIq
B2oy9ra+KTd6PAuoPGYJ2C7ub6z3JLLg4+JTl//V46LL+uQUFrAsLkVib6kt
GlNKR/V8Ou+H7WCod1i3mAVcItV7saPeiuw8XMKCrM5JM+w8u36dkEcs4D8h
ZYw9eTZM6vUTlJ9fSvrY58tr6/e8YsHRXWfVsTPZlron2lB9t7Eo//a/1R4y
KdMs2H7z2TW8P8pdWuN9dZYFY7rHE7DNf/c1JM6xgLTiuYRd+tw8NI7ChkQF
sRDsSCtyNIaPDYrHYxyxV8dMvTxDZUPco7+a2A6jQe7H1qHnuykcfD6kWLBr
0R8qaLflysduKPuhbKfLhuWBv+9hsyMOd9kAG5y+lCRi88rrb7XcxoaTXKmn
sO+Y88gaW7Ihn5dPC7vvYVQ13Y8NhRFWN/H5Z3rsV6Dzf2zYIJQRh/1EwoZx
J5ANTyU/R2AneWndkA5mw/rnml7YO7Xeey5EsuGnipAR9uNcZbm6a2y4RXwf
xufv5fRn3o5P2UCkmqtiL5irqqY9ZwOPdOkKbBfu+J7OF2x4/1RMFNvoiOMO
09dsYD1OmsL3gXk5IRqrmQ123WMvsI+nHKzl/sSGpec/H8Bu2/7qrO4AG8xC
jphgG85osH2+suEHV9Mm7JWW3GmDw2youx2siN0qmeXT9IsNq2a1v+P7iMEr
MXWBKTbEZuh3Yxd4B/ZtnkH55t7YhB391syEM88G/rd8xdjTIY+5fv5lw6k9
HXexHRiKHFVubdiYcC0J+11fjMtRHm2wv2EWia1/eVL+5mJtGHL//R/2/4Qr
Sos=
          "]]}}}, {}, {}}, {{{{}, {}, {
         Directive[
          Opacity[1.], 
          AbsoluteThickness[1.6], 
          RGBColor[1, 0.5, 0], 
          Thickness[Large]], 
         LineBox[CompressedData["
1:eJwV1Xs01HkbAPAZxagf7UlswiYbFjMR3nKJ+sluxqs0bpVkbVuriyYauabX
NU67Uq8upl1aXhsnYsVQKvP8cmlqm8KySlpmRq65jMEYl6b32T++53s+5zzn
fJ9znsvX7PtI/x80aDTaCTz/3OzswNh7ERrUT30rfNe8IciUSK7gWYgGVVfX
c/QzdL1/pqLPR4N6W1YTTaBt1j04vYqlQY3OMhKWoXVKjI9FjNEpqwsWptOv
CbIVZPstuHRq2W+Fwja0dvHidbdQOuVxdcBLjCYz9TsD9tCp80FuIhG6avcu
TtomOjXccalUiM7tvsPuG6dRBy8Xjpaj901Hudw8TaPmR8z3Z6Bzui7GVX1L
o3S86HbJaFH9/2pFvjRqo1/gQgLaOaXTXmlLo7Qqfz4ZiXY0igos6f0ElrGG
d4PRD/eotxhJ1LDkKE9jopn6m6vZlBoWvrNJsEDnvz1sG1eoBvN2vzBT9Plj
LZad36lhp+2hBb1/8k/NXpsj/QiNc/VH5rvwfYHRPL1/Cdrfn3nSiE50dtiT
Ti1B4O881UM067F30fJbS+Bp1PJ5DfpKU7w3I3gJyu/+h1GMPvBn102d1kUI
DU4uT0WPTua6rn20APV75zJc0PnRZTl8/gJkJHsq7NC+c09k62IX4Kt/y9wt
0dVq+Y8m9gvAFnK4euhzunt7zErnoSIu3nDkL6wPk0hiXVVBKl/3Qw5aWPll
W0WUCjqowr40dJSDq7mdrwqOOKh/i0V3upwQ269QQXH664JQdAFbZOKUPAf6
rCwrazRH3Bv14NAc6AWbZRijNTjKZhfXOQhJtCvVRYdj9d1mlTAZ4Ld9qpMg
bcPTGzwilLDZcOXFWrRk5OfVTWwlvPfpV91G53Krf/jaUgkHwk6a30Arz0p1
vaSzcOHM49IYNKTv+Hb3/lmwn6BtskdzihbV+zxnIKzJOYLfQZAMwe0Ms40z
wDMMXXUBLXy6d+WYxgyI/Y0PnEEzx4oNUhunQYPv3MVGazntZpV7TEPbqSTn
6T8JssFbeS/GbBoYd7jid+izhwqdSPo0FHjlKFrQ0tSZnX9RCkgxODdyA/1Y
nB/8aYcCbAZp1o7o6L5dfc9NFVBTpKs0RNso5EevfZoC/6TfXdXtBJm39pso
a5iCbA8DYxGa9/14ZsD2Kejw0mzyQ1vH5OmsXz8FrDCnNw5oSZZH7vBHObzU
avNYg/atuF5wvkEOhUOhH9vbMF7lLih1k0MweSV+F1qyctiFZyKHg3pd18zQ
m7aZJyeoJsHypWPXYivOX6b4enHcJMSMD5ZXoIXGXzTNxUwAk79frIlmeZx5
lb1lAowGfdy6XxHkzfCWbrPZcdh6P+tKOfrsPa7c5+w4cI7nCXejmV7CLwp5
Y3BRXKKZ8pIg+af0rLc4jIGu1cfT3mit3PB//TH1AUZjBw6vRsverfKZifoA
eUTz3XwxxvPC4tmRo7B8PoD56wuM59ek/207Cn659S4h6OgGxmXexAjcCfpl
rwHaV7vqdj53BLolz8j0Pwhy+S1ahzxiGFZ3v2rxfE6QqjKtkOesYbCo9To4
+Ywgx+/r9BeND4HhYYUfH93VbjjtHzkEgvHjKqmIIF/0rj/H3DwE2gKTk2lo
6oP5suVTg3DU5FazKfqOpv2aWt4gCDIulXCeEuQtPadfLjkOQusbd1l/C/ar
qfvG8JkBEG1eOB2NTnLxdlwbOwCSMK0Xmc2YL/dwQELCe8j4dG1DQiNB7kw8
1uPn+h7evs7PHHlCkE5Z3CM2i/1QHbz1ciB6Q1FCdE9SP6QxNp1aRxGkfmXy
Yo17P5iVKUp4QJArHl1Iz1bLgLAO5bQICVLR+d+r7ikyaNxxIiWogSAHpXnG
n3vIoM68a0fuY4LsmSgonqDLwJbB7X36iCCbtctqfk2XQtLD1jcGD3GfG1Rt
i/9aCiFxibZ29QRZ+WVdE0dTCvcrEoO2P8B+dWvsoGdJIIhxmb+tjiCzvZ+F
vPWSgOdW/X1Wtfg/7HvVX60tgQhWtIW2gCA7JIIhkX4fbLB7wC+4h/OxQM3F
3+gFpsoqzK+KIEv0XzJsDHshe0ASP1NJkPHsga+yjf+GDZ7Ri8vuEiShMj4+
0fQOdvHzXEbLCPL/W6tFgQ==
          "]], 
         LineBox[CompressedData["
1:eJwd13k4Vd0XB/B7DfdeDjJlLCVDyDxcwxt7RQhRaaJEKlGGMkSmkjc0yKuI
SJOMJf0qc4oyVoQiSYSLiMyz8Nunv+7zee5zztnPPmuts7/SR07ZurBRKJQ1
VAqF/A2F4toBZgcyu5Wo/+sRAQsGDKWwwA70vSxGrfgx9qjElON8B2IY6CRo
PiFgzh4urZnvRHNlTldGnhIwy7fbdvHsD2TA3+ah9YyAmQqXNd/mfqBdJbmL
bs/x9QmmX61CutDjjSWt2XkEBI3bGP5T2oUKC5uaC/IJmLeyS1X604VqThl0
Fxbg+1PcPbhCupGbUwDrVhEBZw/6Nc297EZaC0JiQcX4efmhzIHFbjRsnNm+
qwQ/72QspSa4B/Eln5L4+ZIA/6okl4KXPWi7gmxEeikB0+sevk9f7EFh1zSd
HF4RMNWcH38xmIUSv50eyXtNwIRRu4JxcC+ClUvskm8I8EnqvabxshcRGQEZ
Gdjjk78n1i/2It2wDmOVtwSMZVFerQT1oQA/xn7lCgJOs3NvGC3pQ0OMZ4bp
2KOHhKI6F/pQ6D7+P+KVBIwIyu96FdSP+KKqSmexvTzVCnJK+tGNXJqocxUB
v2v0JFMW+lGouPJ8NfZwiFVfUNBPdGx6bOhSNQFD/acD9YIG0Jm8HjRYQ8BA
da5qeNkAUtE+tXNLLQG9GcOsDxyDyMFUNyQBu/O4m43Tf4PoqmNUqt47AtrN
MtizmweRicu51gjsr/K9RRPiv5CFRkVKI/anfieZyLRfKCpOw9DpPQEN1Xe+
Ngz+QvI6T8wfYtdltF8TVxtCbpFbtvRhVx/fP5dTPITkd8zvPvqBgJJ+m/rP
H4fRedd6qmUdAYXV0eFrhX8jY07exPPYeRnvdV3tf6Pwc9FZL7Bzj5ulLrB+
o5GdzLOi9QQ86DcMkJ4fQSNFOWoN2Herg5XdjUbR7h2WAgvYyRnF3Xn/jiI2
H9lGmY8EWL6QkJeljyGxJw95/LC3+ibEFl4fQ/z/aoYwGggwPqrj7pA3htyR
mdkm7C27m02prWNobRm7pjW2kZbgouWacXTmccCVGGy9yWsunRnjqKTIYIre
SACTpQz/vhtHF1yfh8ti63z+IKEwPI7+u6R/DLA1X3A1emtMIDO7YW1/bGXf
CAPO0glkIN52/Ru20lHZ1Y86JxC3ozaawFbcXTFqQ51EPA7UY1xNBMhrUdNv
mU2iazGqMkzs9ZMhq5SbJlFNoFX7ZWwpluSvxslJNDP6JOsO9trPJZVnRKaQ
UOQ7xjNsiRdzgWUHp5DwqsLoL9hCvn69tv1T6IkkbXTNJwJsTpVQ9jGmUVmW
+y4V7EvulLX2StMoXC3I0RB7+Wj0XievaVS0dz7MAfvXnrRq95lp1Kv9TioR
W27Xrx4vsRnkIGDIl4592Fp9xdtgBvlo3Cx8jv3FtFT37LkZZNh30age+y2z
OesibRYx/d9sW8Fe0pSoilKYRStdQlrEZ7y/aoe7r1jOIs/rxiwR7NyNw+LX
Y2aRlrFbsgp2shjH1Tsic0gozijSDttnQcuzQH4exVYFbE/HfjITeLl42zzK
cF63Lhd7YKIsvfTkPOrdUVtbgO04ZNX5NnceDTYHptVgW34/uqOBuYBkrXLj
fmJHfM12/2S3gO5c/649il3ePBrVErSAvmb/82IGm1kfXN7+egGl3txmydlM
gPTrOI0Bs0W0mvJlcj22Q0mb9ZDbIvItYMVuxE4oWHdy5MoisjFR51fF5nn6
OHXq4yKqG68sNMCeu1chRN3/B0nGfiu2xW68MDkt7rqE+NqTZ0OxaaMZXZ8j
lxD1hPX9cOzNDgc+XMtYQnOahTpR2NnMN/ep/UtIU3ByYyx2+FCM1eCxZXQ+
IVzzAXaRnTHz4cVl9JblbZGOPVo1vf5Q2jKK2Oa3I5tc732HmUbWMnKmVio+
w9bZq/Sg6MgKGkgskyrH9njbcdUnfAXliofnV2Cnql33V05dQX5c9oY12Hzc
c1b3u1dQwQ0V6Y/Yfj+OLJqoU6CtLB61Y1vHq2dsekqB+ChhzknsAcsrtxll
FDiwaFE9jX2R2hvb95ECrmsrguewS7wSg++NUODcA+XKJWx5i+WdQqpUcO85
3kBvIeDNyn6zMUMqTL6x0OXGdih49k+9NRUW5PLjebDjZFzkozypcNK1RF0A
m7L8YXEhhwomIx7j4ti38+TGW0up4MmK5FqDzXQ/359XRwWfV8ZiUtgeXzWb
vIapYO0tLbEBu+15UkbPJjY4cbjvuSL2c1fXXe8fsUHWIWVbXewc9PHb0ks2
EF3HYtfHzhTVOaZRzwZiUS9yDLBTatgCbo2ygeAbqV5D7MiNd1OOa7ODdIzX
bxPssBUO+WRTdmCZmB00xQ5udX9av48dVPJl35hhn47Sf6sdyA7VVUfOWGAf
+Nn8k+01O0T8rzLcBntP2T/ezAZ24CgveLEDe0di6sKJLnZ4Vh/asRN7q/lp
3iY2DvAZHpTcja2aSWjdM+cAy5hXZvuxFc77lH6y4wClug6ww5bZ32ZKO8kB
oopR2vbYYvRMO89oDrjrWcs4iM3manzunyYOyHmu5+qI/ccom36qhwP2TLSq
OWHPivBfT53kAJb63QnSw9UdD7lEOCGraOC4M3b/3a0qhhs5YbghVuwIdrf/
44LTepywLiKzkvQX+cB3rQc44edeF55j2I3LP2wJD05I5VHNIv3hi9l3o1BO
4E3OMnLBLo8UHk2/xwkLtyYPHsd+1P9U2K+XEwIZCfZu2GmvRe5mTnPCslxa
Hel7CaEb22k0yE3uNDiBHW9mZWCsSAM7bwGuk9gxUs8rzhjQAF7LnSB9eUbM
OtuKBhsM7laSPpfR78TvRYMum3FPd+yz56wHTc7TwFO9/yVp3315PgGxNGA0
+3J6YHupSv559IAGL3syLEm70cIjOp/TIL3l6lXSRzoH+AQrabB6VrWW9KGC
HbdMW2igeDSF4olte3zt45xZGpg94nQh/X6m5PZLOh2uIasY0sZRdtHvRekg
8oA3j3SJ6ExI20Y6vFjY+4W0Vlac54AuHf6zU5kmnaOn4ThrToeqzBR+L2zZ
dx9taHZ0+FGQo0A6xd4DrXajgy3zuCFp4V9c6rJn6TBX1GRDOjooc73WJTpc
yJt1IM1BmAoY36LDwoUuV9Iht3uou7LoYOgYf4r01KawCaciOuw4KelH2qN0
Lcurlg4jj0PPkO7d/vJz6Fc6TPFW+JJ26LCrjB6gw6PDk16kWzxn8m7P0cHt
gMjf+9ssx6U/YjDgfaLW3+dXx2gkFIsxQDvF9u/6jNY1RNYqMED6U9Df9Rc8
9Qho1WNAytUXiqRVgdutfxsD4tk4hEhnNGbaTdsxQNfed57cHylnUwuOEwxw
SmZ0kE4Y79EXCmRAd/H7V6T5wsOUNlxmQF98+W3SkYJSkhpJDLCeGPMnvZyK
D5XZDFgIP7KDdICW/R+bYgZo9EjKkR6rmBk+9I4BvTdl5v7Ww574Do82BvCt
Cvv7/u3ONLy+Ms+AuNydzqQbOT2fJnFxQdnOJkXS2xK472eJc0HK/8pGyXrT
LzS9UK3PBZO1S76kn5uzvFssuCDM2V6TtNLXsCO99lxw9azBCFm/EvMvTdiC
uOCpSJoj6RuX7bUFrnCB5pCuEGluiVnZ9clckNDmWkX2x4KBJs2ohAt+dD7b
QLo9JKs2cIEL8r//+8aVnD+8ZsWXuLkhzyrmKOm6O6zsRAlucOxwZCdd+lrq
ar4BN9xExzeT/ZlCuWk9HsQNLsk348l+drx44ZPbIjdYpF3sPkzWS/IES54g
gPUm5xjpq8+OTvdKEPBTf7aPnCdFnaZizgYEmBSyscj5I6jP7WgfSMCtsUM1
DthVv28MWszi97xiu5mcZw4cHIt0Og/8OnXwITnvJiTO8FSL8MAJ3zIGaalt
+9WMmTzAtynz416yn1Mlzxic4YEX2jbm5LxU3p9G2TTJAxbO6SPW2G89VwsO
svFCrO63zaTtL0bKZArywvPs5MvbyXp45mYmo8kLfjbvpKywfxAq0ZLevBBw
TkFvG7nf5fmiPKO8sK5MVdEYe16xRvX3Lz4wZnGt1sEecTZtpv7hg7i2anlt
sj+SKgJFeFfB7xE5XS2yHrjKK5HaKjCNaN6tgZ01WHTghu8qCLXUC1XB3pf9
KFL3zyowVlG+IUeuT9h8tDySH2RqxZqFyX6IUzInbglAVW6S9Bj+vo4REdbs
9wWgVLaJMoqtdPHH7sVMAdjmgn78xr7jF394qFAAOG5WJg2R3+u9y4EfWgVg
edd/nD+xbUU/5VwVFQSeWqK4A3skOVCQJ1EQwvUPJrzHlkut7eBJEALqjR77
VOzz37lnul6vhm91wREm2A++vVJI6hAF7fpk3U58vgocMDd+3SoO6pFGbwOx
N2/w78j/IwnlD7306Nj57sFOEktroeDWnmzy/Bl9+sYzBeH1kGIcsUkCe8O1
e1AgKw1uqXUPkvF5N05DzGRhwwbwOWtOWY+9MHQkMpMpA/zWq40S8Xl7s6q4
IaEnC73JoWuFsY98olOdteXg0j6lU7H4vB8aXcu53kwetC7ZKC3j/OD7cSr0
pulGyDy47pIPtpP8JNPvgAJ0RTe3tuL8odaluLT1pCJcou5M34zdJl3HrHNV
Aovw0eksnGcCA+FZadAmqB6IyuTEnrJbf+9osDJEq0lZncT5aHeyXvIffxWw
a5WyasD5KXN8w5flKFUY9FaWksX+0ng2ojBSDX7Lr0q7gPPY0pHGEg9rdeht
eRL5Eee5UOnkYbuP6qDgvzpcFnuUnyL3ersGCO8SMQnGedCBaFhqbdEAgj2g
rRznxYJ3u/nr92oC9/kwI35sIm5LhX+XJqyJ5+G2wfnS9tqHkCQ3LTDt5I+J
xnk00oo4nfhTC0I8jW624PyaL5zHbumtDYrnFS/yYH96INjUOq4NqM9zjw3O
v91OvOmdp3Rg5uCdpOs4H/9S8BZPntOB/5pO2r4tx//nX6lRP8uEPV6345fL
8Hx3mQo5GcSEAzlX5BaxS4UdNdNCmKA3bF0wi53oq3FH9AITIs/tbB3Dttb4
6rN8mQmsbWaiLOziHDmputtM2L5rNqYG+/rDcj/XMia0y0ceisVetlVSevCG
CTFziwPR2B5s8T++VTBBRsfM7zK2ubOrpU0tEzb+2X8lHHtJim+9ThMTNKW8
8/ywTyQf/MDGYkJLYgjFHvuLRVXY5j4m5KUZXN6LvXVelen/kwl+u+oFbLHX
2bE9GBxiQm/i6Q1W2C2rs/0bp5iQovN0iyG2cZWgMvcsE1LvCr7Tx/6fX0i3
yTwTFN5a7mRiX/28Y3vhEhNoZvqOathz4cXU8RUm8DwZ7d2EfVxTplCJTRcG
2oPcFbCbu6M9jnHowkTLt3FZ7C3XZ6Tv0nThwt1VZ6Wx/w9KJ/E5
          
          "]]}}}, {}, {}}}, {Ticks -> {
       Charting`ScaledTicks[{Log, Exp}], 
       Charting`ScaledTicks[{Log, Exp}]}, GridLines -> {None, None}, 
     FrameTicks -> {{
        Charting`ScaledTicks[{Log, Exp}], 
        Charting`ScaledFrameTicks[{Log, Exp}]}, {
        Charting`ScaledTicks[{Log, Exp}], 
        Charting`ScaledFrameTicks[{Log, Exp}]}}, DisplayFunction -> Identity, 
     Method -> {
      "DefaultBoundaryStyle" -> Automatic, "DefaultMeshStyle" -> 
       AbsolutePointSize[6], "ScalingFunctions" -> None, 
       "CoordinatesToolOptions" -> {"DisplayFunction" -> ({
           (Part[{{Log, Exp}, {Log, Exp}}, 1, 2][#]& )[
            Part[#, 1]], 
           (Part[{{Log, Exp}, {Log, Exp}}, 2, 2][#]& )[
            Part[#, 2]]}& ), "CopiedValueFunction" -> ({
           (Part[{{Log, Exp}, {Log, Exp}}, 1, 2][#]& )[
            Part[#, 1]], 
           (Part[{{Log, Exp}, {Log, Exp}}, 2, 2][#]& )[
            Part[#, 2]]}& )}}, DisplayFunction -> Identity, DisplayFunction -> 
     Identity, Ticks -> {Quiet[
        Charting`ScaledTicks[{Log, Exp}][#, #2, {6, 6}]]& , Quiet[
        Charting`ScaledTicks[{Log, Exp}][#, #2, {6, 6}]]& }, 
     AxesOrigin -> {-2.302585092994046, 2.012565325208616}, 
     FrameTicks -> {{Quiet[
         Charting`ScaledTicks[{Log, Exp}][#, #2, {6, 6}]]& , 
        Charting`ScaledFrameTicks[{Log, Exp}]}, {Quiet[
         Charting`ScaledTicks[{Log, Exp}][#, #2, {6, 6}]]& , 
        Charting`ScaledFrameTicks[{Log, Exp}]}}, GridLines -> {None, None}, 
     DisplayFunction -> Identity, PlotRangePadding -> {{
        Scaled[0.02], 
        Scaled[0.02]}, {
        Scaled[0.05], 
        Scaled[0.05]}}, PlotRangeClipping -> True, ImagePadding -> All, 
     DisplayFunction -> Identity, 
     Method -> {
      "DefaultBoundaryStyle" -> Automatic, "DefaultMeshStyle" -> 
       AbsolutePointSize[6], "ScalingFunctions" -> None, 
       "CoordinatesToolOptions" -> {"DisplayFunction" -> ({
           (Part[{{Log, Exp}, {Log, Exp}}, 1, 2][#]& )[
            Part[#, 1]], 
           (Part[{{Log, Exp}, {Log, Exp}}, 2, 2][#]& )[
            Part[#, 2]]}& ), "CopiedValueFunction" -> ({
           (Part[{{Log, Exp}, {Log, Exp}}, 1, 2][#]& )[
            Part[#, 1]], 
           (Part[{{Log, Exp}, {Log, Exp}}, 2, 2][#]& )[
            Part[#, 2]]}& )}, 
       "ClippingRange" -> {{{-1.8852762133463752`, 
        16.11809527502606}, {-33.54520784504963, 
        3.590064758585014}}, {{-1.8852762133463752`, 16.11809527502606}, {
        2.012565325208616, 3.590064758585014}}}}, DisplayFunction -> Identity,
      AspectRatio -> NCache[GoldenRatio^(-1), 0.6180339887498948], 
     Axes -> {True, True}, AxesLabel -> {None, None}, 
     AxesOrigin -> {0, 2.012565325208616}, 
     CoordinatesToolOptions -> {"DisplayFunction" -> ({
         Exp[
          Part[#, 1]], 
         Exp[
          Part[#, 2]]}& ), "CopiedValueFunction" -> ({
         Exp[
          Part[#, 1]], 
         Exp[
          Part[#, 2]]}& )}, DisplayFunction :> Identity, 
     Frame -> {{False, False}, {False, False}}, 
     FrameLabel -> {{None, None}, {None, None}}, 
     FrameTicks -> {{Automatic, Automatic}, {Automatic, Automatic}}, 
     GridLines -> {None, None}, GridLinesStyle -> Directive[
       GrayLevel[0.5, 0.4]], 
     Method -> {
      "DefaultBoundaryStyle" -> Automatic, "DefaultMeshStyle" -> 
       AbsolutePointSize[6], "ScalingFunctions" -> None, 
       "CoordinatesToolOptions" -> {"DisplayFunction" -> ({
           (Part[{{Log, Exp}, {Log, Exp}}, 1, 2][#]& )[
            Part[#, 1]], 
           (Part[{{Log, Exp}, {Log, Exp}}, 2, 2][#]& )[
            Part[#, 2]]}& ), "CopiedValueFunction" -> ({
           (Part[{{Log, Exp}, {Log, Exp}}, 1, 2][#]& )[
            Part[#, 1]], 
           (Part[{{Log, Exp}, {Log, Exp}}, 2, 2][#]& )[
            Part[#, 2]]}& )}}, PlotRange -> NCache[{{-Log[10], 
         Log[10000000]}, {2.012565325208616, 
        3.590064758585014}}, {{-2.302585092994046, 16.11809565095832}, {
       2.012565325208616, 3.590064758585014}}], PlotRangeClipping -> True, 
     PlotRangePadding -> {{
        Scaled[0.02], 
        Scaled[0.02]}, {
        Scaled[0.02], 
        Scaled[0.02]}}, Ticks -> {Automatic, Automatic}}],FormBox[
    TagBox[
     GridBox[{{
        FormBox[
         TemplateBox[{"\"Coulomb (electron)\""}, "LineLegend", 
          DisplayFunction -> (StyleBox[
            StyleBox[
             PaneBox[
              TagBox[
               GridBox[{{
                  TagBox[
                   GridBox[{{
                    GraphicsBox[{{
                    Directive[
                    EdgeForm[
                    Directive[
                    Opacity[0.3], 
                    GrayLevel[0]]], 
                    PointSize[0.5], 
                    Opacity[1.], 
                    AbsoluteThickness[1.6], 
                    RGBColor[1, 0.5, 0], 
                    Thickness[Large]], {
                    LineBox[{{0, 10}, {20, 10}}]}}, {
                    Directive[
                    EdgeForm[
                    Directive[
                    Opacity[0.3], 
                    GrayLevel[0]]], 
                    PointSize[0.5], 
                    Opacity[1.], 
                    AbsoluteThickness[1.6], 
                    RGBColor[1, 0.5, 0], 
                    Thickness[Large]], {}}}, AspectRatio -> Full, 
                    ImageSize -> {20, 10}, PlotRangePadding -> None, 
                    ImagePadding -> Automatic, 
                    BaselinePosition -> (Scaled[0.1] -> Baseline)], #}}, 
                    GridBoxAlignment -> {
                    "Columns" -> {Center, Left}, "Rows" -> {{Baseline}}}, 
                    AutoDelete -> False, 
                    GridBoxDividers -> {
                    "Columns" -> {{False}}, "Rows" -> {{False}}}, 
                    GridBoxItemSize -> {
                    "Columns" -> {{All}}, "Rows" -> {{All}}}, 
                    GridBoxSpacings -> {
                    "Columns" -> {{0.5}}, "Rows" -> {{0.8}}}], "Grid"]}}, 
                GridBoxAlignment -> {
                 "Columns" -> {{Left}}, "Rows" -> {{Top}}}, AutoDelete -> 
                False, GridBoxItemSize -> {
                 "Columns" -> {{Automatic}}, "Rows" -> {{Automatic}}}, 
                GridBoxSpacings -> {"Columns" -> {{1}}, "Rows" -> {{0}}}], 
               "Grid"], Alignment -> Left, AppearanceElements -> None, 
              ImageMargins -> {{5, 5}, {5, 5}}, ImageSizeAction -> 
              "ResizeToFit"], LineIndent -> 0, StripOnInput -> False], {
            FontFamily -> "Arial"}, Background -> Automatic, StripOnInput -> 
            False]& ), InterpretationFunction :> (RowBox[{"LineLegend", "[", 
             RowBox[{
               RowBox[{"{", 
                 RowBox[{"Directive", "[", 
                   RowBox[{
                    RowBox[{"Opacity", "[", "1.`", "]"}], ",", 
                    RowBox[{"AbsoluteThickness", "[", "1.6`", "]"}], ",", 
                    InterpretationBox[
                    ButtonBox[
                    TooltipBox[
                    GraphicsBox[{{
                    GrayLevel[0], 
                    RectangleBox[{0, 0}]}, {
                    GrayLevel[0], 
                    RectangleBox[{1, -1}]}, {
                    RGBColor[1, 0.5, 0], 
                    RectangleBox[{0, -1}, {2, 1}]}}, AspectRatio -> 1, Frame -> 
                    True, FrameStyle -> 
                    RGBColor[0.6666666666666666, 0.33333333333333337`, 0.], 
                    FrameTicks -> None, PlotRangePadding -> None, ImageSize -> 
                    Dynamic[{
                    Automatic, 1.35 CurrentValue["FontCapHeight"]/
                    AbsoluteCurrentValue[Magnification]}]], 
                    "RGBColor[1, 0.5, 0]"], Appearance -> None, 
                    BaseStyle -> {}, BaselinePosition -> Baseline, 
                    DefaultBaseStyle -> {}, ButtonFunction :> 
                    With[{Typeset`box$ = EvaluationBox[]}, 
                    If[
                    Not[
                    AbsoluteCurrentValue["Deployed"]], 
                    SelectionMove[Typeset`box$, All, Expression]; 
                    FrontEnd`Private`$ColorSelectorInitialAlpha = 1; 
                    FrontEnd`Private`$ColorSelectorInitialColor = 
                    RGBColor[1, 0.5, 0]; 
                    FrontEnd`Private`$ColorSelectorUseMakeBoxes = True; 
                    MathLink`CallFrontEnd[
                    FrontEnd`AttachCell[Typeset`box$, 
                    FrontEndResource["RGBColorValueSelector"], {
                    0, {Left, Bottom}}, {Left, Top}, 
                    "ClosingActions" -> {
                    "SelectionDeparture", "ParentChanged", 
                    "EvaluatorQuit"}]]]], BaseStyle -> Inherited, Evaluator -> 
                    Automatic, Method -> "Preemptive"], 
                    RGBColor[1, 0.5, 0], Editable -> False, Selectable -> 
                    False], ",", 
                    RowBox[{"Thickness", "[", "Large", "]"}]}], "]"}], "}"}], 
               ",", 
               RowBox[{"{", #, "}"}], ",", 
               RowBox[{"LegendMarkers", "\[Rule]", "None"}], ",", 
               RowBox[{"LabelStyle", "\[Rule]", 
                 RowBox[{"{", "}"}]}], ",", 
               RowBox[{"LegendLayout", "\[Rule]", "\"Column\""}]}], "]"}]& ), 
          Editable -> True], TraditionalForm]}, {
        FormBox[
         TemplateBox[{"\"Coulomb (electron)\""}, "LineLegend", 
          DisplayFunction -> (StyleBox[
            StyleBox[
             PaneBox[
              TagBox[
               GridBox[{{
                  TagBox[
                   GridBox[{{
                    GraphicsBox[{{
                    Directive[
                    EdgeForm[
                    Directive[
                    Opacity[0.3], 
                    GrayLevel[0]]], 
                    PointSize[0.5], 
                    Opacity[1.], 
                    AbsoluteThickness[1.6], 
                    RGBColor[1, 0.5, 0], 
                    Thickness[Large]], {
                    LineBox[{{0, 10}, {20, 10}}]}}, {
                    Directive[
                    EdgeForm[
                    Directive[
                    Opacity[0.3], 
                    GrayLevel[0]]], 
                    PointSize[0.5], 
                    Opacity[1.], 
                    AbsoluteThickness[1.6], 
                    RGBColor[1, 0.5, 0], 
                    Thickness[Large]], {}}}, AspectRatio -> Full, 
                    ImageSize -> {20, 10}, PlotRangePadding -> None, 
                    ImagePadding -> Automatic, 
                    BaselinePosition -> (Scaled[0.1] -> Baseline)], #}}, 
                    GridBoxAlignment -> {
                    "Columns" -> {Center, Left}, "Rows" -> {{Baseline}}}, 
                    AutoDelete -> False, 
                    GridBoxDividers -> {
                    "Columns" -> {{False}}, "Rows" -> {{False}}}, 
                    GridBoxItemSize -> {
                    "Columns" -> {{All}}, "Rows" -> {{All}}}, 
                    GridBoxSpacings -> {
                    "Columns" -> {{0.5}}, "Rows" -> {{0.8}}}], "Grid"]}}, 
                GridBoxAlignment -> {
                 "Columns" -> {{Left}}, "Rows" -> {{Top}}}, AutoDelete -> 
                False, GridBoxItemSize -> {
                 "Columns" -> {{Automatic}}, "Rows" -> {{Automatic}}}, 
                GridBoxSpacings -> {"Columns" -> {{1}}, "Rows" -> {{0}}}], 
               "Grid"], Alignment -> Left, AppearanceElements -> None, 
              ImageMargins -> {{5, 5}, {5, 5}}, ImageSizeAction -> 
              "ResizeToFit"], LineIndent -> 0, StripOnInput -> False], {
            FontFamily -> "Arial"}, Background -> Automatic, StripOnInput -> 
            False]& ), InterpretationFunction :> (RowBox[{"LineLegend", "[", 
             RowBox[{
               RowBox[{"{", 
                 RowBox[{"Directive", "[", 
                   RowBox[{
                    RowBox[{"Opacity", "[", "1.`", "]"}], ",", 
                    RowBox[{"AbsoluteThickness", "[", "1.6`", "]"}], ",", 
                    InterpretationBox[
                    ButtonBox[
                    TooltipBox[
                    GraphicsBox[{{
                    GrayLevel[0], 
                    RectangleBox[{0, 0}]}, {
                    GrayLevel[0], 
                    RectangleBox[{1, -1}]}, {
                    RGBColor[1, 0.5, 0], 
                    RectangleBox[{0, -1}, {2, 1}]}}, AspectRatio -> 1, Frame -> 
                    True, FrameStyle -> 
                    RGBColor[0.6666666666666666, 0.33333333333333337`, 0.], 
                    FrameTicks -> None, PlotRangePadding -> None, ImageSize -> 
                    Dynamic[{
                    Automatic, 1.35 CurrentValue["FontCapHeight"]/
                    AbsoluteCurrentValue[Magnification]}]], 
                    "RGBColor[1, 0.5, 0]"], Appearance -> None, 
                    BaseStyle -> {}, BaselinePosition -> Baseline, 
                    DefaultBaseStyle -> {}, ButtonFunction :> 
                    With[{Typeset`box$ = EvaluationBox[]}, 
                    If[
                    Not[
                    AbsoluteCurrentValue["Deployed"]], 
                    SelectionMove[Typeset`box$, All, Expression]; 
                    FrontEnd`Private`$ColorSelectorInitialAlpha = 1; 
                    FrontEnd`Private`$ColorSelectorInitialColor = 
                    RGBColor[1, 0.5, 0]; 
                    FrontEnd`Private`$ColorSelectorUseMakeBoxes = True; 
                    MathLink`CallFrontEnd[
                    FrontEnd`AttachCell[Typeset`box$, 
                    FrontEndResource["RGBColorValueSelector"], {
                    0, {Left, Bottom}}, {Left, Top}, 
                    "ClosingActions" -> {
                    "SelectionDeparture", "ParentChanged", 
                    "EvaluatorQuit"}]]]], BaseStyle -> Inherited, Evaluator -> 
                    Automatic, Method -> "Preemptive"], 
                    RGBColor[1, 0.5, 0], Editable -> False, Selectable -> 
                    False], ",", 
                    RowBox[{"Thickness", "[", "Large", "]"}]}], "]"}], "}"}], 
               ",", 
               RowBox[{"{", #, "}"}], ",", 
               RowBox[{"LegendMarkers", "\[Rule]", "None"}], ",", 
               RowBox[{"LabelStyle", "\[Rule]", 
                 RowBox[{"{", "}"}]}], ",", 
               RowBox[{"LegendLayout", "\[Rule]", "\"Column\""}]}], "]"}]& ), 
          Editable -> True], TraditionalForm]}, {
        FormBox[
         TemplateBox[{"\"Coulomb (electron)\""}, "LineLegend", 
          DisplayFunction -> (StyleBox[
            StyleBox[
             PaneBox[
              TagBox[
               GridBox[{{
                  TagBox[
                   GridBox[{{
                    GraphicsBox[{{
                    Directive[
                    EdgeForm[
                    Directive[
                    Opacity[0.3], 
                    GrayLevel[0]]], 
                    PointSize[0.5], 
                    Opacity[1.], 
                    AbsoluteThickness[1.6], 
                    RGBColor[1, 0.5, 0], 
                    Thickness[Large]], {
                    LineBox[{{0, 10}, {20, 10}}]}}, {
                    Directive[
                    EdgeForm[
                    Directive[
                    Opacity[0.3], 
                    GrayLevel[0]]], 
                    PointSize[0.5], 
                    Opacity[1.], 
                    AbsoluteThickness[1.6], 
                    RGBColor[1, 0.5, 0], 
                    Thickness[Large]], {}}}, AspectRatio -> Full, 
                    ImageSize -> {20, 10}, PlotRangePadding -> None, 
                    ImagePadding -> Automatic, 
                    BaselinePosition -> (Scaled[0.1] -> Baseline)], #}}, 
                    GridBoxAlignment -> {
                    "Columns" -> {Center, Left}, "Rows" -> {{Baseline}}}, 
                    AutoDelete -> False, 
                    GridBoxDividers -> {
                    "Columns" -> {{False}}, "Rows" -> {{False}}}, 
                    GridBoxItemSize -> {
                    "Columns" -> {{All}}, "Rows" -> {{All}}}, 
                    GridBoxSpacings -> {
                    "Columns" -> {{0.5}}, "Rows" -> {{0.8}}}], "Grid"]}}, 
                GridBoxAlignment -> {
                 "Columns" -> {{Left}}, "Rows" -> {{Top}}}, AutoDelete -> 
                False, GridBoxItemSize -> {
                 "Columns" -> {{Automatic}}, "Rows" -> {{Automatic}}}, 
                GridBoxSpacings -> {"Columns" -> {{1}}, "Rows" -> {{0}}}], 
               "Grid"], Alignment -> Left, AppearanceElements -> None, 
              ImageMargins -> {{5, 5}, {5, 5}}, ImageSizeAction -> 
              "ResizeToFit"], LineIndent -> 0, StripOnInput -> False], {
            FontFamily -> "Arial"}, Background -> Automatic, StripOnInput -> 
            False]& ), InterpretationFunction :> (RowBox[{"LineLegend", "[", 
             RowBox[{
               RowBox[{"{", 
                 RowBox[{"Directive", "[", 
                   RowBox[{
                    RowBox[{"Opacity", "[", "1.`", "]"}], ",", 
                    RowBox[{"AbsoluteThickness", "[", "1.6`", "]"}], ",", 
                    InterpretationBox[
                    ButtonBox[
                    TooltipBox[
                    GraphicsBox[{{
                    GrayLevel[0], 
                    RectangleBox[{0, 0}]}, {
                    GrayLevel[0], 
                    RectangleBox[{1, -1}]}, {
                    RGBColor[1, 0.5, 0], 
                    RectangleBox[{0, -1}, {2, 1}]}}, AspectRatio -> 1, Frame -> 
                    True, FrameStyle -> 
                    RGBColor[0.6666666666666666, 0.33333333333333337`, 0.], 
                    FrameTicks -> None, PlotRangePadding -> None, ImageSize -> 
                    Dynamic[{
                    Automatic, 1.35 CurrentValue["FontCapHeight"]/
                    AbsoluteCurrentValue[Magnification]}]], 
                    "RGBColor[1, 0.5, 0]"], Appearance -> None, 
                    BaseStyle -> {}, BaselinePosition -> Baseline, 
                    DefaultBaseStyle -> {}, ButtonFunction :> 
                    With[{Typeset`box$ = EvaluationBox[]}, 
                    If[
                    Not[
                    AbsoluteCurrentValue["Deployed"]], 
                    SelectionMove[Typeset`box$, All, Expression]; 
                    FrontEnd`Private`$ColorSelectorInitialAlpha = 1; 
                    FrontEnd`Private`$ColorSelectorInitialColor = 
                    RGBColor[1, 0.5, 0]; 
                    FrontEnd`Private`$ColorSelectorUseMakeBoxes = True; 
                    MathLink`CallFrontEnd[
                    FrontEnd`AttachCell[Typeset`box$, 
                    FrontEndResource["RGBColorValueSelector"], {
                    0, {Left, Bottom}}, {Left, Top}, 
                    "ClosingActions" -> {
                    "SelectionDeparture", "ParentChanged", 
                    "EvaluatorQuit"}]]]], BaseStyle -> Inherited, Evaluator -> 
                    Automatic, Method -> "Preemptive"], 
                    RGBColor[1, 0.5, 0], Editable -> False, Selectable -> 
                    False], ",", 
                    RowBox[{"Thickness", "[", "Large", "]"}]}], "]"}], "}"}], 
               ",", 
               RowBox[{"{", #, "}"}], ",", 
               RowBox[{"LegendMarkers", "\[Rule]", "None"}], ",", 
               RowBox[{"LabelStyle", "\[Rule]", 
                 RowBox[{"{", "}"}]}], ",", 
               RowBox[{"LegendLayout", "\[Rule]", "\"Column\""}]}], "]"}]& ), 
          Editable -> True], TraditionalForm]}}, 
      GridBoxAlignment -> {"Columns" -> {{Left}}}, AutoDelete -> False, 
      GridBoxItemSize -> {
       "Columns" -> {{Automatic}}, "Rows" -> {{Automatic}}}, 
      GridBoxSpacings -> {"Columns" -> {{0}}}], "Grid"], TraditionalForm]},
  "Legended",
  DisplayFunction->(GridBox[{{
      TagBox[
       ItemBox[
        PaneBox[
         TagBox[#, "SkipImageSizeLevel"], Alignment -> {Center, Baseline}, 
         BaselinePosition -> Baseline], DefaultBaseStyle -> "Labeled"], 
       "SkipImageSizeLevel"], 
      ItemBox[#2, DefaultBaseStyle -> "LabeledLabel"]}}, 
    GridBoxAlignment -> {"Columns" -> {{Center}}, "Rows" -> {{Center}}}, 
    AutoDelete -> False, GridBoxItemSize -> Automatic, 
    BaselinePosition -> {1, 1}]& ),
  Editable->True,
  InterpretationFunction->(RowBox[{"Legended", "[", 
     RowBox[{#, ",", 
       RowBox[{"Placed", "[", 
         RowBox[{#2, ",", "After"}], "]"}]}], "]"}]& )]], "Output",
 CellChangeTimes->{
  3.710349816431219*^9, 3.7105067584466877`*^9, {3.710507134554837*^9, 
   3.7105071409573812`*^9}, {3.710514321002144*^9, 3.710514350642439*^9}, {
   3.7105147579427013`*^9, 3.710514777366087*^9}, 3.710515063538303*^9, {
   3.7105151730396557`*^9, 3.710515192905077*^9}, 3.710519787151973*^9, 
   3.710519827284244*^9, 3.71063226893773*^9, 3.7111451150902348`*^9}]
}, Open  ]],

Cell[CellGroupData[{

Cell[BoxData[
 RowBox[{"Show", "[", 
  RowBox[{"electronpauli2", ",", "compton2"}], "]"}]], "Input",
 CellChangeTimes->{{3.710418374635343*^9, 3.710418380826613*^9}, {
  3.710507153691173*^9, 3.710507158765175*^9}, {3.710515213930458*^9, 
  3.710515215057433*^9}}],

Cell[BoxData[
 TemplateBox[{GraphicsBox[{{{{{}, {}, {
         Directive[
          Opacity[1.], 
          AbsoluteThickness[1.6], 
          RGBColor[1, 0.5, 0], 
          Thickness[Large]], 
         LineBox[CompressedData["
1:eJwV0Xk41fkCx/GzH875KVosleVIwsg5Q2oqfD+lnmiQrqXpJssdlKVEMjfj
kEqoEKPRbUSIVGSdkIwWJymVRKgucsu+Hfvy0D3zx+d5P6+/P4J/BfzDi0Gj
0U7J9ndzsm607Tr3X2KV791WqUZDVl1UFl3cSRyPW7lVR9HwYm/T+dB7nSRU
WclXPZGGsWZt3/GOTjKrZHz5cCoN6KoWfd3xmegnL/Y+Kqbh09xs1XO5LjLe
/eblpXYalA2PtSYk/48YRU8+LzCmIzbeWUEjr5tEDiWMW7ymI6nnTbXlh26S
9PNL96b3dKTCOshHrocot5m/c+mg497YtpZSzx4SYRdhsnuUjkZnQcaP6r2k
Jjm45pwSA2s0Bzeeiu8j7cJg74p9DBQWRLo0HR8kz4ICv+TXMVAhN79kLm2Q
nCxh+75rYOCJR/BjzVeD5PV448fhFgaalx/W9dMfItXXIhu53QzM/WIzSu8a
IuqdV3Rr6ExYQuWc0GGElDe7ZodsZsLvyHsnySop0ekX8M1SmRhWrgt9YSIl
12wv/vo0k4kgSWX6Gxsp2fZMkrz9NhOh2hl9beFSkpBfxNe+z0TMJz/xcJeU
HBiL5Ya8YSLHnp6tcneM+C99HXOKxkLnD4YTPtsmiJNH/KC7CwuePRpqAY4T
5EV738Z2DxZ6rihZBB+dIP6ax/QcD7MwPDYVHZ4+QbzmP+02CGJhIe/x6t+Y
k+Rh8JKu09EsrBLst3z4cpIYZB4d7SpkwVH+TNISl2myTq92Y8MiC1YCnqbv
iWmy1NJznSGTDfMtSXclF6aJtVMq4yyXDV2fzJqwimkiv0jPFiiyMfv8yVS/
8gxpjlM/uVbARloM82Dt2xnyh/ceP+xgo5cbtfb07jli9MpkamUkG580FQo/
us6Rxd657vZzbLzdfMVsc8gcOW0QU5EVw8aDw9lOwzfnyKEv+pqCy2zE1Uqi
XRjzhKScyB1IY8M4mjP4Q9U8iV9586ikkg0xJ6ZUarxA3JeP+JeNsbFM8WB6
i/UCoQ38bjUzyUaOmtGFKvcFomr4aNB0lo0Gwya32PgFMtkWnnXrGxs6Dlp8
Qf8CuVFhd9CL4qA+vdzDPmORFFEe7nbrOIhPDY5u4dKQX2tya8aRg3bT7I2b
QuhwqigxzszjILeyb2/mGTosO4NyAgs4CNpu5LckgY6wRL3LFsUccGzLMrpv
0WGhUdzcUMaBkWfdkpQ2OnaW1l9tecJBeNJQ77QZA2YOqq6BrRxojpher2Ay
IWV+XTdC58I99xnbPFH2U5Vag8SOi66uZsemVBa26lgUdttz4aX+NcsvlwWF
1u/kOQ5c+CYxd1yrZkGvS2MD9nMRHIbw6SEWDmU/Dsp04yLG/sFU0R429hRJ
krWOc1E0k9+jy+JANJkTu/QyFwzrK3WKv3DxIIUbolTPRZS+DsvoDx6ocAV9
cyKHFRZKcimFChi4mLvplxty8HjkFOFtpYilu3e1qI3K4TaduSmnRQnKp7RW
NpvJg/6B421jsxyf4w9R8mJ57Gn03afSuQL8JfUDfZXyuPpFLIjxVwb/Jx/p
5Lg8puJ6fN3aVZBIHicPreVh1/6igIMBauBRl326HHi4WfZ2qOrrKpgxz6ce
EPMgb5xh/8xxDT7+ZFG3O4sHt/qGY+Nd6vAOicx6WMdDzYIzJ9pZE1Ebia37
AA9xt9Ly0oO1wM9uP5KjwMfWQz7P7bYKoDK7tdV+Ax8Brh1aRWMC+JZKxNut
+bgewG7JfqCNs5ODNXNefDjUv6+zPbkWWzIPdgdG8EHd/3bPylAH0htpE0jh
o6qgVdo8pgPfvEvPuwv4mJpwCVTOW4ctUXH7OiR8rN+TaNcXrAuBl7gl9xMf
nf3HjwSI1uOcdOAtT8pHqmpusFXvemw2CTMiLAr7nBPaSwr0kK8q9t+pSiG+
QxDV6KOPQKapqYUBhaf/9ow9a2IAVhjbl2ZOYT5tMSJ61gBD8/aJD+0oVCru
LLEo/g5m5cENf7pSOJG0ZWdMqCFqS0t8ggIolLh9UIoy3YC86t8i4sMpTFU0
vm0a3ID3j/37+y5R+F7n15H7JUbwMf9qzkilMNH22trmqBCDrk+K79ymMKqR
MhFzXAivtPnabpmHfnZLl5wQ4sO4f7P2HQrdQyMTFqFCqG7+1npN5ja60o3v
o4W4arPy7IW7FP7Sd5hSzhDCzTjd80g+hdhTLZmfm4RYXS3x0SiicP6vdFuN
ViH0Xc7GHpD5DPPIzD8/CmEZV5yRLHNY3Ixt02chtEv8K3nFFI5lqM0+GxaC
phWZPCXznS/5651ZIuSIitrrSynocZeJJ9giXCg7cJ77J4Uc/ZDGJK4I5/MS
dHfInHXMQvyGJ8Lap3fsy2ROnXndaKUkc+GrHzPuU1i12kSvZ5kIVQ+Uyj/K
/B/zFHHUChH6e0fXKJdR+P2Mm94TFRHKI6IbLsi8Ivup2F1NhMy9OzQlMifV
rn+3uEqE7UvTvb/JrNh/Ue/6GhFqAtNztpRTSKBGxds0RBDr7eo4IfP/Ad2H
Wo0=
          "]]}}}, {}, {}}, {{{{}, {}, {
         Directive[
          Opacity[1.], 
          AbsoluteThickness[1.6], 
          RGBColor[1, 0, 0], 
          Thickness[Large]], 
         LineBox[CompressedData["
1:eJwV0ms01fkeBvD/vv5l2LmmtLHt406ljb85Ub/HVEqakiZdJGHFDInULOPS
RdkcKUeKoiJCLsstRCYmJUXSmEzUFF2EakIuTdqbffZ58V3P+qznxfPma+wf
5rmHTVHUfuX9P2NVZac0S6bJYfmfJ7THpoloROUH4ftpcsL7RvGqBV9Jtrms
+8iBr6R8spQq2feVZGX1P3FNkBG9dIsHFQIZ+WohrMspkpEKkxbzFmMZ2V63
7dyXdhmp4Tr6XrWXkfndXVtL5soJJ89eq2+7jGSot/SqZ8pJn6hDYZInI2lH
i551l84QM+exlDYrORkXvG1Y1DlDqqN1zBc7ycmmS8YXEsZmyHbf652h7nKi
0ZDl/a3DLMmf6Ko5GiInKRMnn19omiU15QPvuCVyciJwf59/l4KUaf10Ui6a
IS5mBvt/kVHoLSmKvzs9Q8ZGOFn6AhasbLcqUulZcrnu/e2bIhY0wkZ2u+jO
ktm19TosVxZcrrn5etrOkoaQzfVJqSy42TQlkD2zRFKVpMgyZcNhzPeXtPZZ
Inb+fKpxIwcXIy1MLKUK0sV9cd3Xn4NXfpWVi1MV5OjDO/2snzlosSzzFF9Q
kL5dp5e6ZnFwpTaztLtSQbLibP7sHOCA2R2+MeQvBdG65y98GcVF06G37nfn
UeB4Piph5/PgaSD12xVAodUyMHdPLQ/e8+sLLgdROMGaOXe/lYdKs8GAFyEU
tKqspCnveAhwXHPM9SAFsUaCr/4SPm42fyjujaeATmcdSQMfl8e/XUoXUIhd
V3LI73cab9Nrm5++UvZil4Mtr2j8Ta09GfeWAvdrT7D5BA2h6nkL03cUkot5
2z7qqsAgTn3ad4xCloqfJMpbBQu3DL3Nn6VQ36o3lDqogmyWCueAPguT30k9
bsnnYKLywrofNrLgeHFAcX6uKrrCj7S2ebIQPbWyYr9YFXrPPoU4ebFAFbEF
/1qrivxUiae2Dwtq6kcfSM+o4qyX3q6MYBZMe6Jd3a2+ATc5o3E0ngWvkHDn
J1vVEBmlO2VQx0L9GW+Lv68JEOEcdK5Aiw078YHsvXcF2PPCvcdNl43yyhM6
H3sEuORm2vhBj42ChzeoEbkA4QM1SRYGbKTR85+Ous5Fe8y2UwnmbITGdCdN
PJuL9NEv3j1ObJyuKvz5UJwGumdkwW/82XDNNOqJL9bEM9vPz9xK2RD8yIky
vaaJff/22OdexsYTZki/tUETXx7inHsFG4Hd5bvoDk08F/Gr1lSzkTB3xWDS
iCY0DTwclvzKRqt051SKnRZ8GDWqsZ2NNRGZ2pmNWmi2+SDrG2Zjrbu2R1mX
NnJVXt5NMebAfpHe65MW83Cwonj0agoHdZ+EVglb56PesW7OrUEOTAYlyUyt
Pi5FQ+0/y7jIjNt4p582wE+dw1yv41wUKkKr8iRGSA8x+N3nFhePvDbsFLSK
MBPvRK2Xc6GXM7ist88YVWo3V36/hIc3y9hSw3ExruSPvvTy4eHKSIH3LaEJ
2swCIyOSeag4s049zM4UK3Ud3mypVv6lR6R7lJ8Z5L2GiWl/8eDgZz6lSDLH
WalkThDFBz+gN+pMtgXCxIaTeSI+OmI1k4+1W0LbrsY/0YWPvkT3yMOvrfBm
p/XmQ7v4ODio8ujzpDWkLqEzgVF8KHZuqG43XIRbvv7W+ul8PGk5G1Fqvxhr
j0/Ji8r4yF0V0DTktwRVJqEHqHt8PN+RGXF+uS0i3Fw6//uCD8vG204x92xh
s6DQoWGcj3Br2wff+CzF46Khi9UqNHy0DO/nDS+FwfLuxzuENFbzPJKHjkhQ
mPRPX5stjdHclfHBOnZYL3TrmLOKBqmrez+RbYfUKmp60xYaSb1hetYO9vhn
j8Zq3yAaURFFVT822+N6cPj8nEga1tfz4gbWOeDkhjX2vEQavbxXeoKXDsi3
O7bQ+pyy78xZuCKEwSL0C5sKaAyzrl8oDWWQbLnSbFbpQoeOhQvCGUjiq81W
FNIQXfqycPIgg02Xbqs1KT1v7yZhyWEGf+Q8DW28SoOtyjGYl8ag1/m1tKFY
ubc60HCknkE5PSIsL6ORERWb7f2r0kH2ah+V3lyWZtjWyGCvTee4dTmNTp3f
DPNvM1h/iltYrPSdN3pGOzoY7DS+kZ9fQaM8rs2otZ9Bc4WYl1lFY29tf47d
awYjZ3ODe5S2fDdllDvAgLbKuKd7jUa+h1gU+46B6PlwUJrSWUYxIskEg8FD
Yd8lV9PYtvn05ZwpBgpeT0Cb0rqJV0XqXxik69+NpWtopI48Fg3LGQjdlqcf
V/p78fvLWxQMXE4/ONustKoXZXyH5QiT28PJCqXvJ83LteU6gvspI3p5LQ1p
o41xNt8R2yW9u2OU/h998Q44
          "]]}}}, {}, {}}}, {Ticks -> {
       Charting`ScaledTicks[{Log, Exp}], 
       Charting`ScaledTicks[{Log, Exp}]}, GridLines -> {None, None}, 
     FrameTicks -> {{
        Charting`ScaledTicks[{Log, Exp}], 
        Charting`ScaledFrameTicks[{Log, Exp}]}, {
        Charting`ScaledTicks[{Log, Exp}], 
        Charting`ScaledFrameTicks[{Log, Exp}]}}, DisplayFunction -> Identity, 
     Method -> {
      "DefaultBoundaryStyle" -> Automatic, "DefaultMeshStyle" -> 
       AbsolutePointSize[6], "ScalingFunctions" -> None, 
       "CoordinatesToolOptions" -> {"DisplayFunction" -> ({
           (Part[{{Log, Exp}, {Log, Exp}}, 1, 2][#]& )[
            Part[#, 1]], 
           (Part[{{Log, Exp}, {Log, Exp}}, 2, 2][#]& )[
            Part[#, 2]]}& ), "CopiedValueFunction" -> ({
           (Part[{{Log, Exp}, {Log, Exp}}, 1, 2][#]& )[
            Part[#, 1]], 
           (Part[{{Log, Exp}, {Log, Exp}}, 2, 2][#]& )[
            Part[#, 2]]}& )}}, DisplayFunction -> Identity, DisplayFunction -> 
     Identity, Ticks -> {Quiet[
        Charting`ScaledTicks[{Log, Exp}][#, #2, {6, 6}]]& , Quiet[
        Charting`ScaledTicks[{Log, Exp}][#, #2, {6, 6}]]& }, 
     AxesOrigin -> {-2.302585092994046, 2.012565325208616}, 
     FrameTicks -> {{Quiet[
         Charting`ScaledTicks[{Log, Exp}][#, #2, {6, 6}]]& , 
        Charting`ScaledFrameTicks[{Log, Exp}]}, {Quiet[
         Charting`ScaledTicks[{Log, Exp}][#, #2, {6, 6}]]& , 
        Charting`ScaledFrameTicks[{Log, Exp}]}}, GridLines -> {None, None}, 
     DisplayFunction -> Identity, PlotRangePadding -> {{
        Scaled[0.02], 
        Scaled[0.02]}, {
        Scaled[0.05], 
        Scaled[0.05]}}, PlotRangeClipping -> True, ImagePadding -> All, 
     DisplayFunction -> Identity, 
     Method -> {
      "DefaultBoundaryStyle" -> Automatic, "DefaultMeshStyle" -> 
       AbsolutePointSize[6], "ScalingFunctions" -> None, 
       "CoordinatesToolOptions" -> {"DisplayFunction" -> ({
           (Part[{{Log, Exp}, {Log, Exp}}, 1, 2][#]& )[
            Part[#, 1]], 
           (Part[{{Log, Exp}, {Log, Exp}}, 2, 2][#]& )[
            Part[#, 2]]}& ), "CopiedValueFunction" -> ({
           (Part[{{Log, Exp}, {Log, Exp}}, 1, 2][#]& )[
            Part[#, 1]], 
           (Part[{{Log, Exp}, {Log, Exp}}, 2, 2][#]& )[
            Part[#, 2]]}& )}, 
       "ClippingRange" -> {{{-1.8852762133463752`, 
        16.11809527502606}, {-33.54520784504963, 
        3.590064758585014}}, {{-1.8852762133463752`, 16.11809527502606}, {
        2.012565325208616, 3.590064758585014}}}}, DisplayFunction -> Identity,
      AspectRatio -> NCache[GoldenRatio^(-1), 0.6180339887498948], 
     Axes -> {True, True}, AxesLabel -> {None, None}, 
     AxesOrigin -> {0, 2.012565325208616}, 
     CoordinatesToolOptions -> {"DisplayFunction" -> ({
         Exp[
          Part[#, 1]], 
         Exp[
          Part[#, 2]]}& ), "CopiedValueFunction" -> ({
         Exp[
          Part[#, 1]], 
         Exp[
          Part[#, 2]]}& )}, DisplayFunction :> Identity, 
     Frame -> {{False, False}, {False, False}}, 
     FrameLabel -> {{None, None}, {None, None}}, 
     FrameTicks -> {{Automatic, Automatic}, {Automatic, Automatic}}, 
     GridLines -> {None, None}, GridLinesStyle -> Directive[
       GrayLevel[0.5, 0.4]], 
     Method -> {
      "DefaultBoundaryStyle" -> Automatic, "DefaultMeshStyle" -> 
       AbsolutePointSize[6], "ScalingFunctions" -> None, 
       "CoordinatesToolOptions" -> {"DisplayFunction" -> ({
           (Part[{{Log, Exp}, {Log, Exp}}, 1, 2][#]& )[
            Part[#, 1]], 
           (Part[{{Log, Exp}, {Log, Exp}}, 2, 2][#]& )[
            Part[#, 2]]}& ), "CopiedValueFunction" -> ({
           (Part[{{Log, Exp}, {Log, Exp}}, 1, 2][#]& )[
            Part[#, 1]], 
           (Part[{{Log, Exp}, {Log, Exp}}, 2, 2][#]& )[
            Part[#, 2]]}& )}}, PlotRange -> NCache[{{-Log[10], 
         Log[10000000]}, {2.012565325208616, 
        3.590064758585014}}, {{-2.302585092994046, 16.11809565095832}, {
       2.012565325208616, 3.590064758585014}}], PlotRangeClipping -> True, 
     PlotRangePadding -> {{
        Scaled[0.02], 
        Scaled[0.02]}, {
        Scaled[0.02], 
        Scaled[0.02]}}, Ticks -> {Automatic, Automatic}}],FormBox[
    TagBox[
     GridBox[{{
        FormBox[
         TemplateBox[{"\"Coulomb (electron)\""}, "LineLegend", 
          DisplayFunction -> (StyleBox[
            StyleBox[
             PaneBox[
              TagBox[
               GridBox[{{
                  TagBox[
                   GridBox[{{
                    GraphicsBox[{{
                    Directive[
                    EdgeForm[
                    Directive[
                    Opacity[0.3], 
                    GrayLevel[0]]], 
                    PointSize[0.5], 
                    Opacity[1.], 
                    AbsoluteThickness[1.6], 
                    RGBColor[1, 0.5, 0], 
                    Thickness[Large]], {
                    LineBox[{{0, 10}, {20, 10}}]}}, {
                    Directive[
                    EdgeForm[
                    Directive[
                    Opacity[0.3], 
                    GrayLevel[0]]], 
                    PointSize[0.5], 
                    Opacity[1.], 
                    AbsoluteThickness[1.6], 
                    RGBColor[1, 0.5, 0], 
                    Thickness[Large]], {}}}, AspectRatio -> Full, 
                    ImageSize -> {20, 10}, PlotRangePadding -> None, 
                    ImagePadding -> Automatic, 
                    BaselinePosition -> (Scaled[0.1] -> Baseline)], #}}, 
                    GridBoxAlignment -> {
                    "Columns" -> {Center, Left}, "Rows" -> {{Baseline}}}, 
                    AutoDelete -> False, 
                    GridBoxDividers -> {
                    "Columns" -> {{False}}, "Rows" -> {{False}}}, 
                    GridBoxItemSize -> {
                    "Columns" -> {{All}}, "Rows" -> {{All}}}, 
                    GridBoxSpacings -> {
                    "Columns" -> {{0.5}}, "Rows" -> {{0.8}}}], "Grid"]}}, 
                GridBoxAlignment -> {
                 "Columns" -> {{Left}}, "Rows" -> {{Top}}}, AutoDelete -> 
                False, GridBoxItemSize -> {
                 "Columns" -> {{Automatic}}, "Rows" -> {{Automatic}}}, 
                GridBoxSpacings -> {"Columns" -> {{1}}, "Rows" -> {{0}}}], 
               "Grid"], Alignment -> Left, AppearanceElements -> None, 
              ImageMargins -> {{5, 5}, {5, 5}}, ImageSizeAction -> 
              "ResizeToFit"], LineIndent -> 0, StripOnInput -> False], {
            FontFamily -> "Arial"}, Background -> Automatic, StripOnInput -> 
            False]& ), InterpretationFunction :> (RowBox[{"LineLegend", "[", 
             RowBox[{
               RowBox[{"{", 
                 RowBox[{"Directive", "[", 
                   RowBox[{
                    RowBox[{"Opacity", "[", "1.`", "]"}], ",", 
                    RowBox[{"AbsoluteThickness", "[", "1.6`", "]"}], ",", 
                    InterpretationBox[
                    ButtonBox[
                    TooltipBox[
                    GraphicsBox[{{
                    GrayLevel[0], 
                    RectangleBox[{0, 0}]}, {
                    GrayLevel[0], 
                    RectangleBox[{1, -1}]}, {
                    RGBColor[1, 0.5, 0], 
                    RectangleBox[{0, -1}, {2, 1}]}}, AspectRatio -> 1, Frame -> 
                    True, FrameStyle -> 
                    RGBColor[0.6666666666666666, 0.33333333333333337`, 0.], 
                    FrameTicks -> None, PlotRangePadding -> None, ImageSize -> 
                    Dynamic[{
                    Automatic, 1.35 CurrentValue["FontCapHeight"]/
                    AbsoluteCurrentValue[Magnification]}]], 
                    "RGBColor[1, 0.5, 0]"], Appearance -> None, 
                    BaseStyle -> {}, BaselinePosition -> Baseline, 
                    DefaultBaseStyle -> {}, ButtonFunction :> 
                    With[{Typeset`box$ = EvaluationBox[]}, 
                    If[
                    Not[
                    AbsoluteCurrentValue["Deployed"]], 
                    SelectionMove[Typeset`box$, All, Expression]; 
                    FrontEnd`Private`$ColorSelectorInitialAlpha = 1; 
                    FrontEnd`Private`$ColorSelectorInitialColor = 
                    RGBColor[1, 0.5, 0]; 
                    FrontEnd`Private`$ColorSelectorUseMakeBoxes = True; 
                    MathLink`CallFrontEnd[
                    FrontEnd`AttachCell[Typeset`box$, 
                    FrontEndResource["RGBColorValueSelector"], {
                    0, {Left, Bottom}}, {Left, Top}, 
                    "ClosingActions" -> {
                    "SelectionDeparture", "ParentChanged", 
                    "EvaluatorQuit"}]]]], BaseStyle -> Inherited, Evaluator -> 
                    Automatic, Method -> "Preemptive"], 
                    RGBColor[1, 0.5, 0], Editable -> False, Selectable -> 
                    False], ",", 
                    RowBox[{"Thickness", "[", "Large", "]"}]}], "]"}], "}"}], 
               ",", 
               RowBox[{"{", #, "}"}], ",", 
               RowBox[{"LegendMarkers", "\[Rule]", "None"}], ",", 
               RowBox[{"LabelStyle", "\[Rule]", 
                 RowBox[{"{", "}"}]}], ",", 
               RowBox[{"LegendLayout", "\[Rule]", "\"Column\""}]}], "]"}]& ), 
          Editable -> True], TraditionalForm]}, {
        FormBox[
         TemplateBox[{"\"Compton\""}, "LineLegend", 
          DisplayFunction -> (StyleBox[
            StyleBox[
             PaneBox[
              TagBox[
               GridBox[{{
                  TagBox[
                   GridBox[{{
                    GraphicsBox[{{
                    Directive[
                    EdgeForm[
                    Directive[
                    Opacity[0.3], 
                    GrayLevel[0]]], 
                    PointSize[0.5], 
                    Opacity[1.], 
                    AbsoluteThickness[1.6], 
                    RGBColor[1, 0, 0], 
                    Thickness[Large]], {
                    LineBox[{{0, 10}, {20, 10}}]}}, {
                    Directive[
                    EdgeForm[
                    Directive[
                    Opacity[0.3], 
                    GrayLevel[0]]], 
                    PointSize[0.5], 
                    Opacity[1.], 
                    AbsoluteThickness[1.6], 
                    RGBColor[1, 0, 0], 
                    Thickness[Large]], {}}}, AspectRatio -> Full, 
                    ImageSize -> {20, 10}, PlotRangePadding -> None, 
                    ImagePadding -> Automatic, 
                    BaselinePosition -> (Scaled[0.1] -> Baseline)], #}}, 
                    GridBoxAlignment -> {
                    "Columns" -> {Center, Left}, "Rows" -> {{Baseline}}}, 
                    AutoDelete -> False, 
                    GridBoxDividers -> {
                    "Columns" -> {{False}}, "Rows" -> {{False}}}, 
                    GridBoxItemSize -> {
                    "Columns" -> {{All}}, "Rows" -> {{All}}}, 
                    GridBoxSpacings -> {
                    "Columns" -> {{0.5}}, "Rows" -> {{0.8}}}], "Grid"]}}, 
                GridBoxAlignment -> {
                 "Columns" -> {{Left}}, "Rows" -> {{Top}}}, AutoDelete -> 
                False, GridBoxItemSize -> {
                 "Columns" -> {{Automatic}}, "Rows" -> {{Automatic}}}, 
                GridBoxSpacings -> {"Columns" -> {{1}}, "Rows" -> {{0}}}], 
               "Grid"], Alignment -> Left, AppearanceElements -> None, 
              ImageMargins -> {{5, 5}, {5, 5}}, ImageSizeAction -> 
              "ResizeToFit"], LineIndent -> 0, StripOnInput -> False], {
            FontFamily -> "Arial"}, Background -> Automatic, StripOnInput -> 
            False]& ), InterpretationFunction :> (RowBox[{"LineLegend", "[", 
             RowBox[{
               RowBox[{"{", 
                 RowBox[{"Directive", "[", 
                   RowBox[{
                    RowBox[{"Opacity", "[", "1.`", "]"}], ",", 
                    RowBox[{"AbsoluteThickness", "[", "1.6`", "]"}], ",", 
                    InterpretationBox[
                    ButtonBox[
                    TooltipBox[
                    GraphicsBox[{{
                    GrayLevel[0], 
                    RectangleBox[{0, 0}]}, {
                    GrayLevel[0], 
                    RectangleBox[{1, -1}]}, {
                    RGBColor[1, 0, 0], 
                    RectangleBox[{0, -1}, {2, 1}]}}, AspectRatio -> 1, Frame -> 
                    True, FrameStyle -> RGBColor[0.6666666666666666, 0., 0.], 
                    FrameTicks -> None, PlotRangePadding -> None, ImageSize -> 
                    Dynamic[{
                    Automatic, 1.35 CurrentValue["FontCapHeight"]/
                    AbsoluteCurrentValue[Magnification]}]], 
                    "RGBColor[1, 0, 0]"], Appearance -> None, BaseStyle -> {},
                     BaselinePosition -> Baseline, DefaultBaseStyle -> {}, 
                    ButtonFunction :> With[{Typeset`box$ = EvaluationBox[]}, 
                    If[
                    Not[
                    AbsoluteCurrentValue["Deployed"]], 
                    SelectionMove[Typeset`box$, All, Expression]; 
                    FrontEnd`Private`$ColorSelectorInitialAlpha = 1; 
                    FrontEnd`Private`$ColorSelectorInitialColor = 
                    RGBColor[1, 0, 0]; 
                    FrontEnd`Private`$ColorSelectorUseMakeBoxes = True; 
                    MathLink`CallFrontEnd[
                    FrontEnd`AttachCell[Typeset`box$, 
                    FrontEndResource["RGBColorValueSelector"], {
                    0, {Left, Bottom}}, {Left, Top}, 
                    "ClosingActions" -> {
                    "SelectionDeparture", "ParentChanged", 
                    "EvaluatorQuit"}]]]], BaseStyle -> Inherited, Evaluator -> 
                    Automatic, Method -> "Preemptive"], 
                    RGBColor[1, 0, 0], Editable -> False, Selectable -> 
                    False], ",", 
                    RowBox[{"Thickness", "[", "Large", "]"}]}], "]"}], "}"}], 
               ",", 
               RowBox[{"{", #, "}"}], ",", 
               RowBox[{"LegendMarkers", "\[Rule]", "None"}], ",", 
               RowBox[{"LabelStyle", "\[Rule]", 
                 RowBox[{"{", "}"}]}], ",", 
               RowBox[{"LegendLayout", "\[Rule]", "\"Column\""}]}], "]"}]& ), 
          Editable -> True], TraditionalForm]}}, 
      GridBoxAlignment -> {"Columns" -> {{Left}}}, AutoDelete -> False, 
      GridBoxItemSize -> {
       "Columns" -> {{Automatic}}, "Rows" -> {{Automatic}}}, 
      GridBoxSpacings -> {"Columns" -> {{0}}}], "Grid"], TraditionalForm]},
  "Legended",
  DisplayFunction->(GridBox[{{
      TagBox[
       ItemBox[
        PaneBox[
         TagBox[#, "SkipImageSizeLevel"], Alignment -> {Center, Baseline}, 
         BaselinePosition -> Baseline], DefaultBaseStyle -> "Labeled"], 
       "SkipImageSizeLevel"], 
      ItemBox[#2, DefaultBaseStyle -> "LabeledLabel"]}}, 
    GridBoxAlignment -> {"Columns" -> {{Center}}, "Rows" -> {{Center}}}, 
    AutoDelete -> False, GridBoxItemSize -> Automatic, 
    BaselinePosition -> {1, 1}]& ),
  Editable->True,
  InterpretationFunction->(RowBox[{"Legended", "[", 
     RowBox[{#, ",", 
       RowBox[{"Placed", "[", 
         RowBox[{#2, ",", "After"}], "]"}]}], "]"}]& )]], "Output",
 CellChangeTimes->{
  3.710418381338051*^9, {3.710507152136395*^9, 3.710507159084113*^9}, 
   3.710514785278192*^9, {3.710515212655509*^9, 3.710515215535067*^9}, 
   3.710519830345461*^9, 3.711145115221537*^9}]
}, Open  ]],

Cell[CellGroupData[{

Cell[BoxData[
 RowBox[{
  RowBox[{"2", "Pi", " ", 
   FractionBox["8", "6"], "*", "6", "*", 
   SuperscriptBox[
    RowBox[{"(", 
     FractionBox["1", "137"], ")"}], "2"], 
   FractionBox["1", "0.1"], 
   FractionBox["0.5", "12000"], " ", "10", " ", "5", "*", 
   SuperscriptBox["10", "5"]}], "//", "N"}]], "Input",
 CellChangeTimes->{{3.710548819934623*^9, 3.7105488442873087`*^9}, {
  3.710548886256136*^9, 3.710548904002481*^9}, {3.710548939402567*^9, 
  3.71054895842795*^9}, {3.710549020714513*^9, 3.710549020954857*^9}, {
  3.7105491495689297`*^9, 3.710549156807411*^9}, {3.710549244175192*^9, 
  3.710549252684177*^9}}],

Cell[BoxData["5.579399814569756`"], "Output",
 CellChangeTimes->{{3.710548842384575*^9, 3.7105488509487333`*^9}, {
   3.710548887492271*^9, 3.710548904438032*^9}, 3.7105489441380043`*^9, 
   3.710549021789413*^9, {3.710549150429592*^9, 3.71054915710596*^9}, 
   3.7105492540719233`*^9, 3.711145115349387*^9}]
}, Open  ]],

Cell[CellGroupData[{

Cell[BoxData[
 RowBox[{
  RowBox[{"2", "Pi", " ", 
   FractionBox["8", "6"], "*", "6", "*", 
   SuperscriptBox[
    RowBox[{"(", 
     FractionBox["1", "137"], ")"}], "2"], 
   FractionBox["1", 
    SuperscriptBox["0.1", "2"]], 
   FractionBox["0.5", "12000"], " ", "10", " ", 
   FractionBox[
    SuperscriptBox["10", "2"], "12000"], " ", "5", "*", 
   SuperscriptBox["10", "5"]}], "//", "N"}]], "Input",
 CellChangeTimes->{{3.7105492612462597`*^9, 3.710549270534315*^9}, {
  3.7105494881267014`*^9, 3.710549508050726*^9}}],

Cell[BoxData["0.46494998454747966`"], "Output",
 CellChangeTimes->{3.710549271083488*^9, 3.7105495100755587`*^9, 
  3.7111451154160233`*^9}]
}, Open  ]]
}, Open  ]],

Cell[CellGroupData[{

Cell["debugging pions", "Chapter",
 CellChangeTimes->{{3.7111452906844177`*^9, 3.7111452926746273`*^9}}],

Cell[TextData[StyleBox["no lattice cutoff",
 FontWeight->"Bold"]], "Text",
 CellChangeTimes->{{3.711145216238579*^9, 3.7111452501836767`*^9}}],

Cell[CellGroupData[{

Cell[BoxData[{
 RowBox[{
  RowBox[{"dedx", ":=", 
   RowBox[{"ReplaceAll", "[", 
    RowBox[{
     RowBox[{"ReplaceAll", "[", 
      RowBox[{
       RowBox[{"ReplaceAll", "[", 
        RowBox[{
         RowBox[{"ReplaceAll", "[", 
          RowBox[{
           RowBox[{
            FractionBox["1", "Z"], "SP"}], ",", 
           RowBox[{"{", 
            RowBox[{
             RowBox[{"emin", "\[Rule]", 
              RowBox[{"Max", "[", "Esc", "]"}]}], ",", 
             RowBox[{"emax", "\[Rule]", "Ekin"}]}], "}"}]}], "]"}], ",", 
         RowBox[{"Ef", "\[Rule]", 
          SuperscriptBox[
           RowBox[{"(", 
            RowBox[{"3", 
             SuperscriptBox["Pi", "2"], "n"}], ")"}], 
           RowBox[{"1", "/", "3"}]]}]}], "]"}], ",", 
       RowBox[{"\[Gamma]", "\[Rule]", 
        FractionBox["1", 
         RowBox[{"Sqrt", "[", 
          RowBox[{"1", "-", 
           SuperscriptBox["\[Beta]", "2"]}], "]"}]]}]}], "]"}], ",", 
     RowBox[{"\[Beta]", "\[Rule]", 
      FractionBox[
       RowBox[{
        SqrtBox["\[Epsilon]"], " ", 
        SqrtBox[
         RowBox[{
          RowBox[{"2", " ", "m"}], "+", "\[Epsilon]"}]]}], 
       RowBox[{"m", "+", "\[Epsilon]"}]]}]}], "]"}]}], 
  ";"}], "\[IndentingNewLine]", 
 RowBox[{"pion", "=", 
  RowBox[{"LogLogPlot", "[", 
   RowBox[{
    RowBox[{"ReplaceAll", "[", 
     RowBox[{
      RowBox[{"ReplaceAll", "[", 
       RowBox[{
        RowBox[{"dedx", " ", "5.`*^5"}], ",", 
        RowBox[{"{", 
         RowBox[{
          RowBox[{"\[Alpha]", "\[Rule]", 
           FractionBox["1", "137"]}], ",", 
          RowBox[{"M", "\[Rule]", "12000"}], ",", 
          RowBox[{"Z", "\[Rule]", "6"}], ",", 
          RowBox[{"n", "\[Rule]", "8"}]}], "}"}]}], "]"}], ",", 
      RowBox[{"m", "\[Rule]", "140"}]}], "]"}], ",", 
    RowBox[{"{", 
     RowBox[{"\[Epsilon]", ",", 
      SuperscriptBox["10", 
       RowBox[{"-", "2"}]], ",", 
      SuperscriptBox["10", "10"]}], "}"}], ",", 
    RowBox[{"PlotLegends", "\[Rule]", 
     RowBox[{"{", "\"\<Coulomb (nuclei)\>\"", "}"}]}], ",", 
    RowBox[{"PlotStyle", "\[Rule]", 
     RowBox[{"{", 
      RowBox[{"Blue", ",", "Thick"}], "}"}]}]}], "]"}]}]}], "Input",
 CellChangeTimes->{{3.711145207649971*^9, 3.711145240631713*^9}}],

Cell[BoxData[
 TemplateBox[{GraphicsBox[{{{{}, {}, {
        Directive[
         Opacity[1.], 
         AbsoluteThickness[1.6], 
         RGBColor[0, 0, 1], 
         Thickness[Large]], 
        LineBox[CompressedData["
1:eJwVzXk41fkeB3BrRT/HdjZLx6ENRTr4KTV93+kq1agzxBSmQjWupcUUV2m9
lkekkcbWdDgS3aLGCEeNrCnKVjKnyFpCJYeEhDn3j8/zfl7P5/m8P8Y+h1z2
KykoKATL5/+5zdlTlufzghwSN303cUYfz1L4U7FHW0n+3I8h6d76wMOmnUKR
lJSfpIqLF+vDkLeS+VLWTvakXttTVqIHgW23bDz6NSko7I82y9WD0/cJjWxe
BxH3igT1Ij0cPS47v2NLJ9mUYV5YEqGHA++lCn7NXWR49Gb8hIseSjelhvaa
9RKDUWFP4zgXTq5H+kaO9pIy6spdg49cPNu92U2pvJeYRkXsje3hov/YpMDY
/Q0Jz1NPeVbPBTNr19Duc2/Jo91tuf3XuQhU0N//6tU7MqD+YiDOk4vx+SPP
Bxb3E+ZHmYrEhYtznDqHycP9pGIyJX5qMxcplsf53LkDxPZ+m7R2FRfVXq/a
3KwHyZGIg6JjHC4MStJcmmM/kEeL7PxvSDl4K9Hg7xMNk+C6fH8VPw5a2l8G
B1UMkxL7B1feeXNQqZD9MOTNMHn3RSWy1ZODDKd1ATHmMnKh5FhD63YOvKQH
i24XyYjX+xNJXqvk9+ON3082jJDx7KBcj/kcVNOXwuJnP5PR1x+ibCVsFHjs
fppsMkYsn3BUNxewkXnK3EjsOEbi/r2Xv+82G2dqKqsLYseI7KKg+Y8sNta6
j2q+5HwhZSctc8QJbNw9tiN7odU4iZ6nVNYQyMa1u+znkr2TJCZB9qJlKRtK
G1wLtP87ScYdO4V1C9nwab6Y6H99kvTyfD9VG7HBH5q3w3BwklSE/OZby2FD
tHSq5fQvX8mWhplajXlspKV1tm6MmiLXrKosjg+wcOnMjVctt6ZJnU19ZNId
FkYYb+9ZNEwTqz8Zv+vnsvDDVeMrUcPT5GLI7ajMGyxo3UvzXGU7QwQru4tL
xSzEj8a1X3kwQ+x3Pc/hX2bh/IEjHT7Ns6Q1SjqTEMbC+iULjvxnSgGdt3Mh
28jC8JBymj5DEb6+rUbpG1jIKB6s/IuviL9D2eFCsDDjJGEqblSEyyedi6Wr
WbgX4CqJ+VUR6mreHuXLWRDkx8ymLVbCyKK12T66LJis/XKhdLsylgWofR3q
YULZpfGmUpYqlgSn9yieZ6LG7IB4f6EqAm3EsfHRTJxXnE5+XKMK6/cDvAWR
TOjkm0fGD6ji/ZyMCXKGCROtqD36K+bgta2D6e8hTKBhLVNwbw6u2oSr5/oy
Eb7l5knvprnYZZCWxSFMfHaIFJZ/U0N+gXP01a+6kCR6mn74kwFNB3phfagu
NqYa/R3xP23YPbOzuqymC6etusK8Zl0MZgyVLb+jAxsLTk+cKRvnEjnKdT/q
oFhmaB71Ixeei9pkXgwdLOoTxNKF+nh7xlLPsEYbqWe3V3XOXYALlY+99kZq
I3s2KD9TYIS+iY6mAmdtNLpv82LU8CHrXtL4kKUNTnqfvbTDGBG3QjpXvNVC
r71SJG/EBMnqhB8v0cK1oeue5YaLINUNXMOL1cKdxC0ah6wXg5uU8cnOVwt/
CEO3hnkvgbXQwT/AXgu23kvHZmOWwsX/W2IKUwtzfKVhiSJTbFu4IXFdnyae
hmvHnqszQ++T9gJ7sSY6oreGnuoxR046M6XXVxNH++Y1fvm8DE0Zifr+5pqY
9dpWUMezQMQDyeUnQwy0Vl8OvmVjiXlJI6vjSxgQ/8v3wTvvFfBy3a6Fcwy0
e6QGp3xnhd9aupyLhAyYlVauOfHICvczDalvxgwcXmb1ZP5PK+EwlOS8WqaB
n3R4jzP7V8LAzcjX76EGHFWFse9OC3C6Txiek6yBT+INEf5Ma7S/Ee3fG6gB
Ulw8OCqyRl7L0mQfRw3ESA9xltnaYEb5+rYoQw2EBd/I96uwQXKcqDxznMKy
osyzb7bYwptOFSW1UJCqdnMYXbbY1zV9s+yOfN+QbrAugIaJbHluUDyFfsWi
K7eCaGSp7OC3XaCQbfvUQO8wjYCW6hwnuflXJww+H6WBouDhhXEU2IE/GN48
RcPDIsavLYaCkrryAvYlGn55I5+cI+X/HA/whiQ0Xh+MW7c+nEJSWLjI8z4N
ldkG3fwTFFzzLvFqS2mscmyd4svdwCzjZVXK+2+ZqCgep1DVyzHyeEpjq/n6
sYpQCrfP1hrVdNJojp/vvukXCoGFnenWPTTGbhS4SYIpmA2MGYnf0Hj0vvNn
M7mzhCb88AEalz/frZp/hEKa0Qm+YJTG9tTunc0HKex0TchIH6MRHLLmg4Pc
rOgcvsYEDYs7kwl3gyj8OvSc3/+NRsa+RGZKIAVnk8EMt1ka1PQBmZrc6u4K
xlWKdgg1vdh1IoDC4xi22ErFDq3jc3s++lOILF1uLJpjB/eT9WN75P4H2Fov
Ug==
         "]], 
        LineBox[{{-0.022618356465394212`, 
         3.884780505037637}, {-0.020928393530310736`, 
         5.992305617910496}, {-0.01872663359529701, 6.625946966036607}}], 
        LineBox[{{0.02301064278185897, 3.0695398003447028`}, {
         0.02959861409276546, 6.625946966036607}}]}}}, {}, {}}, {Ticks -> {
       Charting`ScaledTicks[{Log, Exp}], 
       Charting`ScaledTicks[{Log, Exp}]}, GridLines -> {None, None}, 
     FrameTicks -> {{
        Charting`ScaledTicks[{Log, Exp}], 
        Charting`ScaledFrameTicks[{Log, Exp}]}, {
        Charting`ScaledTicks[{Log, Exp}], 
        Charting`ScaledFrameTicks[{Log, Exp}]}}, DisplayFunction -> Identity, 
     Method -> {
      "DefaultBoundaryStyle" -> Automatic, "DefaultMeshStyle" -> 
       AbsolutePointSize[6], "ScalingFunctions" -> None, 
       "CoordinatesToolOptions" -> {"DisplayFunction" -> ({
           (Part[{{Log, Exp}, {Log, Exp}}, 1, 2][#]& )[
            Part[#, 1]], 
           (Part[{{Log, Exp}, {Log, Exp}}, 2, 2][#]& )[
            Part[#, 2]]}& ), "CopiedValueFunction" -> ({
           (Part[{{Log, Exp}, {Log, Exp}}, 1, 2][#]& )[
            Part[#, 1]], 
           (Part[{{Log, Exp}, {Log, Exp}}, 2, 2][#]& )[
            Part[#, 2]]}& )}}, DisplayFunction -> Identity, DisplayFunction -> 
     Identity, Ticks -> {Quiet[
        Charting`ScaledTicks[{Log, Exp}][#, #2, {6, 6}]]& , Quiet[
        Charting`ScaledTicks[{Log, Exp}][#, #2, {6, 6}]]& }, 
     AxesOrigin -> {-4.605170185988092, 3.0695398003447028`}, 
     FrameTicks -> {{Quiet[
         Charting`ScaledTicks[{Log, Exp}][#, #2, {6, 6}]]& , 
        Charting`ScaledFrameTicks[{Log, Exp}]}, {Quiet[
         Charting`ScaledTicks[{Log, Exp}][#, #2, {6, 6}]]& , 
        Charting`ScaledFrameTicks[{Log, Exp}]}}, GridLines -> {None, None}, 
     DisplayFunction -> Identity, PlotRangePadding -> {{
        Scaled[0.02], 
        Scaled[0.02]}, {
        Scaled[0.05], 
        Scaled[0.05]}}, PlotRangeClipping -> True, ImagePadding -> All, 
     DisplayFunction -> Identity, 
     Method -> {
      "DefaultBoundaryStyle" -> Automatic, "DefaultMeshStyle" -> 
       AbsolutePointSize[6], "ScalingFunctions" -> None, 
       "CoordinatesToolOptions" -> {"DisplayFunction" -> ({
           (Part[{{Log, Exp}, {Log, Exp}}, 1, 2][#]& )[
            Part[#, 1]], 
           (Part[{{Log, Exp}, {Log, Exp}}, 2, 2][#]& )[
            Part[#, 2]]}& ), "CopiedValueFunction" -> ({
           (Part[{{Log, Exp}, {Log, Exp}}, 1, 2][#]& )[
            Part[#, 1]], 
           (Part[{{Log, Exp}, {Log, Exp}}, 2, 2][#]& )[
            Part[#, 2]]}& )}, 
       "ClippingRange" -> {{{-0.022618356465394212`, 23.025850366042068`}, {
        3.0695398003447028`, 14.463483686041089`}}, {{-0.022618356465394212`, 
        23.025850366042068`}, {3.0695398003447028`, 6.625946966036607}}}}, 
     DisplayFunction -> Identity, AspectRatio -> 
     NCache[GoldenRatio^(-1), 0.6180339887498948], Axes -> {True, True}, 
     AxesLabel -> {None, None}, AxesOrigin -> {0, 3.0695398003447028`}, 
     CoordinatesToolOptions -> {"DisplayFunction" -> ({
         Exp[
          Part[#, 1]], 
         Exp[
          Part[#, 2]]}& ), "CopiedValueFunction" -> ({
         Exp[
          Part[#, 1]], 
         Exp[
          Part[#, 2]]}& )}, DisplayFunction :> Identity, 
     Frame -> {{False, False}, {False, False}}, 
     FrameLabel -> {{None, None}, {None, None}}, 
     FrameTicks -> {{Automatic, Automatic}, {Automatic, Automatic}}, 
     GridLines -> {None, None}, GridLinesStyle -> Directive[
       GrayLevel[0.5, 0.4]], 
     Method -> {
      "DefaultBoundaryStyle" -> Automatic, "DefaultMeshStyle" -> 
       AbsolutePointSize[6], "ScalingFunctions" -> None, 
       "CoordinatesToolOptions" -> {"DisplayFunction" -> ({
           (Part[{{Log, Exp}, {Log, Exp}}, 1, 2][#]& )[
            Part[#, 1]], 
           (Part[{{Log, Exp}, {Log, Exp}}, 2, 2][#]& )[
            Part[#, 2]]}& ), "CopiedValueFunction" -> ({
           (Part[{{Log, Exp}, {Log, Exp}}, 1, 2][#]& )[
            Part[#, 1]], 
           (Part[{{Log, Exp}, {Log, Exp}}, 2, 2][#]& )[
            Part[#, 2]]}& )}}, PlotRange -> NCache[{{-Log[100], 
         Log[10000000000]}, {3.0695398003447028`, 
        6.625946966036607}}, {{-4.605170185988092, 23.025850929940457`}, {
       3.0695398003447028`, 6.625946966036607}}], PlotRangeClipping -> True, 
     PlotRangePadding -> {{
        Scaled[0.02], 
        Scaled[0.02]}, {
        Scaled[0.02], 
        Scaled[0.02]}}, Ticks -> {Automatic, Automatic}}],FormBox[
    FormBox[
     TemplateBox[{"\"Coulomb (nuclei)\""}, "LineLegend", 
      DisplayFunction -> (FormBox[
        StyleBox[
         StyleBox[
          PaneBox[
           TagBox[
            GridBox[{{
               TagBox[
                GridBox[{{
                   GraphicsBox[{{
                    Directive[
                    EdgeForm[
                    Directive[
                    Opacity[0.3], 
                    GrayLevel[0]]], 
                    PointSize[0.5], 
                    Opacity[1.], 
                    AbsoluteThickness[1.6], 
                    RGBColor[0, 0, 1], 
                    Thickness[Large]], {
                    LineBox[{{0, 10}, {20, 10}}]}}, {
                    Directive[
                    EdgeForm[
                    Directive[
                    Opacity[0.3], 
                    GrayLevel[0]]], 
                    PointSize[0.5], 
                    Opacity[1.], 
                    AbsoluteThickness[1.6], 
                    RGBColor[0, 0, 1], 
                    Thickness[Large]], {}}}, AspectRatio -> Full, 
                    ImageSize -> {20, 10}, PlotRangePadding -> None, 
                    ImagePadding -> Automatic, 
                    BaselinePosition -> (Scaled[0.1] -> Baseline)], #}}, 
                 GridBoxAlignment -> {
                  "Columns" -> {Center, Left}, "Rows" -> {{Baseline}}}, 
                 AutoDelete -> False, 
                 GridBoxDividers -> {
                  "Columns" -> {{False}}, "Rows" -> {{False}}}, 
                 GridBoxItemSize -> {"Columns" -> {{All}}, "Rows" -> {{All}}},
                  GridBoxSpacings -> {
                  "Columns" -> {{0.5}}, "Rows" -> {{0.8}}}], "Grid"]}}, 
             GridBoxAlignment -> {"Columns" -> {{Left}}, "Rows" -> {{Top}}}, 
             AutoDelete -> False, 
             GridBoxItemSize -> {
              "Columns" -> {{Automatic}}, "Rows" -> {{Automatic}}}, 
             GridBoxSpacings -> {"Columns" -> {{1}}, "Rows" -> {{0}}}], 
            "Grid"], Alignment -> Left, AppearanceElements -> None, 
           ImageMargins -> {{5, 5}, {5, 5}}, ImageSizeAction -> 
           "ResizeToFit"], LineIndent -> 0, StripOnInput -> False], {
         FontFamily -> "Arial"}, Background -> Automatic, StripOnInput -> 
         False], TraditionalForm]& ), 
      InterpretationFunction :> (RowBox[{"LineLegend", "[", 
         RowBox[{
           RowBox[{"{", 
             RowBox[{"Directive", "[", 
               RowBox[{
                 RowBox[{"Opacity", "[", "1.`", "]"}], ",", 
                 RowBox[{"AbsoluteThickness", "[", "1.6`", "]"}], ",", 
                 InterpretationBox[
                  ButtonBox[
                   TooltipBox[
                    GraphicsBox[{{
                    GrayLevel[0], 
                    RectangleBox[{0, 0}]}, {
                    GrayLevel[0], 
                    RectangleBox[{1, -1}]}, {
                    RGBColor[0, 0, 1], 
                    RectangleBox[{0, -1}, {2, 1}]}}, AspectRatio -> 1, Frame -> 
                    True, FrameStyle -> RGBColor[0., 0., 0.6666666666666666], 
                    FrameTicks -> None, PlotRangePadding -> None, ImageSize -> 
                    Dynamic[{
                    Automatic, 1.35 CurrentValue["FontCapHeight"]/
                    AbsoluteCurrentValue[Magnification]}]], 
                    "RGBColor[0, 0, 1]"], Appearance -> None, BaseStyle -> {},
                    BaselinePosition -> Baseline, DefaultBaseStyle -> {}, 
                   ButtonFunction :> With[{Typeset`box$ = EvaluationBox[]}, 
                    If[
                    Not[
                    AbsoluteCurrentValue["Deployed"]], 
                    SelectionMove[Typeset`box$, All, Expression]; 
                    FrontEnd`Private`$ColorSelectorInitialAlpha = 1; 
                    FrontEnd`Private`$ColorSelectorInitialColor = 
                    RGBColor[0, 0, 1]; 
                    FrontEnd`Private`$ColorSelectorUseMakeBoxes = True; 
                    MathLink`CallFrontEnd[
                    FrontEnd`AttachCell[Typeset`box$, 
                    FrontEndResource["RGBColorValueSelector"], {
                    0, {Left, Bottom}}, {Left, Top}, 
                    "ClosingActions" -> {
                    "SelectionDeparture", "ParentChanged", 
                    "EvaluatorQuit"}]]]], BaseStyle -> Inherited, Evaluator -> 
                   Automatic, Method -> "Preemptive"], 
                  RGBColor[0, 0, 1], Editable -> False, Selectable -> False], 
                 ",", 
                 RowBox[{"Thickness", "[", "Large", "]"}]}], "]"}], "}"}], 
           ",", 
           RowBox[{"{", #, "}"}], ",", 
           RowBox[{"LegendMarkers", "\[Rule]", "None"}], ",", 
           RowBox[{"LabelStyle", "\[Rule]", 
             RowBox[{"{", "}"}]}], ",", 
           RowBox[{"LegendLayout", "\[Rule]", "\"Column\""}]}], "]"}]& ), 
      Editable -> True], TraditionalForm], TraditionalForm]},
  "Legended",
  DisplayFunction->(GridBox[{{
      TagBox[
       ItemBox[
        PaneBox[
         TagBox[#, "SkipImageSizeLevel"], Alignment -> {Center, Baseline}, 
         BaselinePosition -> Baseline], DefaultBaseStyle -> "Labeled"], 
       "SkipImageSizeLevel"], 
      ItemBox[#2, DefaultBaseStyle -> "LabeledLabel"]}}, 
    GridBoxAlignment -> {"Columns" -> {{Center}}, "Rows" -> {{Center}}}, 
    AutoDelete -> False, GridBoxItemSize -> Automatic, 
    BaselinePosition -> {1, 1}]& ),
  Editable->True,
  InterpretationFunction->(RowBox[{"Legended", "[", 
     RowBox[{#, ",", 
       RowBox[{"Placed", "[", 
         RowBox[{#2, ",", "After"}], "]"}]}], "]"}]& )]], "Output",
 CellChangeTimes->{
<<<<<<< Updated upstream
  3.7111451803526506`*^9, {3.7111452132915297`*^9, 3.711145241953676*^9}, 
   3.711145369436029*^9}]
=======
  3.711144458033505*^9, 3.711144981135316*^9, {3.71114526041899*^9, 
   3.711145274377492*^9}}]
>>>>>>> Stashed changes
}, Open  ]],

Cell[TextData[StyleBox["same thing with PlotRange->All",
 FontWeight->"Bold"]], "Text",
 CellChangeTimes->{{3.711145252845376*^9, 3.7111452570054827`*^9}}],

Cell[CellGroupData[{

Cell[BoxData[
 RowBox[{"pion", "=", 
  RowBox[{"LogLogPlot", "[", 
   RowBox[{
    RowBox[{"ReplaceAll", "[", 
     RowBox[{
      RowBox[{"ReplaceAll", "[", 
       RowBox[{
        RowBox[{"dedx", " ", "5.`*^5"}], ",", 
        RowBox[{"{", 
         RowBox[{
          RowBox[{"\[Alpha]", "\[Rule]", 
           FractionBox["1", "137"]}], ",", 
          RowBox[{"M", "\[Rule]", "12000"}], ",", 
          RowBox[{"Z", "\[Rule]", "6"}], ",", 
          RowBox[{"n", "\[Rule]", "8"}]}], "}"}]}], "]"}], ",", 
      RowBox[{"m", "\[Rule]", "140"}]}], "]"}], ",", 
    RowBox[{"{", 
     RowBox[{"\[Epsilon]", ",", 
      SuperscriptBox["10", 
       RowBox[{"-", "2"}]], ",", 
      SuperscriptBox["10", "10"]}], "}"}], ",", 
    RowBox[{"PlotLegends", "\[Rule]", 
     RowBox[{"{", "\"\<Coulomb (nuclei)\>\"", "}"}]}], ",", 
    RowBox[{"PlotStyle", "\[Rule]", 
     RowBox[{"{", 
      RowBox[{"Blue", ",", "Thick"}], "}"}]}], ",", 
    RowBox[{"PlotRange", "\[Rule]", 
     RowBox[{"{", 
      RowBox[{
       RowBox[{"{", 
        RowBox[{"0.1", ",", 
         SuperscriptBox["10", "9"]}], "}"}], ",", 
       RowBox[{"{", 
        RowBox[{"10", ",", 
         SuperscriptBox["10", "7"]}], "}"}]}], "}"}]}]}], "]"}]}]], "Input",
 CellChangeTimes->{{3.7111452369925756`*^9, 3.7111452462822027`*^9}, {
  3.711145333227212*^9, 3.711145361011842*^9}, {3.711145396547349*^9, 
  3.711145407681095*^9}}],

Cell[BoxData[
 TemplateBox[{GraphicsBox[{{{{}, {}, {
        Directive[
         Opacity[1.], 
         AbsoluteThickness[1.6], 
         RGBColor[0, 0, 1], 
         Thickness[Large]], 
        LineBox[CompressedData["
1:eJwVzXs4FPgaB3DXksYgczMzGFKhWA2G1eX3TUeplqxKhZJUx0EXKjbGJuvy
iLTSulXDSHQhaVymOiIpkUtKdraUooQyGUKSHOeP93mfz/N93u9rvPugx14V
JSWlkzPz/z2g+pzF/jOD1CurdAemaODm4oO6ZkIRUVtVdneyi40KObPufOpF
krrSZOuOZC7OrP3t+IL3heQwbdroiY4BDubKHK87FJE7j/eIQ1cYoEDIjeSs
uUFWkKbxCGcD0K40yboO3iRVkskHzcsMEPNcKMjPKiOMXz69e2tmgCFly7MB
9ytICaZdv8307bR6pVgyKCXnq718A8a4cExYUVyOKnK574yccpeLK5JBzYjA
arKP9odpopgLypCbrVFjDYmuuzGFOC4iuNOpPSO1pNcmZGKuGxeeR31dg9fW
k46NnJCnvRycSrIXuvk8Ig6auQ2ZLRzUibWvWYc0kOj24ivfKzjgt1RrjGY/
JqadNoMnEznQXsSri5K3kqN8v91L7Ti4aCicKDnxhMQelq7YbsxBtXmfjjGl
jZiXW3mPaXEwRmqIqvFTEhlPlUT1sbEn+NCF+vXtpHlQErQuj43o8M4yh+ft
JNoLUXmpbJyLcWm64vuceG0bF7mfYONpJm8y6UgHKZ09GJbjxwYePNnmLpKR
mihKZeUCNriGS2n/KDqJb9ZF3+pb+uDbvVWMJ7wikvK+BPMifbj8ktrKMHxN
xD0ifrNIH0ciFCc3r+8ia3Mtym/F6mPfR5lSQNsbMjRyNeWrhz6q1maF95j3
EM6Ie3frOAsum0J6h4/0kGrKuTLOIAtPd67bolLTQ8ziY3cldbPQd3SCb+z5
jgiLNTOfNrNAy98u3xnzntTvfFnUd4mFYCX23hcvPpB+zef9yd4sjM8dfta/
oI/QBhVqUg8WYpiNThOH+si9icyUyXUsZFpF8Fiz+4ndnZeyBgcW6nxevNxi
M0BCYg+IjjJZ4NzK9mhL+kTqTe0DL8uYeC/V4u0RDZHQxtJAtQAm2jv/Cd1/
b4jccrx77oMfE7VKBQ/C3g2RD2NqcR3eTOS6rAxKtFCQU7eOtnRsZMJHdqDi
eoWC+HyMTPdxmLkfb/1lomWYjBfsL/Kay0Sd4MyxlOkvZOTVp3g7KQMSr51N
GSajxOoxU32dhIG83y2MxM6jJPk/u3h7rjMQ/bC2TpI0ShSn+W038hlY7jmi
/Q9zjFRHWRWKUxkoO7q5YL71OEnQUKluCWbgYhnjmXTXBElMVTxvX8SAyupN
Et0/Jsi4c5d743wGdredTgu8NEF6DP0/1xkxwJNrbOYOTJB7YX/5NzAZEC2a
bD9++BtZ3/KjQUuDgezsro418ZPkovV9y4h+Os5EX37Rfm2KNNo2x6WX0DFM
fX/bsmWKWN+knmcX0fHrBeNz8UNT5HTY9fi8y3To3M72drD7QfhL31ZWielI
GUnuPHf3B3Hc/qyQd5aOk/tCXu9umyYd8bIfqcfoWLXQIOS3SSV0XS+CYg0d
Q3LVbDZVGf7+HUY5q+nIrRyo/S9PGX+HM4TuoOOHi5SmvEYZHp/nna76mY7b
QZukiX8qQ3OOn1fNEjr4pYnT2QtUMGy6vGC3Hh0my8dOVW1UxeKgOd/k3TSo
erReVclXx8LQnG7lkzQ8NN8n3luujmBbcVJKAg0nlacyHj1Uh83HfkODOBrm
lVrEpfSr4+Os3K8kmgYTnXhf9k+z8MrOyex8GA1oWU7j356FC7ZCzSJ/GoTr
r0b5PZmN7ZzsfCah4YtTnHvN9zkolbgmXPimB2mat9mnm1RoOwnmN4frYU2W
0d+xV3Rh/9Te+uwcPbhs0HMvbtPDQK68eknJPNhaMruTzRiISWOqNm6dh0oF
1yJ+Kwvepi8VPtR5MO3lJwnK2XgfbaXPfaiLrBMb73fNNsCp2kc+u+J0UTC9
vzSPb4Ter6+fSFx10erp5kN9yIPi7cLWB3RdMHN6HWWvjRF7Lazrp/c66HFU
iTMcNkGGJuGlSHVwUX7Ju4ZrCple8DLDJB2UpK3XOmizAKz03M/2/jq44R6+
4ZjfQti4OwUGOerAzm/R6HTiIngEfk/LpOlglr/sWJrIDG7zV6et7NVGk1A3
KabRHD2POyWOYm28TtgQ/nu3BQpzaJk9/to40qvROvZlMZ7kprEDLbQx7eMm
aTS0ROxd6dnHcio66s6GXrO1gkb68M8pt6gQ/8v/7ge/n+CzaaMOYqjo9MoK
zVxhjb/a37hWuFNhXlW7LLLeGnfyuJTvxlQcWmz9eO6OpXCSp7v+rNDCjnmG
j/L6loKzxcg/4IEWnNXdkz4c5+N4r7uwMEMLn8WrYwNpNuh8J9q7K1gLpLJy
YERkg+L2RRm7nbWQKDvIXGxnix+ql9ziuVo4Fnq5NOCeLTKSRTV54xQsrsg7
8W69HfwEWaL0dgpk6m+Z1Dd22PNm6mp1yUzeksNZGSSAiWJJ0f4UCvqUK85d
2y9Avtpm3stTFBTYNXH0DwkQ1F5X6DJj3oWvnC9HBEBF6ND8ZAoYwb9yr/4u
gJdlYsDLRApUNFUNGGcECCge/uwaN/PPeZ+hXCrAqwPJK1cJKUg/JhR53xFA
bbpFrzSSgk3FZwwbqgRwcO6Y5M24hVZtmF8703/NRE05goL7PUwjryYBNlis
Gr0XTsH1Ew1GD7sEaEuZ67n2MAXB5V05Nt0CjF6WbJGGUmDeP2okfidA/ceu
f5vPON/dhCfsF+Dsl7L7c0MoyDaK5PFHBNiY9XZb2wEKtm1Kzc0ZFSA0bNkn
pxnTEwp5Wl8FsCyZSC3bT8Gf8me8vu8C5O5Jo2UGU+BqMpC7ZVoAytQ+xZwZ
a3oqGd9Xtke42ek3kUEUPEpkiK3V7NExPrt7MJCCuKolxqJZ9vCMah71nfH/
AINV3ug=
         "]], 
        LineBox[{{-0.022618356465394212`, 
         3.884780505037637}, {-0.020928393530310736`, 
         5.992305617910496}, {-0.012478578854893483`, 
         8.424065719092374}, {-0.004028764179476231, 
         10.60693755965036}, {-0.000226347575538469, 
         14.463483686041089`}}]}}}, {}, {}}, {Ticks -> {
       Charting`ScaledTicks[{Log, Exp}], 
       Charting`ScaledTicks[{Log, Exp}]}, GridLines -> {None, None}, 
     FrameTicks -> {{
        Charting`ScaledTicks[{Log, Exp}], 
        Charting`ScaledFrameTicks[{Log, Exp}]}, {
        Charting`ScaledTicks[{Log, Exp}], 
        Charting`ScaledFrameTicks[{Log, Exp}]}}, DisplayFunction -> Identity, 
     Method -> {
      "DefaultBoundaryStyle" -> Automatic, "DefaultMeshStyle" -> 
       AbsolutePointSize[6], "ScalingFunctions" -> None, 
       "CoordinatesToolOptions" -> {"DisplayFunction" -> ({
           (Part[{{Log, Exp}, {Log, Exp}}, 1, 2][#]& )[
            Part[#, 1]], 
           (Part[{{Log, Exp}, {Log, Exp}}, 2, 2][#]& )[
            Part[#, 2]]}& ), "CopiedValueFunction" -> ({
           (Part[{{Log, Exp}, {Log, Exp}}, 1, 2][#]& )[
            Part[#, 1]], 
           (Part[{{Log, Exp}, {Log, Exp}}, 2, 2][#]& )[
            Part[#, 2]]}& )}}, DisplayFunction -> Identity, DisplayFunction -> 
     Identity, Ticks -> {Quiet[
        Charting`ScaledTicks[{Log, Exp}][#, #2, {6, 6}]]& , Quiet[
        Charting`ScaledTicks[{Log, Exp}][#, #2, {6, 6}]]& }, 
     AxesOrigin -> {-2.3025850929940455`, 2.302585092994046}, 
     FrameTicks -> {{Quiet[
         Charting`ScaledTicks[{Log, Exp}][#, #2, {6, 6}]]& , 
        Charting`ScaledFrameTicks[{Log, Exp}]}, {Quiet[
         Charting`ScaledTicks[{Log, Exp}][#, #2, {6, 6}]]& , 
        Charting`ScaledFrameTicks[{Log, Exp}]}}, GridLines -> {None, None}, 
     DisplayFunction -> Identity, PlotRangePadding -> {{0, 0}, {0, 0}}, 
     PlotRangeClipping -> True, ImagePadding -> All, DisplayFunction -> 
     Identity, 
     Method -> {
      "DefaultBoundaryStyle" -> Automatic, "DefaultMeshStyle" -> 
       AbsolutePointSize[6], "ScalingFunctions" -> None, 
       "CoordinatesToolOptions" -> {"DisplayFunction" -> ({
           (Part[{{Log, Exp}, {Log, Exp}}, 1, 2][#]& )[
            Part[#, 1]], 
           (Part[{{Log, Exp}, {Log, Exp}}, 2, 2][#]& )[
            Part[#, 2]]}& ), "CopiedValueFunction" -> ({
           (Part[{{Log, Exp}, {Log, Exp}}, 1, 2][#]& )[
            Part[#, 1]], 
           (Part[{{Log, Exp}, {Log, Exp}}, 2, 2][#]& )[
            Part[#, 2]]}& )}, 
       "ClippingRange" -> {{{-0.022618356465394212`, 23.025850366042068`}, {
        3.0695398003447028`, 14.463483686041089`}}, {{-0.022618356465394212`, 
        23.025850366042068`}, {3.0695398003447028`, 14.463483686041089`}}}}, 
     DisplayFunction -> Identity, AspectRatio -> 
     NCache[GoldenRatio^(-1), 0.6180339887498948], Axes -> {True, True}, 
     AxesLabel -> {None, None}, AxesOrigin -> {0, 2.302585092994046}, 
     CoordinatesToolOptions -> {"DisplayFunction" -> ({
         Exp[
          Part[#, 1]], 
         Exp[
          Part[#, 2]]}& ), "CopiedValueFunction" -> ({
         Exp[
          Part[#, 1]], 
         Exp[
          Part[#, 2]]}& )}, DisplayFunction :> Identity, 
     Frame -> {{False, False}, {False, False}}, 
     FrameLabel -> {{None, None}, {None, None}}, 
     FrameTicks -> {{Automatic, Automatic}, {Automatic, Automatic}}, 
     GridLines -> {None, None}, GridLinesStyle -> Directive[
       GrayLevel[0.5, 0.4]], 
     Method -> {
      "DefaultBoundaryStyle" -> Automatic, "DefaultMeshStyle" -> 
       AbsolutePointSize[6], "ScalingFunctions" -> None, 
       "CoordinatesToolOptions" -> {"DisplayFunction" -> ({
           (Part[{{Log, Exp}, {Log, Exp}}, 1, 2][#]& )[
            Part[#, 1]], 
           (Part[{{Log, Exp}, {Log, Exp}}, 2, 2][#]& )[
            Part[#, 2]]}& ), "CopiedValueFunction" -> ({
           (Part[{{Log, Exp}, {Log, Exp}}, 1, 2][#]& )[
            Part[#, 1]], 
           (Part[{{Log, Exp}, {Log, Exp}}, 2, 2][#]& )[
            Part[#, 2]]}& )}}, PlotRange -> NCache[{{-2.3025850929940455`, 
         Log[1000000000]}, {
         Log[10], 
         Log[10000000]}}, {{-2.3025850929940455`, 20.72326583694641}, {
       2.302585092994046, 16.11809565095832}}], PlotRangeClipping -> True, 
     PlotRangePadding -> {{Automatic, Automatic}, {Automatic, Automatic}}, 
     Ticks -> {Automatic, Automatic}}],FormBox[
    FormBox[
     TemplateBox[{"\"Coulomb (nuclei)\""}, "LineLegend", 
      DisplayFunction -> (FormBox[
        StyleBox[
         StyleBox[
          PaneBox[
           TagBox[
            GridBox[{{
               TagBox[
                GridBox[{{
                   GraphicsBox[{{
                    Directive[
                    EdgeForm[
                    Directive[
                    Opacity[0.3], 
                    GrayLevel[0]]], 
                    PointSize[0.5], 
                    Opacity[1.], 
                    AbsoluteThickness[1.6], 
                    RGBColor[0, 0, 1], 
                    Thickness[Large]], {
                    LineBox[{{0, 10}, {20, 10}}]}}, {
                    Directive[
                    EdgeForm[
                    Directive[
                    Opacity[0.3], 
                    GrayLevel[0]]], 
                    PointSize[0.5], 
                    Opacity[1.], 
                    AbsoluteThickness[1.6], 
                    RGBColor[0, 0, 1], 
                    Thickness[Large]], {}}}, AspectRatio -> Full, 
                    ImageSize -> {20, 10}, PlotRangePadding -> None, 
                    ImagePadding -> Automatic, 
                    BaselinePosition -> (Scaled[0.1] -> Baseline)], #}}, 
                 GridBoxAlignment -> {
                  "Columns" -> {Center, Left}, "Rows" -> {{Baseline}}}, 
                 AutoDelete -> False, 
                 GridBoxDividers -> {
                  "Columns" -> {{False}}, "Rows" -> {{False}}}, 
                 GridBoxItemSize -> {"Columns" -> {{All}}, "Rows" -> {{All}}},
                  GridBoxSpacings -> {
                  "Columns" -> {{0.5}}, "Rows" -> {{0.8}}}], "Grid"]}}, 
             GridBoxAlignment -> {"Columns" -> {{Left}}, "Rows" -> {{Top}}}, 
             AutoDelete -> False, 
             GridBoxItemSize -> {
              "Columns" -> {{Automatic}}, "Rows" -> {{Automatic}}}, 
             GridBoxSpacings -> {"Columns" -> {{1}}, "Rows" -> {{0}}}], 
            "Grid"], Alignment -> Left, AppearanceElements -> None, 
           ImageMargins -> {{5, 5}, {5, 5}}, ImageSizeAction -> 
           "ResizeToFit"], LineIndent -> 0, StripOnInput -> False], {
         FontFamily -> "Arial"}, Background -> Automatic, StripOnInput -> 
         False], TraditionalForm]& ), 
      InterpretationFunction :> (RowBox[{"LineLegend", "[", 
         RowBox[{
           RowBox[{"{", 
             RowBox[{"Directive", "[", 
               RowBox[{
                 RowBox[{"Opacity", "[", "1.`", "]"}], ",", 
                 RowBox[{"AbsoluteThickness", "[", "1.6`", "]"}], ",", 
                 InterpretationBox[
                  ButtonBox[
                   TooltipBox[
                    GraphicsBox[{{
                    GrayLevel[0], 
                    RectangleBox[{0, 0}]}, {
                    GrayLevel[0], 
                    RectangleBox[{1, -1}]}, {
                    RGBColor[0, 0, 1], 
                    RectangleBox[{0, -1}, {2, 1}]}}, AspectRatio -> 1, Frame -> 
                    True, FrameStyle -> RGBColor[0., 0., 0.6666666666666666], 
                    FrameTicks -> None, PlotRangePadding -> None, ImageSize -> 
                    Dynamic[{
                    Automatic, 1.35 CurrentValue["FontCapHeight"]/
                    AbsoluteCurrentValue[Magnification]}]], 
                    "RGBColor[0, 0, 1]"], Appearance -> None, BaseStyle -> {},
                    BaselinePosition -> Baseline, DefaultBaseStyle -> {}, 
                   ButtonFunction :> With[{Typeset`box$ = EvaluationBox[]}, 
                    If[
                    Not[
                    AbsoluteCurrentValue["Deployed"]], 
                    SelectionMove[Typeset`box$, All, Expression]; 
                    FrontEnd`Private`$ColorSelectorInitialAlpha = 1; 
                    FrontEnd`Private`$ColorSelectorInitialColor = 
                    RGBColor[0, 0, 1]; 
                    FrontEnd`Private`$ColorSelectorUseMakeBoxes = True; 
                    MathLink`CallFrontEnd[
                    FrontEnd`AttachCell[Typeset`box$, 
                    FrontEndResource["RGBColorValueSelector"], {
                    0, {Left, Bottom}}, {Left, Top}, 
                    "ClosingActions" -> {
                    "SelectionDeparture", "ParentChanged", 
                    "EvaluatorQuit"}]]]], BaseStyle -> Inherited, Evaluator -> 
                   Automatic, Method -> "Preemptive"], 
                  RGBColor[0, 0, 1], Editable -> False, Selectable -> False], 
                 ",", 
                 RowBox[{"Thickness", "[", "Large", "]"}]}], "]"}], "}"}], 
           ",", 
           RowBox[{"{", #, "}"}], ",", 
           RowBox[{"LegendMarkers", "\[Rule]", "None"}], ",", 
           RowBox[{"LabelStyle", "\[Rule]", 
             RowBox[{"{", "}"}]}], ",", 
           RowBox[{"LegendLayout", "\[Rule]", "\"Column\""}]}], "]"}]& ), 
      Editable -> True], TraditionalForm], TraditionalForm]},
  "Legended",
  DisplayFunction->(GridBox[{{
      TagBox[
       ItemBox[
        PaneBox[
         TagBox[#, "SkipImageSizeLevel"], Alignment -> {Center, Baseline}, 
         BaselinePosition -> Baseline], DefaultBaseStyle -> "Labeled"], 
       "SkipImageSizeLevel"], 
      ItemBox[#2, DefaultBaseStyle -> "LabeledLabel"]}}, 
    GridBoxAlignment -> {"Columns" -> {{Center}}, "Rows" -> {{Center}}}, 
    AutoDelete -> False, GridBoxItemSize -> Automatic, 
    BaselinePosition -> {1, 1}]& ),
  Editable->True,
  InterpretationFunction->(RowBox[{"Legended", "[", 
     RowBox[{#, ",", 
       RowBox[{"Placed", "[", 
         RowBox[{#2, ",", "After"}], "]"}]}], "]"}]& )]], "Output",
 CellChangeTimes->{
  3.711145246861619*^9, {3.711145351553917*^9, 3.711145408201358*^9}}]
}, Open  ]],

Cell[TextData[StyleBox["with lattice cutoff",
 FontWeight->"Bold"]], "Text",
 CellChangeTimes->{{3.711145260645246*^9, 3.711145262773294*^9}}],

Cell[CellGroupData[{

Cell[BoxData[{
 RowBox[{
  RowBox[{"dedx", ":=", 
   RowBox[{"ReplaceAll", "[", 
    RowBox[{
     RowBox[{"ReplaceAll", "[", 
      RowBox[{
       RowBox[{"ReplaceAll", "[", 
        RowBox[{
         RowBox[{"ReplaceAll", "[", 
          RowBox[{
           RowBox[{
            FractionBox["1", "Z"], "SP"}], ",", 
           RowBox[{"{", 
            RowBox[{
             RowBox[{"emin", "\[Rule]", 
              RowBox[{"Max", "[", 
               RowBox[{"Esc", ",", "0.01"}], "]"}]}], ",", 
             RowBox[{"emax", "\[Rule]", "Ekin"}]}], "}"}]}], "]"}], ",", 
         RowBox[{"Ef", "\[Rule]", 
          SuperscriptBox[
           RowBox[{"(", 
            RowBox[{"3", 
             SuperscriptBox["Pi", "2"], "n"}], ")"}], 
           RowBox[{"1", "/", "3"}]]}]}], "]"}], ",", 
       RowBox[{"\[Gamma]", "\[Rule]", 
        FractionBox["1", 
         RowBox[{"Sqrt", "[", 
          RowBox[{"1", "-", 
           SuperscriptBox["\[Beta]", "2"]}], "]"}]]}]}], "]"}], ",", 
     RowBox[{"\[Beta]", "\[Rule]", 
      FractionBox[
       RowBox[{
        SqrtBox["\[Epsilon]"], " ", 
        SqrtBox[
         RowBox[{
          RowBox[{"2", " ", "m"}], "+", "\[Epsilon]"}]]}], 
       RowBox[{"m", "+", "\[Epsilon]"}]]}]}], "]"}]}], 
  ";"}], "\[IndentingNewLine]", 
 RowBox[{"pion", "=", 
  RowBox[{"LogLogPlot", "[", 
   RowBox[{
    RowBox[{"ReplaceAll", "[", 
     RowBox[{
      RowBox[{"ReplaceAll", "[", 
       RowBox[{
        RowBox[{"dedx", " ", "5.`*^5"}], ",", 
        RowBox[{"{", 
         RowBox[{
          RowBox[{"\[Alpha]", "\[Rule]", 
           FractionBox["1", "137"]}], ",", 
          RowBox[{"M", "\[Rule]", "12000"}], ",", 
          RowBox[{"Z", "\[Rule]", "6"}], ",", 
          RowBox[{"n", "\[Rule]", "8"}]}], "}"}]}], "]"}], ",", 
      RowBox[{"m", "\[Rule]", "140"}]}], "]"}], ",", 
    RowBox[{"{", 
     RowBox[{"\[Epsilon]", ",", 
      SuperscriptBox["10", 
       RowBox[{"-", "2"}]], ",", 
      SuperscriptBox["10", "10"]}], "}"}], ",", 
    RowBox[{"PlotLegends", "\[Rule]", 
     RowBox[{"{", "\"\<Coulomb (nuclei)\>\"", "}"}]}], ",", 
    RowBox[{"PlotStyle", "\[Rule]", 
     RowBox[{"{", 
      RowBox[{"Blue", ",", "Thick"}], "}"}]}]}], "]"}]}]}], "Input",
 CellChangeTimes->{{3.711145207649971*^9, 3.711145240631713*^9}, {
  3.711145275023542*^9, 3.711145281444851*^9}}],

Cell[BoxData[
 TemplateBox[{GraphicsBox[{{{{}, {}, {
        Directive[
         Opacity[1.], 
         AbsoluteThickness[1.6], 
         RGBColor[0, 0, 1], 
         Thickness[Large]], 
        LineBox[CompressedData["
1:eJwV0nk0lO0bB3DM2LfniR8KY4hsKQajIvdVqYTKa0tFSYlKyNKUlKWGV5Jo
s7xZQkiyLy0KKZpElrIb+/ZKxr4U7/P74z73+Zzr3Oe6ru+5FZ09rVx4uLi4
oojz/5s6vJlpnVKHTiUdng59MovODT42aM2tQzEup40jqhZR8rLn2VfVX9Hn
qO48hQEStGGmDxPa65Fr8bGOAkd+EFelVl+fbEBte4vnH94ThFRKwFJu8Df0
D8mPrK0oDO/VRzFFkUY0Vc1iGv0lAh16NmoxjxrRNi3X4ehdojCPKhBJsQnh
s/6uU2QxWGe++YhvdhPCDC64CGeIgZZdrMeQfjPKLyj2eL5VHExPkUPtKprR
9UPozI40cTjj7vWkxqwFMYNYFjZkDIIYXUXbvregCSWOG2crBgkhpnVZJ7+j
0rWtwhJ2GJREFg1sGP+OHhoZlsQyMGiKpa5E+P5AIbZbm3UfYjCZemfdn9Uf
yGJng6VPLgaCuYvqHuGtaMfbBz++fMJA+fWZXWyJNrTphV3uk04M4OM3e8vE
NpROWdy4fRIDh29GXpVq7chIQP5d3yoGjM7MMFphO1KtnKz6JopDzLBkUurO
DqSuES5nIIvDS05QiWRtB1IUFGszVsWB9XviK9OqEznom1qL0HAY4j86NN/V
iZyLjLXeG+LAJfHxt6trFxqKY/P7mOAgR9GRbOd0IVbfThWwwIGm38dZCOtG
iuYXP3y2xsHUIrpBitKDeM+eofkdw+HE6V05+kU9aDr47IMjTjj4+nNu25ix
Ua2w2oObLjjcjk5x8+llo8JPau8Ez+Ng2aK28YBhL9qyqvVl8SIOnWyuGPvQ
XiRaXNjjeAmHs/+2cbk19qKHo1FvTHxx4MzneTLk+tALvjtTpZdxCOAJ7wl1
7UMkFcfViis48IudOviooA+Z+ctdcfMn8li//W36nz5kLqKhUHINB3kVXLPY
tB/FfzRYyQvAIVN7LK76fj866ifjefI6sZ9RpUBLTz/6N7LJrIZw+f44xoD6
ALqBnDp/Eja1vjQ87TuAHiT4LrYSbjpxwJanYgAlsO9itwk7nlesxoUH0Xbl
OF0BwqN+SzRFu0EkMb1Xzo7o5xPcmKKdMogObLPfxiDmWb2ThcHEIGLcWM71
IOYNjw0OPGwwhO5mmbijqzhIph2dPBEyhM6tE5afYOCQlKvj6PF1CE00ixoz
iP013gjWXZcZRvPLCbIDRD7Q9Crrn5fDaGFk0M2FyO9Ld7TMi6VhtCX0REag
Jw52Y+fC3piMoKyIPftCiLzduTa4dHSMoANs3t5953BYEJ5uHlMZRX7T94qE
XXEIkWbtXvIaRdPZqinvzuAQu8WfKsM/hngjVhkzJ3GodujotNUdRxej9FeK
bXGQfRVv1RgxgTxUIt/aIOJ/lYlSzyROoe1qUyFZYji0dLV7X6ycQj/m8kfe
C+NQxfXs4+XBKfS51MLnuwAOyabGF8I1OChnqTlqlQcHhzaPkpclHLT+J8Xb
YgGDloUGi6X6aWRsPJc8ycagmh5z9e7aLHqVWq7cmI9BapFUc5nTEpq//KtL
5hgGPHusC/GbS4jpq+/CPIKBc2PU/fPpS0gxfThnxgYD6qSAjdz4EsJ5zIO/
H8YgUXWlJdBnGdU+qtF+uReD+Hj2j32hK4izOHGtUAeDmKDMjpbsP8ilq0dT
UBiDXZvkL11Z4YJbJvsFdzPFYWqSFL9BjBuoJgEf7wWJQ3LpeNVbKjc0edlx
D1wTh1XTMknufdxQ8Sx4NNpbHF5fsC4Lv8cNWIO/wHoncaDlh6/Fq/BAobSb
9mdDcVAymo8sP0yCAqpc9KM5MSBZNTznSeMFRomfs6y3GMzuZlpW/BaEaVbc
SO1jUSi7f1xtokAMkoVWKD0sEdgXp9B6KwuHtNyv7JQNImBqLmGZ0ygB9YOy
8ithwqCnJd1/R00KhkrT9dIWhaCUI6cRekQGKpX5pKmBQqA8TIugF2+AoYjF
F3l8QhAXfPgDm18evjspeSnFC8KztYv5T2kKkJGxYGJlJAgNdoccxD5RwbHA
EC/oFgDppOEdbT2K8G3ZZU4/QgAGdvAwKdNKsNsgIH87EoDUyfTjFXLKwJzo
sMjh8EPufTNRT10VqFVXn/DI4Yc8S4b51VObYOB6aiPTlR/0T6nOrYWrAqUo
uyd+Ez/wnW67ej9RDTYmtfwt8ZMP6gLwiBCWOjhf4hIryueDnjBzxo1+DXCV
907rC+AD32GBhvlZTdDRy/A4as4Haw6HClkULXAK+yT/S5oPflQ/8M7W2wJ/
9pBiV8d4IcXk9LuRU1uBFTpCg9e80HUszjt2pzZ0L6x3uxLFC+rlVYbXarSh
mFV4UNaVF7w0tb8IO+pAZCpP/LIRLziuo9Q+HdUBT5fb3hRpXtjLaxkxEkgD
6ZR2i4e/yPArZc+t85K6gEKsRLVZZEClpeMzibqQ/DgrLTCTDOFtntKa+npw
qJ1fVJdJhqvemflulXqQ44fZ2LmQQbPkafCgmT4gXPPWuv1kaOPtkxbr1YeO
/XKlJqpEvT5J1vgCHfasOAncFCLDKHdJQvZFOuSJ2j8gE36mXye73osO5I0q
OqGCZKA+WZSd9aVDciftSbgAGaTc/5J7foMOS26lxtF8ZOARIslLxdBBkIXS
UnmIfnvPUibL6MDinOhtWSbBo6sBicff0KGTohZkT9g6J4byuZwOf+JstbuW
SFAv+Z6SVkWH85ENlQOLJPgwIK1wrI4Ozeo9mTPzJHgZ/FnhE5t4/+HkLakZ
ErgXs5N0++lQt7teLWGaBOpjcwopg3QoaT3XrUA4zVKJGjBGh7/jNzDUOSSI
V7hGpc3QIZFKct/5iwT21tHJSXN0cBz0j66aJMH/wjKooot0CAwj1+wnfG+y
mTr6mw6XB5Gz1U8SHFQaT7Zdo8Om7vGa1gkSCNlxKX7gNoCftPidjoRrw6VS
tMkG0BBm9qH/XxIwyzcrJvIZQNuNRXs3wv8B+Vn7zw==
         "]]}}}, {}, {}}, {Ticks -> {
       Charting`ScaledTicks[{Log, Exp}], 
       Charting`ScaledTicks[{Log, Exp}]}, GridLines -> {None, None}, 
     FrameTicks -> {{
        Charting`ScaledTicks[{Log, Exp}], 
        Charting`ScaledFrameTicks[{Log, Exp}]}, {
        Charting`ScaledTicks[{Log, Exp}], 
        Charting`ScaledFrameTicks[{Log, Exp}]}}, DisplayFunction -> Identity, 
     Method -> {
      "DefaultBoundaryStyle" -> Automatic, "DefaultMeshStyle" -> 
       AbsolutePointSize[6], "ScalingFunctions" -> None, 
       "CoordinatesToolOptions" -> {"DisplayFunction" -> ({
           (Part[{{Log, Exp}, {Log, Exp}}, 1, 2][#]& )[
            Part[#, 1]], 
           (Part[{{Log, Exp}, {Log, Exp}}, 2, 2][#]& )[
            Part[#, 2]]}& ), "CopiedValueFunction" -> ({
           (Part[{{Log, Exp}, {Log, Exp}}, 1, 2][#]& )[
            Part[#, 1]], 
           (Part[{{Log, Exp}, {Log, Exp}}, 2, 2][#]& )[
            Part[#, 2]]}& )}}, DisplayFunction -> Identity, DisplayFunction -> 
     Identity, Ticks -> {Quiet[
        Charting`ScaledTicks[{Log, Exp}][#, #2, {6, 6}]]& , Quiet[
        Charting`ScaledTicks[{Log, Exp}][#, #2, {6, 6}]]& }, 
     AxesOrigin -> {-4.605170185988092, 1.2884587731623116`}, 
     FrameTicks -> {{Quiet[
         Charting`ScaledTicks[{Log, Exp}][#, #2, {6, 6}]]& , 
        Charting`ScaledFrameTicks[{Log, Exp}]}, {Quiet[
         Charting`ScaledTicks[{Log, Exp}][#, #2, {6, 6}]]& , 
        Charting`ScaledFrameTicks[{Log, Exp}]}}, GridLines -> {None, None}, 
     DisplayFunction -> Identity, PlotRangePadding -> {{
        Scaled[0.02], 
        Scaled[0.02]}, {
        Scaled[0.05], 
        Scaled[0.05]}}, PlotRangeClipping -> True, ImagePadding -> All, 
     DisplayFunction -> Identity, 
     Method -> {
      "DefaultBoundaryStyle" -> Automatic, "DefaultMeshStyle" -> 
       AbsolutePointSize[6], "ScalingFunctions" -> None, 
       "CoordinatesToolOptions" -> {"DisplayFunction" -> ({
           (Part[{{Log, Exp}, {Log, Exp}}, 1, 2][#]& )[
            Part[#, 1]], 
           (Part[{{Log, Exp}, {Log, Exp}}, 2, 2][#]& )[
            Part[#, 2]]}& ), "CopiedValueFunction" -> ({
           (Part[{{Log, Exp}, {Log, Exp}}, 1, 2][#]& )[
            Part[#, 1]], 
           (Part[{{Log, Exp}, {Log, Exp}}, 2, 2][#]& )[
            Part[#, 2]]}& )}, 
       "ClippingRange" -> {{{0.2194688339853102, 
        23.025850366042068`}, {-1.1703308397567747`, 4.3729776647086265`}}, {{
        0.2194688339853102, 23.025850366042068`}, {1.2884587731623116`, 
        4.3729776647086265`}}}}, DisplayFunction -> Identity, AspectRatio -> 
     NCache[GoldenRatio^(-1), 0.6180339887498948], Axes -> {True, True}, 
     AxesLabel -> {None, None}, AxesOrigin -> {0, 1.2884587731623116`}, 
     CoordinatesToolOptions -> {"DisplayFunction" -> ({
         Exp[
          Part[#, 1]], 
         Exp[
          Part[#, 2]]}& ), "CopiedValueFunction" -> ({
         Exp[
          Part[#, 1]], 
         Exp[
          Part[#, 2]]}& )}, DisplayFunction :> Identity, 
     Frame -> {{False, False}, {False, False}}, 
     FrameLabel -> {{None, None}, {None, None}}, 
     FrameTicks -> {{Automatic, Automatic}, {Automatic, Automatic}}, 
     GridLines -> {None, None}, GridLinesStyle -> Directive[
       GrayLevel[0.5, 0.4]], 
     Method -> {
      "DefaultBoundaryStyle" -> Automatic, "DefaultMeshStyle" -> 
       AbsolutePointSize[6], "ScalingFunctions" -> None, 
       "CoordinatesToolOptions" -> {"DisplayFunction" -> ({
           (Part[{{Log, Exp}, {Log, Exp}}, 1, 2][#]& )[
            Part[#, 1]], 
           (Part[{{Log, Exp}, {Log, Exp}}, 2, 2][#]& )[
            Part[#, 2]]}& ), "CopiedValueFunction" -> ({
           (Part[{{Log, Exp}, {Log, Exp}}, 1, 2][#]& )[
            Part[#, 1]], 
           (Part[{{Log, Exp}, {Log, Exp}}, 2, 2][#]& )[
            Part[#, 2]]}& )}}, PlotRange -> NCache[{{-Log[100], 
         Log[10000000000]}, {1.2884587731623116`, 
        4.3729776647086265`}}, {{-4.605170185988092, 23.025850929940457`}, {
       1.2884587731623116`, 4.3729776647086265`}}], PlotRangeClipping -> True,
      PlotRangePadding -> {{
        Scaled[0.02], 
        Scaled[0.02]}, {
        Scaled[0.02], 
        Scaled[0.02]}}, Ticks -> {Automatic, Automatic}}],FormBox[
    FormBox[
     TemplateBox[{"\"Coulomb (nuclei)\""}, "LineLegend", 
      DisplayFunction -> (FormBox[
        StyleBox[
         StyleBox[
          PaneBox[
           TagBox[
            GridBox[{{
               TagBox[
                GridBox[{{
                   GraphicsBox[{{
                    Directive[
                    EdgeForm[
                    Directive[
                    Opacity[0.3], 
                    GrayLevel[0]]], 
                    PointSize[0.5], 
                    Opacity[1.], 
                    AbsoluteThickness[1.6], 
                    RGBColor[0, 0, 1], 
                    Thickness[Large]], {
                    LineBox[{{0, 10}, {20, 10}}]}}, {
                    Directive[
                    EdgeForm[
                    Directive[
                    Opacity[0.3], 
                    GrayLevel[0]]], 
                    PointSize[0.5], 
                    Opacity[1.], 
                    AbsoluteThickness[1.6], 
                    RGBColor[0, 0, 1], 
                    Thickness[Large]], {}}}, AspectRatio -> Full, 
                    ImageSize -> {20, 10}, PlotRangePadding -> None, 
                    ImagePadding -> Automatic, 
                    BaselinePosition -> (Scaled[0.1] -> Baseline)], #}}, 
                 GridBoxAlignment -> {
                  "Columns" -> {Center, Left}, "Rows" -> {{Baseline}}}, 
                 AutoDelete -> False, 
                 GridBoxDividers -> {
                  "Columns" -> {{False}}, "Rows" -> {{False}}}, 
                 GridBoxItemSize -> {"Columns" -> {{All}}, "Rows" -> {{All}}},
                  GridBoxSpacings -> {
                  "Columns" -> {{0.5}}, "Rows" -> {{0.8}}}], "Grid"]}}, 
             GridBoxAlignment -> {"Columns" -> {{Left}}, "Rows" -> {{Top}}}, 
             AutoDelete -> False, 
             GridBoxItemSize -> {
              "Columns" -> {{Automatic}}, "Rows" -> {{Automatic}}}, 
             GridBoxSpacings -> {"Columns" -> {{1}}, "Rows" -> {{0}}}], 
            "Grid"], Alignment -> Left, AppearanceElements -> None, 
           ImageMargins -> {{5, 5}, {5, 5}}, ImageSizeAction -> 
           "ResizeToFit"], LineIndent -> 0, StripOnInput -> False], {
         FontFamily -> "Arial"}, Background -> Automatic, StripOnInput -> 
         False], TraditionalForm]& ), 
      InterpretationFunction :> (RowBox[{"LineLegend", "[", 
         RowBox[{
           RowBox[{"{", 
             RowBox[{"Directive", "[", 
               RowBox[{
                 RowBox[{"Opacity", "[", "1.`", "]"}], ",", 
                 RowBox[{"AbsoluteThickness", "[", "1.6`", "]"}], ",", 
                 InterpretationBox[
                  ButtonBox[
                   TooltipBox[
                    GraphicsBox[{{
                    GrayLevel[0], 
                    RectangleBox[{0, 0}]}, {
                    GrayLevel[0], 
                    RectangleBox[{1, -1}]}, {
                    RGBColor[0, 0, 1], 
                    RectangleBox[{0, -1}, {2, 1}]}}, AspectRatio -> 1, Frame -> 
                    True, FrameStyle -> RGBColor[0., 0., 0.6666666666666666], 
                    FrameTicks -> None, PlotRangePadding -> None, ImageSize -> 
                    Dynamic[{
                    Automatic, 1.35 CurrentValue["FontCapHeight"]/
                    AbsoluteCurrentValue[Magnification]}]], 
                    "RGBColor[0, 0, 1]"], Appearance -> None, BaseStyle -> {},
                    BaselinePosition -> Baseline, DefaultBaseStyle -> {}, 
                   ButtonFunction :> With[{Typeset`box$ = EvaluationBox[]}, 
                    If[
                    Not[
                    AbsoluteCurrentValue["Deployed"]], 
                    SelectionMove[Typeset`box$, All, Expression]; 
                    FrontEnd`Private`$ColorSelectorInitialAlpha = 1; 
                    FrontEnd`Private`$ColorSelectorInitialColor = 
                    RGBColor[0, 0, 1]; 
                    FrontEnd`Private`$ColorSelectorUseMakeBoxes = True; 
                    MathLink`CallFrontEnd[
                    FrontEnd`AttachCell[Typeset`box$, 
                    FrontEndResource["RGBColorValueSelector"], {
                    0, {Left, Bottom}}, {Left, Top}, 
                    "ClosingActions" -> {
                    "SelectionDeparture", "ParentChanged", 
                    "EvaluatorQuit"}]]]], BaseStyle -> Inherited, Evaluator -> 
                   Automatic, Method -> "Preemptive"], 
                  RGBColor[0, 0, 1], Editable -> False, Selectable -> False], 
                 ",", 
                 RowBox[{"Thickness", "[", "Large", "]"}]}], "]"}], "}"}], 
           ",", 
           RowBox[{"{", #, "}"}], ",", 
           RowBox[{"LegendMarkers", "\[Rule]", "None"}], ",", 
           RowBox[{"LabelStyle", "\[Rule]", 
             RowBox[{"{", "}"}]}], ",", 
           RowBox[{"LegendLayout", "\[Rule]", "\"Column\""}]}], "]"}]& ), 
      Editable -> True], TraditionalForm], TraditionalForm]},
  "Legended",
  DisplayFunction->(GridBox[{{
      TagBox[
       ItemBox[
        PaneBox[
         TagBox[#, "SkipImageSizeLevel"], Alignment -> {Center, Baseline}, 
         BaselinePosition -> Baseline], DefaultBaseStyle -> "Labeled"], 
       "SkipImageSizeLevel"], 
      ItemBox[#2, DefaultBaseStyle -> "LabeledLabel"]}}, 
    GridBoxAlignment -> {"Columns" -> {{Center}}, "Rows" -> {{Center}}}, 
    AutoDelete -> False, GridBoxItemSize -> Automatic, 
    BaselinePosition -> {1, 1}]& ),
  Editable->True,
  InterpretationFunction->(RowBox[{"Legended", "[", 
     RowBox[{#, ",", 
       RowBox[{"Placed", "[", 
         RowBox[{#2, ",", "After"}], "]"}]}], "]"}]& )]], "Output",
<<<<<<< Updated upstream
 CellChangeTimes->{3.71114528225517*^9}]
=======
 CellChangeTimes->{
  3.711144729117025*^9, 3.7111449828647346`*^9, 3.711145082882695*^9, {
   3.711145262449847*^9, 3.711145276041026*^9}}]
>>>>>>> Stashed changes
}, Open  ]],

Cell[BoxData[""], "Input",
 CellChangeTimes->{{3.711144784048772*^9, 3.7111447850255117`*^9}}]
}, Open  ]]
},
WindowSize->{720, 855},
WindowMargins->{{Automatic, 0}, {Automatic, -1}},
FrontEndVersion->"11.0 for Mac OS X x86 (32-bit, 64-bit Kernel) (July 28, \
2016)",
StyleDefinitions->"Default.nb"
]
(* End of Notebook Content *)

(* Internal cache information *)
(*CellTagsOutline
CellTagsIndex->{}
*)
(*CellTagsIndex
CellTagsIndex->{}
*)
(*NotebookFileOutline
Notebook[{
Cell[CellGroupData[{
<<<<<<< Updated upstream
Cell[580, 22, 230, 4, 54, "Input"],
Cell[813, 28, 807, 14, 42, "Message"]
}, Open  ]],
Cell[CellGroupData[{
Cell[1657, 47, 519, 7, 35, "Subsubsection"],
Cell[CellGroupData[{
Cell[2201, 58, 897, 21, 56, "Input"],
Cell[3101, 81, 1104, 28, 53, "Output"]
}, Open  ]]
}, Open  ]],
Cell[CellGroupData[{
Cell[4254, 115, 388, 7, 59, "Subsubsection"],
Cell[4645, 124, 1014, 29, 126, "Input"]
}, Open  ]],
Cell[CellGroupData[{
Cell[5696, 158, 161, 3, 35, "Subsubsection"],
Cell[CellGroupData[{
Cell[5882, 165, 486, 14, 77, "Input"],
Cell[6371, 181, 243, 6, 53, "Output"]
}, Open  ]],
Cell[CellGroupData[{
Cell[6651, 192, 472, 14, 35, "Input"],
Cell[7126, 208, 190, 4, 32, "Output"]
}, Open  ]],
Cell[CellGroupData[{
Cell[7353, 217, 398, 11, 36, "Input"],
Cell[7754, 230, 239, 3, 32, "Output"]
}, Open  ]],
Cell[8008, 236, 1523, 46, 124, "Input"],
Cell[CellGroupData[{
Cell[9556, 286, 94, 2, 32, "Input"],
Cell[9653, 290, 8132, 148, 242, "Output"]
}, Open  ]]
}, Open  ]],
Cell[CellGroupData[{
Cell[17834, 444, 112, 1, 35, "Subsubsection"],
Cell[17949, 447, 1608, 55, 267, "Input"],
Cell[CellGroupData[{
Cell[19582, 506, 705, 21, 50, "Input"],
Cell[20290, 529, 190, 3, 32, "Output"]
}, Open  ]],
Cell[CellGroupData[{
Cell[20517, 537, 648, 19, 50, "Input"],
Cell[21168, 558, 141, 2, 32, "Output"]
}, Open  ]]
}, Open  ]],
Cell[CellGroupData[{
Cell[21358, 566, 245, 3, 35, "Subsubsection"],
Cell[CellGroupData[{
Cell[21628, 573, 1130, 21, 54, "Input"],
Cell[22761, 596, 559, 12, 58, "Output"]
}, Open  ]],
Cell[23335, 611, 1621, 44, 147, "Input"]
}, Open  ]],
Cell[CellGroupData[{
Cell[24993, 660, 298, 10, 38, "Subsubsection"],
Cell[CellGroupData[{
Cell[25316, 674, 465, 13, 93, "Input"],
Cell[25784, 689, 279, 6, 52, "Output"]
}, Open  ]]
}, Open  ]],
Cell[CellGroupData[{
Cell[26112, 701, 234, 5, 59, "Subsubsection"],
Cell[26349, 708, 2603, 55, 151, "Input"],
Cell[28955, 765, 9569, 246, 1171, "Input"]
}, Open  ]],
Cell[CellGroupData[{
Cell[38561, 1016, 529, 10, 36, "Subsubsection"],
Cell[39093, 1028, 6713, 196, 850, "Input"],
Cell[45809, 1226, 9442, 257, 1195, "Input"]
}, Open  ]],
Cell[CellGroupData[{
Cell[55288, 1488, 313, 5, 59, "Subsubsection"],
Cell[55604, 1495, 1902, 48, 125, "Input"],
Cell[CellGroupData[{
Cell[57531, 1547, 558, 12, 35, "Input"],
Cell[58092, 1561, 14802, 322, 235, "Output"]
}, Open  ]],
Cell[CellGroupData[{
Cell[72931, 1888, 366, 9, 35, "Input"],
Cell[73300, 1899, 15731, 375, 241, "Output"]
}, Open  ]],
Cell[CellGroupData[{
Cell[89068, 2279, 421, 10, 35, "Input"],
Cell[89492, 2291, 21592, 514, 235, "Output"]
}, Open  ]],
Cell[CellGroupData[{
Cell[111121, 2810, 185, 3, 32, "Input"],
Cell[111309, 2815, 13214, 267, 238, "Output"]
}, Open  ]],
Cell[CellGroupData[{
Cell[124560, 3087, 385, 7, 32, "Input"],
Cell[124948, 3096, 39711, 753, 245, "Output"]
}, Open  ]],
Cell[CellGroupData[{
Cell[164696, 3854, 264, 5, 32, "Input"],
Cell[164963, 3861, 21086, 420, 245, "Output"]
}, Open  ]],
Cell[CellGroupData[{
Cell[186086, 4286, 627, 14, 50, "Input"],
Cell[186716, 4302, 308, 4, 32, "Output"]
}, Open  ]],
Cell[CellGroupData[{
Cell[187061, 4311, 524, 14, 54, "Input"],
Cell[187588, 4327, 140, 2, 32, "Output"]
}, Open  ]]
}, Open  ]],
Cell[CellGroupData[{
Cell[187777, 4335, 104, 1, 65, "Chapter"],
Cell[187884, 4338, 142, 2, 30, "Text"],
Cell[CellGroupData[{
Cell[188051, 4344, 2247, 64, 298, "Input"],
Cell[190301, 4410, 13000, 264, 241, "Output"]
=======
Cell[580, 22, 230, 4, 57, "Input"],
Cell[813, 28, 832, 16, 28, "Message"]
}, Open  ]],
Cell[CellGroupData[{
Cell[1682, 49, 519, 7, 43, "Subsubsection"],
Cell[CellGroupData[{
Cell[2226, 60, 897, 21, 66, "Input"],
Cell[3126, 83, 1080, 28, 61, "Output"]
}, Open  ]]
}, Open  ]],
Cell[CellGroupData[{
Cell[4255, 117, 388, 7, 43, "Subsubsection"],
Cell[4646, 126, 1014, 29, 148, "Input"]
}, Open  ]],
Cell[CellGroupData[{
Cell[5697, 160, 161, 3, 43, "Subsubsection"],
Cell[CellGroupData[{
Cell[5883, 167, 486, 14, 87, "Input"],
Cell[6372, 183, 240, 6, 61, "Output"]
}, Open  ]],
Cell[CellGroupData[{
Cell[6649, 194, 472, 14, 42, "Input"],
Cell[7124, 210, 166, 4, 39, "Output"]
}, Open  ]],
Cell[CellGroupData[{
Cell[7327, 219, 398, 11, 43, "Input"],
Cell[7728, 232, 215, 3, 35, "Output"]
}, Open  ]],
Cell[7958, 238, 1523, 46, 87, "Input"],
Cell[CellGroupData[{
Cell[9506, 288, 94, 2, 36, "Input"],
Cell[9603, 292, 7577, 137, 301, "Output"]
}, Open  ]]
}, Open  ]],
Cell[CellGroupData[{
Cell[17229, 435, 112, 1, 43, "Subsubsection"],
Cell[17344, 438, 1608, 55, 318, "Input"],
Cell[CellGroupData[{
Cell[18977, 497, 705, 21, 60, "Input"],
Cell[19685, 520, 168, 3, 37, "Output"]
}, Open  ]],
Cell[CellGroupData[{
Cell[19890, 528, 648, 19, 60, "Input"],
Cell[20541, 549, 115, 1, 35, "Output"]
}, Open  ]]
}, Open  ]],
Cell[CellGroupData[{
Cell[20705, 556, 245, 3, 43, "Subsubsection"],
Cell[CellGroupData[{
Cell[20975, 563, 1130, 21, 36, "Input"],
Cell[22108, 586, 537, 12, 68, "Output"]
}, Open  ]],
Cell[22660, 601, 1621, 44, 117, "Input"]
}, Open  ]],
Cell[CellGroupData[{
Cell[24318, 650, 298, 10, 48, "Subsubsection"],
Cell[CellGroupData[{
Cell[24641, 664, 465, 13, 63, "Input"],
Cell[25109, 679, 253, 5, 59, "Output"]
}, Open  ]]
}, Open  ]],
Cell[CellGroupData[{
Cell[25411, 690, 234, 5, 43, "Subsubsection"],
Cell[25648, 697, 2697, 56, 124, "Input"],
Cell[28348, 755, 9467, 244, 676, "Input"]
}, Open  ]],
Cell[CellGroupData[{
Cell[37852, 1004, 529, 10, 45, "Subsubsection"],
Cell[38384, 1016, 6713, 196, 611, "Input"],
Cell[45100, 1214, 9442, 257, 762, "Input"]
}, Open  ]],
Cell[CellGroupData[{
Cell[54579, 1476, 313, 5, 43, "Subsubsection"],
Cell[54895, 1483, 1902, 48, 73, "Input"],
Cell[CellGroupData[{
Cell[56822, 1535, 558, 12, 42, "Input"],
Cell[57383, 1549, 12065, 283, 292, "Output"]
}, Open  ]],
Cell[CellGroupData[{
Cell[69485, 1837, 366, 9, 42, "Input"],
Cell[69854, 1848, 13585, 322, 296, "Output"]
}, Open  ]],
Cell[CellGroupData[{
Cell[83476, 2175, 421, 10, 42, "Input"],
Cell[83900, 2187, 14306, 344, 296, "Output"]
}, Open  ]],
Cell[CellGroupData[{
Cell[98243, 2536, 185, 3, 36, "Input"],
Cell[98431, 2541, 14043, 275, 294, "Output"]
}, Open  ]],
Cell[CellGroupData[{
Cell[112511, 2821, 385, 7, 36, "Input"],
Cell[112899, 2830, 43851, 811, 298, "Output"]
}, Open  ]],
Cell[CellGroupData[{
Cell[156787, 3646, 264, 5, 36, "Input"],
Cell[157054, 3653, 19342, 385, 298, "Output"]
}, Open  ]],
Cell[CellGroupData[{
Cell[176433, 4043, 627, 14, 60, "Input"],
Cell[177063, 4059, 286, 4, 35, "Output"]
}, Open  ]],
Cell[CellGroupData[{
Cell[177386, 4068, 524, 14, 63, "Input"],
Cell[177913, 4084, 113, 1, 35, "Output"]
>>>>>>> Stashed changes
}, Open  ]],
Cell[203316, 4677, 155, 2, 30, "Text"],
Cell[CellGroupData[{
<<<<<<< Updated upstream
Cell[203496, 4683, 1401, 38, 156, "Input"],
Cell[204900, 4723, 13355, 267, 252, "Output"]
=======
Cell[178063, 4090, 100, 1, 36, "Input"],
Cell[178166, 4093, 16578, 316, 294, "Output"]
>>>>>>> Stashed changes
}, Open  ]],
Cell[218270, 4993, 142, 2, 30, "Text"],
Cell[CellGroupData[{
<<<<<<< HEAD
Cell[218437, 4999, 2335, 66, 326, "Input"],
=======
<<<<<<< Updated upstream
Cell[218437, 4999, 2335, 66, 298, "Input"],
>>>>>>> 770c0548
Cell[220775, 5067, 13222, 266, 245, "Output"]
}, Open  ]],
Cell[234012, 5336, 94, 1, 32, "Input"]
=======
Cell[194781, 4414, 96, 1, 36, "Input"],
Cell[194880, 4417, 16603, 316, 294, "Output"]
}, Open  ]],
Cell[211498, 4736, 94, 1, 35, "Input"]
>>>>>>> Stashed changes
}, Open  ]]
}
]
*)
<|MERGE_RESOLUTION|>--- conflicted
+++ resolved
@@ -10,24 +10,10 @@
 NotebookFileLineBreakTest
 NotebookFileLineBreakTest
 NotebookDataPosition[       158,          7]
-<<<<<<< HEAD
-NotebookDataLength[    238121,       5480]
-NotebookOptionsPosition[    234122,       5340]
-NotebookOutlinePosition[    234475,       5356]
-CellTagsIndexPosition[    234432,       5353]
-=======
-<<<<<<< Updated upstream
 NotebookDataLength[    238146,       5481]
 NotebookOptionsPosition[    234122,       5340]
 NotebookOutlinePosition[    234500,       5357]
 CellTagsIndexPosition[    234457,       5354]
-=======
-NotebookDataLength[    215309,       4871]
-NotebookOptionsPosition[    211608,       4740]
-NotebookOutlinePosition[    211996,       4757]
-CellTagsIndexPosition[    211953,       4754]
->>>>>>> Stashed changes
->>>>>>> 770c0548
 WindowFrame->Normal*)
 
 (* Beginning of Notebook Content *)
@@ -54,11 +40,7 @@
   3.708343823171085*^9, 3.7083708549006166`*^9, 3.7083734367095413`*^9, 
   3.708972227389035*^9, 3.7103460245467367`*^9, 3.710506690507359*^9, 
   3.7105964541183767`*^9, 3.710631893914529*^9, 3.710808351544402*^9, 
-<<<<<<< Updated upstream
   3.711145100650484*^9}]
-=======
-  3.711144940202229*^9}]
->>>>>>> Stashed changes
 }, Open  ]],
 
 Cell[CellGroupData[{
@@ -203,11 +185,7 @@
   RowBox[{"3", " ", 
    SuperscriptBox["\[Pi]", "2"]}]]], "Output",
  CellChangeTimes->{{3.710808591872757*^9, 3.7108085931292477`*^9}, 
-<<<<<<< Updated upstream
    3.711144004189465*^9, 3.7111451007677603`*^9}]
-=======
-   3.711144004189465*^9, 3.71114494432747*^9}]
->>>>>>> Stashed changes
 }, Open  ]],
 
 Cell[CellGroupData[{
@@ -783,8 +761,7 @@
    3.707745523177985*^9}, {3.708373457530788*^9, 3.708373458799852*^9}, {
    3.708373518889979*^9, 3.7083735191806087`*^9}, {3.708373610832905*^9, 
    3.7083736123739777`*^9}, {3.708374606708528*^9, 3.708374608371962*^9}, {
-   3.710632360055377*^9, 3.710632360174898*^9}, {3.711145066611462*^9, 
-   3.711145071457631*^9}, {3.7111452488687*^9, 3.711145249474392*^9}}],
+   3.710632360055377*^9, 3.710632360174898*^9}}],
 
 Cell[BoxData[{
  RowBox[{
@@ -4694,13 +4671,8 @@
        RowBox[{"Placed", "[", 
          RowBox[{#2, ",", "After"}], "]"}]}], "]"}]& )]], "Output",
  CellChangeTimes->{
-<<<<<<< Updated upstream
   3.7111451803526506`*^9, {3.7111452132915297`*^9, 3.711145241953676*^9}, 
    3.711145369436029*^9}]
-=======
-  3.711144458033505*^9, 3.711144981135316*^9, {3.71114526041899*^9, 
-   3.711145274377492*^9}}]
->>>>>>> Stashed changes
 }, Open  ]],
 
 Cell[TextData[StyleBox["same thing with PlotRange->All",
@@ -5359,19 +5331,14 @@
      RowBox[{#, ",", 
        RowBox[{"Placed", "[", 
          RowBox[{#2, ",", "After"}], "]"}]}], "]"}]& )]], "Output",
-<<<<<<< Updated upstream
  CellChangeTimes->{3.71114528225517*^9}]
-=======
- CellChangeTimes->{
-  3.711144729117025*^9, 3.7111449828647346`*^9, 3.711145082882695*^9, {
-   3.711145262449847*^9, 3.711145276041026*^9}}]
->>>>>>> Stashed changes
 }, Open  ]],
 
 Cell[BoxData[""], "Input",
  CellChangeTimes->{{3.711144784048772*^9, 3.7111447850255117`*^9}}]
 }, Open  ]]
 },
+Evaluator->"New Kernel",
 WindowSize->{720, 855},
 WindowMargins->{{Automatic, 0}, {Automatic, -1}},
 FrontEndVersion->"11.0 for Mac OS X x86 (32-bit, 64-bit Kernel) (July 28, \
@@ -5390,7 +5357,6 @@
 (*NotebookFileOutline
 Notebook[{
 Cell[CellGroupData[{
-<<<<<<< Updated upstream
 Cell[580, 22, 230, 4, 54, "Input"],
 Cell[813, 28, 807, 14, 42, "Message"]
 }, Open  ]],
@@ -5504,141 +5470,18 @@
 Cell[CellGroupData[{
 Cell[188051, 4344, 2247, 64, 298, "Input"],
 Cell[190301, 4410, 13000, 264, 241, "Output"]
-=======
-Cell[580, 22, 230, 4, 57, "Input"],
-Cell[813, 28, 832, 16, 28, "Message"]
-}, Open  ]],
-Cell[CellGroupData[{
-Cell[1682, 49, 519, 7, 43, "Subsubsection"],
-Cell[CellGroupData[{
-Cell[2226, 60, 897, 21, 66, "Input"],
-Cell[3126, 83, 1080, 28, 61, "Output"]
-}, Open  ]]
-}, Open  ]],
-Cell[CellGroupData[{
-Cell[4255, 117, 388, 7, 43, "Subsubsection"],
-Cell[4646, 126, 1014, 29, 148, "Input"]
-}, Open  ]],
-Cell[CellGroupData[{
-Cell[5697, 160, 161, 3, 43, "Subsubsection"],
-Cell[CellGroupData[{
-Cell[5883, 167, 486, 14, 87, "Input"],
-Cell[6372, 183, 240, 6, 61, "Output"]
-}, Open  ]],
-Cell[CellGroupData[{
-Cell[6649, 194, 472, 14, 42, "Input"],
-Cell[7124, 210, 166, 4, 39, "Output"]
-}, Open  ]],
-Cell[CellGroupData[{
-Cell[7327, 219, 398, 11, 43, "Input"],
-Cell[7728, 232, 215, 3, 35, "Output"]
-}, Open  ]],
-Cell[7958, 238, 1523, 46, 87, "Input"],
-Cell[CellGroupData[{
-Cell[9506, 288, 94, 2, 36, "Input"],
-Cell[9603, 292, 7577, 137, 301, "Output"]
-}, Open  ]]
-}, Open  ]],
-Cell[CellGroupData[{
-Cell[17229, 435, 112, 1, 43, "Subsubsection"],
-Cell[17344, 438, 1608, 55, 318, "Input"],
-Cell[CellGroupData[{
-Cell[18977, 497, 705, 21, 60, "Input"],
-Cell[19685, 520, 168, 3, 37, "Output"]
-}, Open  ]],
-Cell[CellGroupData[{
-Cell[19890, 528, 648, 19, 60, "Input"],
-Cell[20541, 549, 115, 1, 35, "Output"]
-}, Open  ]]
-}, Open  ]],
-Cell[CellGroupData[{
-Cell[20705, 556, 245, 3, 43, "Subsubsection"],
-Cell[CellGroupData[{
-Cell[20975, 563, 1130, 21, 36, "Input"],
-Cell[22108, 586, 537, 12, 68, "Output"]
-}, Open  ]],
-Cell[22660, 601, 1621, 44, 117, "Input"]
-}, Open  ]],
-Cell[CellGroupData[{
-Cell[24318, 650, 298, 10, 48, "Subsubsection"],
-Cell[CellGroupData[{
-Cell[24641, 664, 465, 13, 63, "Input"],
-Cell[25109, 679, 253, 5, 59, "Output"]
-}, Open  ]]
-}, Open  ]],
-Cell[CellGroupData[{
-Cell[25411, 690, 234, 5, 43, "Subsubsection"],
-Cell[25648, 697, 2697, 56, 124, "Input"],
-Cell[28348, 755, 9467, 244, 676, "Input"]
-}, Open  ]],
-Cell[CellGroupData[{
-Cell[37852, 1004, 529, 10, 45, "Subsubsection"],
-Cell[38384, 1016, 6713, 196, 611, "Input"],
-Cell[45100, 1214, 9442, 257, 762, "Input"]
-}, Open  ]],
-Cell[CellGroupData[{
-Cell[54579, 1476, 313, 5, 43, "Subsubsection"],
-Cell[54895, 1483, 1902, 48, 73, "Input"],
-Cell[CellGroupData[{
-Cell[56822, 1535, 558, 12, 42, "Input"],
-Cell[57383, 1549, 12065, 283, 292, "Output"]
-}, Open  ]],
-Cell[CellGroupData[{
-Cell[69485, 1837, 366, 9, 42, "Input"],
-Cell[69854, 1848, 13585, 322, 296, "Output"]
-}, Open  ]],
-Cell[CellGroupData[{
-Cell[83476, 2175, 421, 10, 42, "Input"],
-Cell[83900, 2187, 14306, 344, 296, "Output"]
-}, Open  ]],
-Cell[CellGroupData[{
-Cell[98243, 2536, 185, 3, 36, "Input"],
-Cell[98431, 2541, 14043, 275, 294, "Output"]
-}, Open  ]],
-Cell[CellGroupData[{
-Cell[112511, 2821, 385, 7, 36, "Input"],
-Cell[112899, 2830, 43851, 811, 298, "Output"]
-}, Open  ]],
-Cell[CellGroupData[{
-Cell[156787, 3646, 264, 5, 36, "Input"],
-Cell[157054, 3653, 19342, 385, 298, "Output"]
-}, Open  ]],
-Cell[CellGroupData[{
-Cell[176433, 4043, 627, 14, 60, "Input"],
-Cell[177063, 4059, 286, 4, 35, "Output"]
-}, Open  ]],
-Cell[CellGroupData[{
-Cell[177386, 4068, 524, 14, 63, "Input"],
-Cell[177913, 4084, 113, 1, 35, "Output"]
->>>>>>> Stashed changes
 }, Open  ]],
 Cell[203316, 4677, 155, 2, 30, "Text"],
 Cell[CellGroupData[{
-<<<<<<< Updated upstream
 Cell[203496, 4683, 1401, 38, 156, "Input"],
 Cell[204900, 4723, 13355, 267, 252, "Output"]
-=======
-Cell[178063, 4090, 100, 1, 36, "Input"],
-Cell[178166, 4093, 16578, 316, 294, "Output"]
->>>>>>> Stashed changes
 }, Open  ]],
 Cell[218270, 4993, 142, 2, 30, "Text"],
 Cell[CellGroupData[{
-<<<<<<< HEAD
 Cell[218437, 4999, 2335, 66, 326, "Input"],
-=======
-<<<<<<< Updated upstream
-Cell[218437, 4999, 2335, 66, 298, "Input"],
->>>>>>> 770c0548
 Cell[220775, 5067, 13222, 266, 245, "Output"]
 }, Open  ]],
 Cell[234012, 5336, 94, 1, 32, "Input"]
-=======
-Cell[194781, 4414, 96, 1, 36, "Input"],
-Cell[194880, 4417, 16603, 316, 294, "Output"]
-}, Open  ]],
-Cell[211498, 4736, 94, 1, 35, "Input"]
->>>>>>> Stashed changes
 }, Open  ]]
 }
 ]
