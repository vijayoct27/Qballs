--- conflicted
+++ resolved
@@ -73,12 +73,12 @@
 
 The detection of ultra-heavy dark matter (DM) is an open problem which will ultimately require a confluence of astrophysical probes. For instance, DM masses above $\sim 10^{22} ~\GeV$ will register fewer than $\sim 1$ event per year in a typical terrestrial detector of size $\sim (100 ~\text{m})^2$. Furthermore, the lack of conclusive signatures on a variety of experimental fronts has led many to consider DM candidates far above the weak scale and their potential signatures \textcolor{blue}{cite people}. One possibility proposed by \cite{Graham:2015apa} is that ultra-heavy DM can trigger supernovae in sub-Chandrasekhar white dwarf (WD) stars by inducing runaway fusion.  In this regard, white dwarfs can serve as detectors for ultra-heavy DM states.
 
-White dwarfs are particularly suited to this task as they are more susceptible to runaway fusion than are main-sequence stars. Runaway fusion requires that two criteria be met: a region within the star must be hot enough to support exothermic fusion reactions, and the rate at which energy is released must dominate any cooling mechanisms that drain energy from the fusing region. Since the pressure of a WD is set by electron degeneracy and is thus independent of temperature, thermal expansion is suppressed as a potential cooling mechanism. Therefore, WD cooling relies on thermal diffusion and since diffusion becomes less important over longer length scales, it can be overcome by sufficiently heating a large enough region of the WD.
+White dwarfs are particularly suited to this task as they are more susceptible to runaway fusion than are main-sequence stars. Runaway fusion requires that two criteria be met: a region within the star must be hot enough to support exothermic fusion reactions, and the rate at which energy is released must dominate any cooling mechanisms that drain energy from the fusing region. Since the pressure of a WD is set by electron degeneracy and is thus independent of temperature, thermal expansion is suppressed as a potential cooling mechanism. Therefore WD cooling relies on thermal diffusion, which becomes less important over longer length scales, and can be overcome by sufficiently heating a large enough region of the WD.
 
 The necessary trigger for runaway fusion was initially computed in \cite{Woosley} and recently implemented in \cite{Graham:2015apa} to constrain primordial black holes, which can ignite WD stars via gravitational dynamical friction.  In addition, the authors of \cite{Graham:2015apa} identify several other heating mechanisms involving DM which may be constrained in a similar manner. \textcolor{blue}{Some of these (compact cores) have been explored in...cite.}  In this work, we extend their analysis to DM candidates with non-gravitational couplings, focusing on DM transits through the WD and DM-DM collisions within the WD which release energy in the form of standard model (SM) particles. More generally, we provide a detailed analysis of the explosive nature and resulting constraints on any DM with interactions of this sort. Concrete examples of DM candidates with interactions of this type include baryonic Q-balls found in supersymmetric extensions of the SM and \textcolor{blue}{dark nuclei with high-order couplings to the SM.} We are able to constrain these models in regions of parameter space fundamentally inaccessible to terrestrial experiments. However, it is important to note that any such DM constraints are by nature complimentary to terrestrial ones - it is more massive DM that is likely to trigger supernovae, and also more massive DM that have sufficiently low flux on Earth. What allows the WD ``detector" to be effective in this regime is its enhanced surface area $\sim (4000 ~\text{km})^2$ and exceptionally long lifetime $\sim \text{Gyr}$.
 \textcolor{blue}{Other ignition sources exist (i.e., detector backgrounds). Discuss the specific tests we apply (WD lifetime, SN rate) to derive our constraints.}
 
-We begin in Section~\ref{sec:Review} by reviewing the explosion mechanism in a WD. In Section~\ref{sec:DMexplode}, we parametrize the properties of DM necessary to trigger ignition through non-gravitational interactions in the case of a DM transit or collision in the star. These explosion conditions will be determined by a heating length, which is computed in Section~\ref{sec:HeatingLength} for different possible interactions. Following this general discussion, we apply the WD detector to place constraints on ultra-heavy DM in Section~\ref{sec:Constraints}, and apply these constraints in Section~\ref{sec:ConcreteExamples} to Q-balls. We conclude in Section~\ref{sec:discussion}.
+We begin in Section~\ref{sec:Review} by reviewing the explosion mechanism in a WD. In Section~\ref{sec:DMexplode}, we parametrize the properties of DM necessary to trigger ignition through non-gravitational interactions in the case of a DM transit, collision, or decay in the star. These explosion conditions will be determined by a heating length, which is computed in Section~\ref{sec:HeatingLength} for different possible interactions. Following this general discussion, we apply the WD detector to place constraints on ultra-heavy DM in Section~\ref{sec:Constraints}, and apply these constraints in Section~\ref{sec:ConcreteExamples} to Q-balls. We conclude in Section~\ref{sec:discussion}.
 
 \section{Runaway Fusion in a White Dwarf}
 \label{sec:Review}
@@ -90,7 +90,7 @@
 \end{equation}
 \textcolor{red}{check the common usage of ``type Ia"}  The value of $\lambda_T$ is a strong function of WD density and has been analytically scaled for varying WD masses in \cite{Graham:2015apa}. As in \cite{Graham:2015apa}, we restrict our attention to carbon-oxygen WDs in the upper mass range $0.7 - 1.4 ~M_{\odot}$ which correspond to a number density of nuclei $n_\text{ion} \sim 10^{29} - 10^{32} ~\cm^{-3}$. Over this range, the trigger size is approximately $\lambda_T \sim 10^{-5} - 10^{-2} ~\text{cm}$, and scales non-linearly with density.
 
-A general energy deposition event in the WD can be described by an energy deposit $\mathcal{E}_0$ and heating length $L_0$.  After an appropriate thermalization time (see Section~\ref{sec:DMexplode}), this energy deposit will result in a local peak in the star's ion temperature profile - we take $\mathcal{E}_0$ to be the excess thermal energy within the peak and $L_0$ the characteristic length scale of this initial temperature peak.  $L_0$ is determined by the efficiency with which the energy deposit interacts with the WD medium, and may vary significantly with the mechanism for energy transfer and WD density.  To demonstrate the significance of $L_0$, suppose that DM kinetic energy was transferred directly to neighboring ions via short-range elastic scatters. These ions would thermalize over their collisional time scale resulting in a heating length $L_0$ of order the ion mean free path. In the other extreme, suppose that a process produces a large number of electrons with energy just above the Fermi energy.  These electrons have Pauli-suppressed interactions with the medium and will travel a long distance before their energy is scattered and thermalized in carbon ions, resulting in a much larger $L_0$.
+A general energy deposition event in the WD can be described by an energy deposit $\mathcal{E}_0$ and heating length $L_0$.  After an appropriate thermalization time (see Section~\ref{sec:DMexplode}), this energy deposit will result in a local peak in the star's ion temperature profile - we take $\mathcal{E}_0$ to be the excess thermal energy within the peak and $L_0$ the characteristic length scale of this initial temperature peak.  $L_0$ is determined by the efficiency with which the energy deposit interacts with the WD medium, and may vary significantly with the energy transfer mechanism and WD density.  To demonstrate the significance of $L_0$, suppose that DM kinetic energy was transferred directly to neighboring ions via short-range elastic scatters. These ions would thermalize over their collisional time scale resulting in a heating length $L_0$ of order the ion mean free path. In the other extreme, suppose that a process produces a large number of electrons with energy just above the Fermi energy.  These electrons have Pauli-suppressed interactions with the medium and will travel a long distance before their energy is scattered and thermalized in carbon ions, resulting in a much larger $L_0$.
 
 A given heating event will eventually ignite runaway fusion if, at any time in its thermal evolution, it satisfies \eqref{eq:runaway}.  In order to do so, a heating event must deposit both sufficient total energy \emph{and} energy density.  We find the explosion condition for a heating event $\mathcal{E}_0$, $L_0$ to be:
 \begin{equation}
@@ -199,7 +199,7 @@
 
 Therefore, at sufficiently high energies $\epsilon \gtrsim 10^5 ~\text{MeV}$ electrons and photons in the WD will lose energy primarily through nuclear interactions. Effectively, electrons and photons at this energy behave like hadrons and will dump $\OO(1)$ of their initial energies into hadronic showers of length \eqref{eq:hadlength}. However, the initial distance traversed to trigger a hadronic shower will vary between the two species. For photons, this is roughly the photonuclear mean free path $l_\gamma$ while for electrons, the ``electronuclear radiation length" is found to be of order $\sim 10  ~l_\gamma/\alpha$. Note that these initial length scales will dominate the overall size of $L_i$ as compared to the hadronic shower length. In addition, $L_\text{electron}$ and $L_\text{photon}$ in this energy range also scale roughly linearly with WD density. We now consider $n_e \gtrsim 10^{32} ~\text{cm}^{-3}$, for which radiative processes are negligible. In this density regime, the stopping of electrons of incident energy $\epsilon \sim 1 - 10^4 ~\text{MeV}$ is primarily due to Coulomb collisions off degenerate electrons in the star. At energies $\epsilon \gtrsim 10^4 ~\text{MeV}$, electronuclear and photonuclear processes become the dominant source of energy loss. 
 
-\textcolor{blue}{Blue = Hadrons, Yellow = Photons, Red = Electrons} To summarize, $L_i$ has been computed and plotted in Figure \ref{fig:cash} for the maximal WD density $n_e \sim 10^{33} ~\text{cm}^{-3}$ in the case of hadrons, electrons, and photons. \textcolor{red}{caveat: we have not yet calculated the case of $\epsilon \lesssim 10^{5} ~\text{MeV}$ which proceeds through heating electron. This will result in a hot electron cloud after the shower distance $X_\text{em}$ that should ultimately thermalize ions.}
+\textcolor{blue}{Blue = Hadrons, Yellow = Photons, Red = Electrons} To summarize, $L_i$ has been computed and plotted in Figure \ref{fig:cash} for the maximal WD density $n_e \sim 10^{33} ~\text{cm}^{-3}$ in the case of hadrons, electrons, and photons. \textcolor{red}{caveat: we have not yet calculated the case of $\epsilon \lesssim 10^{5} ~\text{MeV}$ which proceeds through heating electrons. This will result in a hot electron cloud after the shower distance $X_\text{em}$ that should ultimately thermalize ions.}
 
 \begin{figure}
 \includegraphics[scale=.45]{SPelectron.pdf}
@@ -215,11 +215,7 @@
 
 \begin{figure}
 \includegraphics[scale=.45]{cashmoney.pdf}
-<<<<<<< HEAD
 \caption{$L_i (\epsilon)$ computed for incident electrons, photons, and hadrons in a WD of density $n_e \sim 10^{33} ~\text{cm}^{-3}$}
-=======
-\caption{$L_i (\epsilon)$ computed for incident electrons, photons, and hadrons in a WD of density $n_e \sim 10^{33} ~\text{cm}^{-3}$. \textcolor{blue}{Blue = Hadrons, Yellow = Photons, Red = Electrons. Comment on variation for different densities}}
->>>>>>> 9144886c
 \label{fig:cash}
 \end{figure}
 
@@ -244,16 +240,12 @@
 \end{align}
 where $v \sim 10^{-3}$ is the DM virial velocity \textcolor{red}{different for galactic center?}, and $\rho_{\text{DM}}$ is the energy density of DM in the region of interest. $\sigma_g$ denotes the capture cross section including a gravitational Sommerfeld enhancement. Considering a $1.2 ~M_{\odot}$ WD in the local dark matter halo $\rho_{\text{DM}} \sim 0.4~\text{GeV}/\text{cm}^3$ such as RX~J0648.04418, we find that $m_\text{DM} \lesssim 10^{44} ~\GeV \sim 10^{20} ~\text{g}$ will transit the star at least once in a Gyr. If we instead consider recently discovered $\sim 1.2 ~M_{\odot}$ WDs in the galactic center \textcolor{blue}{NuStar} where $\rho_{\text{DM}} \sim 10^3 ~\text{GeV}/\text{cm}^3$, this upper bound improves to $m_\text{DM} \lesssim 10^{48} ~\GeV \sim 10^{24} ~\text{g}$. \textcolor{blue}{matches what SR found}
 
-As shown in Section \ref{sec:DMexplode}, a general DM transit is described by a stopping power $d E_\text{DM}/dx$ and LET rate $dE_\text{SM} /dx$. The former parameterizes the extent to which the DM slows down in the WD by losing kinetic energy, while the latter parameterizes the ability for the DM to dump sufficient energy to the star in the form of SM particles. Let $\sigma_{i,\epsilon}$ denote the cross section for DM to scatter off a stellar constituent (ion or electron), producing $N_i$ SM particles of species $i$ and energy $\epsilon$. If this were the only available channel for the DM to deposit energy, suppose by scattering off stellar ions, then the LET rate could be written as
-\begin{equation}
+As shown in Section \ref{sec:DMexplode}, a general DM transit is described by a stopping power $d E_\text{DM}/dx$ and LET rate $dE_\text{SM} /dx$. The former parameterizes the extent to which the DM slows down in the WD by losing kinetic energy, while the latter parameterizes the ability for the DM to dump sufficient energy to the star in the form of SM particles. Let $\sigma_{i,\epsilon}$ denote the cross section for DM to scatter off a stellar constituent (ion or electron), producing a single SM particles of species $i$ and energy $\epsilon$. If this were the only available channel for the DM to deposit energy, then the LET rate could be written as
+\begin{align}
 \label{eq:schematicLET}
-\frac{d E_\text{SM}}{d x} = n_\text{ion} \sigma_{i,\epsilon} N_i\epsilon
-\end{equation}
-<<<<<<< HEAD
-Of course, the LET rate for any realistic DM model would involve a sum over stellar targets along with species $i$ (and possible numbers $N_i$) that could be produced, as well as an integral over the produced particle energy spectrum. For simplicity, we will assume a schematic picture in which \eqref{eq:schematicLET} adequately describes the DM transit through a WD. The heating length of any such interaction is simply $L_i$ for each produced species of energy $\epsilon$, which was explicitly calculated in Section \ref{sec:HeatingLength} for hadrons, electrons and photons. In addition, we make a sensible assumption that the stopping power and LET are related in a straightforward manner - the DM loses kinetic energy at the same rate as energy is deposited to the WD in the form of \eqref{eq:schematicLET} (that is, $d E_\text{DM}/dx = dE_\text{SM} /dx$). As a result, condition \eqref{eq:CrustCondition} takes the simple form
-=======
-Of course, the LET rate for any realistic DM model would involve a sum over stellar targets along with species $i$ (and possible numbers $N_i$) that could be produced, as well as an integral over the produced particle energy spectrum. For simplicity, we will assume a schematic picture in which \eqref{eq:schematicLET} adequately describes the DM transit through a WD. The heating length of any such interaction is simply $L_i(\epsilon)$ (regardless of $N_i$) which was explicitly calculated in Section \ref{sec:HeatingLength} for $i = $ hadrons, electrons and photons. As an example, an interaction with $i = \gamma$, $N_\gamma = 1$ and $\epsilon = \GeV$ would describe DM transferring energy to the stellar medium solely via the production of one $\GeV$ photon per nuclear collision. In addition, we make a simplifying assumption that the stopping power and LET are equal ($d E_\text{DM}/dx = dE_\text{SM} /dx$) - that is, the DM loses kinetic energy at the same rate as energy is deposited to the WD. As a result, condition \eqref{eq:CrustCondition} takes the simple form
->>>>>>> 9144886c
+\frac{d E_\text{SM}}{d x} = n_\text{ion} \sigma_{i,\epsilon} \epsilon,
+\end{align}
+where we have now restricted our attention to nuclear collisions. Of course, the LET rate for any realistic DM model would involve a sum over stellar targets along with species $i$ (of variable numbers) that could be produced, as well as an integral over the produced particle energy spectrum. For simplicity, we will assume a schematic picture in which \eqref{eq:schematicLET} adequately describes the DM transit through a WD. The heating length of any such interaction is simply $L_i(\epsilon)$, which was explicitly calculated in Section \ref{sec:HeatingLength} for hadrons, electrons, and photons. In addition, we make a sensible assumption that the stopping power and LET are equal - that is, the DM loses kinetic energy at the same rate as energy is deposited to the WD. As a result, condition \eqref{eq:CrustCondition} takes the simple form
 \begin{equation}
 \label{eq:schematicCrust}
 \sigma_{i,\epsilon} \epsilon \lesssim \frac{m_\text{DM}v_\text{esc}^2}{n_\text{ion} R_\text{crust}}.
@@ -261,23 +253,17 @@
 While such a statement is certainly not true for all DM models (such as the Q-ball, which liberates binding energy rather than transferring kinetic energy), it provides a useful benchmark to express constraints. With this simplification, it is also interesting to note that combining \eqref{eq:schematicLET} and \eqref{eq:schematicCrust} with the transit explosion condition \eqref{eq:transitexplosion} yields a lower bound on $m_{\text{DM}}$ such that the DM is able to both penetrate the crust \emph{and} trigger an explosion:
 \begin{equation}
 \label{eq:transitmass}
-m_{\text{DM}} \gtrsim  T_f ~\text{max}\{\lambda_T, L\}^2 \l \frac{n_{\text{ion}} R_{\text{crust}}}{v_{\text{esc}}^2} \r
-\end{equation}
-<<<<<<< HEAD
-In other words, if \eqref{eq:transitmass} were violated then the DM interaction is either not strong enough to ignite the WD or it is so strong that it has no chance to penetrate the crust and transit the interior. In the case of $\lambda_T > L_0$, this translates to a lower-bound on the DM mass $\sim 10^{28} - 10^{34} ~\GeV$.
-
-Within this schematic for the DM-WD interaction, we constrain the parameter $\sigma_{i,\epsilon} \epsilon$ as a function of DM mass $m_\text{DM}$. Note that this limit can be placed over a range of produced energies $\epsilon \sim 10^{6} - 10^{18} ~\text{MeV}$ using the values of $L_i (\epsilon)$ calculated in Section \ref{sec:HeatingLength}. As an example, this is done for released photons and electrons in Figures \ref{fig:photonconstraint} and \ref{fig:electron} for a WD of mass $\sim 1.25 M_\odot$.
-=======
-In other words, if \eqref{eq:transitmass} were violated then the DM interaction is either not strong enough to ignite the WD or it is so strong that it has no chance to penetrate the crust and transit the interior. In the case of $\lambda_T > L_0$, this translates to a lower-bound on the DM mass $\sim 10^{27} - 10^{34} ~\GeV$. We emphasize that this lower bound only applies when the energy input to the WD is chiefly coming from the DM kinetic energy, rather than binding energy or other sources, so that $d E_\text{DM}/dx \sim dE_\text{SM} /dx$.
-
-Within this schematic for the DM-WD interaction, one can constrain the parameter $\sigma_{i,\epsilon} \epsilon$ as a function of DM mass $m_\text{DM}$. Note that this limit can be placed over a range of produced energies $\epsilon \sim 10^{6} - 10^{18} ~\text{MeV}$ using the values of $L_i (\epsilon)$ calculated in Section \ref{sec:HeatingLength}. As an example, this is done for released photons and electrons in Figures \ref{fig:photonconstraint} and \ref{fig:electronconstraint} for a WD of mass $\sim 1.25 M_\odot$.
->>>>>>> 9144886c
+m_{\text{DM}} \gtrsim  T_f ~\text{max}\{\lambda_T, L\}^2 \l \frac{n_{\text{ion}} R_{\text{crust}}}{v_{\text{esc}}^2} \r.
+\end{equation}
+In other words, if \eqref{eq:transitmass} were violated then the DM interaction is either not strong enough to ignite the WD or it is so strong that it has no chance to penetrate the crust and transit the interior. In the case of $\lambda_T > L_0$, this translates to a lower-bound on the DM mass $\sim 10^{28} - 10^{34} ~\GeV$. We emphasize that this lower bound only applies when the energy input to the WD is chiefly coming from the DM kinetic energy, rather than binding energy or other sources. 
+
+Within this schematic for the DM-WD interaction, we constrain the parameter $\sigma_{i,\epsilon} \epsilon$ as a function of DM mass $m_\text{DM}$. Note that this limit can be placed over a range of produced energies $\epsilon \sim 10^{6} - 10^{18} ~\text{MeV}$ using the values of $L_i (\epsilon)$ calculated in Section \ref{sec:HeatingLength}. As an example, this is done for released photons in Figures \ref{fig:photonconstraint} for a WD of mass $\sim 1.25 M_\odot$.
 \begin{figure}
 \includegraphics[scale=.45]{photonconstraint.pdf}
 \caption{\textcolor{blue}{Photons produced at $\epsilon = \text{TeV}$, constraint is region enclosed by three curves: right bound is flux, bottom is boom, upper is crust}}
 \label{fig:photonconstraint}
 \end{figure}
-\textcolor{blue}{Show a couple examples varying $\epsilon$ and $N_i$ to show sensitivity. Electron plot looks nearly the same - only difference is in $L_i$, so maybe no need to show for different species?}.
+\textcolor{blue}{Show a couple examples varying $\epsilon$ to show sensitivity. Hadron plot looks exactly the same, electron only difference is in $L_i$, so maybe no need to show for different species}.
 
 \subsection{DM-DM Collision Constraints}
 \label{sec:CollisionConstraints}
@@ -289,15 +275,11 @@
 \textcolor{red}{revisit this}
 where $n'_\text{DM}$ is the gravitationally enhanced dark matter density within the star.
 
-\textcolor{blue}{expand this section}
+\textcolor{red}{expand this section}
 
 \subsection{DM Decay Constraints}
 \label{sec:DecayConstraints}
 
-\textcolor{blue}{}
-
-
-
 \section{Q-balls}
 \label{sec:ConcreteExamples}
 
@@ -309,17 +291,16 @@
 M_Q \sim m_S Q^{3/4}, ~~~ R_Q \sim m_S^{-1} Q^{1/4},
 \end{equation}
 where $m_S$ is related to the scale of supersymmetry breaking. The condition $M_Q/Q < m_p$ ensures that the Q-ball is stable against decay to nucleons \cite{Dine:2003ax}. When an (electrically neutral) baryonic Q-ball interacts with a nucleon, it absorbs its baryonic charge as a minimum-energy configuration and induces the dissociation of the nucleon into free quarks. During this process, $\sim \text{GeV}$ of energy is released through the emission of 2 - 3 pions \cite{Dine:2003ax}. We assume that for each Q-ball collision, there is equal probability to produce $\pi^0$ and $\pi^\pm$ under the constraint of charge conservation. The cross section for this interaction is approximately geometric:
-\begin{equation}
+\begin{align}
 \sigma_Q \simeq \pi R_Q^2.
-\end{equation}
+\end{align}
 Note that a sufficiently massive Q-ball will become a black hole if the Q-ball radius is less than the Schwarzschild radius $R_Q \lesssim R_s \sim G M_Q$. In the model described above, this translates into a condition
-\begin{equation}
+\begin{align}
 m_S \l\frac{\Mpl}{m_S}\r^3 \lesssim m_Q, ~~\text{or}~~
 \l\frac{\Mpl}{m_S}\r^4 \lesssim Q.
-\end{equation}
+\end{align}
 For Q-ball masses of this order, gravitational interactions become relevant.
 
-<<<<<<< HEAD
 We now summarize the explosiveness of a Q-ball transit. According to the notation of Section \ref{sec:Constraints}, the Q-ball transit is described by an LET
 \begin{align}
 \frac{d E_\text{SM}}{d x} = N_\pi \cdot n_\text{ion} \sigma_Q \epsilon,
@@ -329,17 +310,6 @@
 L_0^\text{Q-ball} \sim \text{few} \times 10^{-7} ~\text{cm}
 \end{align}
 in WD density of $n_\text{ion} \sim 10^{32} ~\text{cm}^{-3}$. The resulting explosiveness of the Q-ball transit is plotted in Figure \ref{fig:boomQball}.
-=======
-We now summarize the explosiveness of a Q-ball transit. According to the notation of Section \ref{sec:Constraints}, the Q-ball transit is parameterized by
-\begin{equation}
-\frac{d E_\text{SM}}{d x} = N_\pi \cdot n_\text{ion} \sigma_{\pi, \epsilon} \epsilon,
-\end{equation}
-where the nuclear interaction results in $N_\pi \sim 30$ pions released, each with kinetic energy $\epsilon \sim 500 ~\text{MeV}$. Numerous experiments have studied interactions of pions in this energy range incident upon complex nuclei targets such as carbon. It is found that there is roughly equal cross section of order $\OO (100 ~\text{mb})$ for a (neutral or charged) pion to either elastically scatter or become absorbed in a nonelastic scatter with no final state pion \cite{Pionnuclear}. As seen in Section \ref{sec:HeatingLength}, nonelastic collisions are most relevant for energy loss and will induce a hadronic shower. The corresponding heating length of the Q-ball interaction is computed in a straightforward manner
-\begin{equation}
-L_0^\text{Q-ball} = L_\pi(500~\text{MeV}) \sim \text{few} \times 10^{-7} ~\text{cm}
-\end{equation}
-in WD density of $n_\text{ion} \sim 10^{32} ~\text{cm}^{-3}$. The resulting explosiveness of the Q-ball transit as a function of WD mass is plotted in Figure \ref{fig:boomQball}.
->>>>>>> 9144886c
 \begin{figure}
 \includegraphics[scale=.45]{boomQball.pdf}
 \caption{Q-ball cross section necessary to blow up a WD as a function of WD mass.}
@@ -348,19 +318,11 @@
 If the Q-ball cross section is related to its mass and baryonic charge as in \eqref{eq:Qballprop}, we find that
 \begin{align}
 \label{eq:Qballbound}
-<<<<<<< HEAD
 m_Q \gtrsim 10^8 ~\text{g} \l\frac{m_S}{\text{TeV}}\r^4, ~~~~ Q \gtrsim 10^{38} \l\frac{m_S}{\text{TeV}}\r^4
 \end{align}
 is capable of triggering runaway fusion in a heavy $\sim 1.25 ~M_{\odot}$ WD. Note that for such large values of $Q$ there is negligible stopping power for the Q-ball to slow down in a WD, and as such condition \eqref{eq:CrustCondition} will be trivially satisfied.
 
-Combining \eqref{eq:Qballbound} with the model-independent limits derived in Section \ref{sec:Constraints}, we find that Q-ball DM of mass $10^{8} - 10^{20} ~\text{g}$ is ruled out and perhaps $10^{8} - 10^{24} ~\text{g}$ is under constrain \textcolor{blue}{if you trust the NuStar results}. We can make these constraints more robust by comparing the effectiveness of the WD detector with other bounds on Q-ball DM. Currently, the most stringent constraints on Q-balls come from air fluorescence detectors of cosmic rays (OA, TA) as well as the Super-Kamiokande Cherenkov detector. However, the constraints possible through WD observation are in a fundamentally inaccessible region of parameter space for these terrestrial-based experiments. This is shown in Figure \ref{fig:Qballconstraint}.
-=======
-m_Q \gtrsim 10^8 ~\text{g} \l\frac{m_S}{\text{TeV}}\r^4, ~~\text{or}~~ Q \gtrsim 10^{38} \l\frac{m_S}{\text{TeV}}\r^4
-\end{equation}
-is capable of triggering runaway fusion in a heavy $\sim 1.25 ~M_{\odot}$ WD. Note that for such large values of $Q$ there is negligible stopping power for the Q-ball to slow down in a WD, and as such the crust condition \eqref{eq:CrustCondition} will be trivially satisfied.
-
-Combining \eqref{eq:Qballbound} with the model-independent transit flux condition derived in Section \ref{sec:Constraints}, we find that Q-ball DM of mass $10^{8} - 10^{20} ~\text{g}$ is ruled out, and perhaps even up to $10^{24} ~\text{g}$ \textcolor{blue}{if you trust the NuStar results}. Currently, the most stringent constraints on Q-balls come from air fluorescence detectors of cosmic rays (OA, TA) as well as the Super-Kamiokande Cherenkov detector. However, the constraints possible through WD observation are in a fundamentally inaccessible region of parameter space for these terrestrial-based experiments due to the extremely low flux, and thus our new constraints are wholly complementary. The existing constraints are plotted with our new results are plotted in Figure~\ref{fig:Qballconstraint}.
->>>>>>> 9144886c
+Combining \eqref{eq:Qballbound} with the model-independent transit flux condition derived in Section \ref{sec:Constraints}, we find that Q-ball DM of mass $10^{8} - 10^{20} ~\text{g}$ is ruled out, and perhaps even up to $10^{24} ~\text{g}$ \textcolor{blue}{if you trust the NuStar results}. Currently, the most stringent constraints on Q-balls come from air fluorescence detectors of cosmic rays (OA, TA) as well as the Super-Kamiokande Cherenkov detector. However, the constraints possible through WD observation are in a fundamentally inaccessible region of parameter space for these terrestrial-based experiments due to the extremely low flux, and thus our new constraints are wholly complementary. The existing bounds as well as our new proposed limits are plotted in Figure~\ref{fig:Qballconstraint}.
 
 \begin{figure}
 \includegraphics[scale=.45]{Qballconstraint.pdf}
