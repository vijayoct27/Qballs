%\documentclass[10pt, twocolumn]{article}
%\documentclass[11pt]{article}
%\documentclass[twocolumn,showpacs,preprintnumbers,amsmath,amssymb,prl, superscriptaddress]{revtex4}
\documentclass[twocolumn, preprintnumbers,amsmath,amssymb,prd, superscriptaddress]{revtex4}
% \documentclass[preprintnumbers,amsmath,amssymb,prd,superscriptaddress]{revtex4}
%\documentclass[10pt, preprint,showpacs,preprintnumbers,amsmath,amssymb, superscriptaddress]{revtex4}
%\documentclass[11pt, prd,preprintnumbers,amsmath,amssymb, superscriptaddress]{revtex4}
%\documentclass[11pt, prd,preprintnumbers, amsmath,amssymb, superscriptaddress, nofootinbib, hyperref]{revtex4}

\usepackage{latexsym}
\usepackage{amssymb}
\usepackage{epsfig,amsmath,graphics}
\usepackage{epstopdf}
\usepackage{verbatim}
\usepackage{wasysym}
\usepackage{hyperref}
\usepackage{feynmp-auto} % feynman diagrams
%\usepackage{subfig}
\usepackage[utf8]{inputenc}
\usepackage{xpatch}
\usepackage{xcolor}
\usepackage{mathtools}
\hypersetup{
    colorlinks,
    linkcolor={red!80!black},
    citecolor={green!60!black},
    urlcolor={blue!60!black}
}
\usepackage{appendix}

\newcommand{\Ez}{\mathcal{E}_0}
\newcommand{\Eboom}{\mathcal{E}_\text{boom}}
\newcommand{\OO}{\mathcal{O}}
\newcommand{\LL}{\mathcal{L}}
\newcommand{\HH}{\mathcal{H}}
\newcommand{\TeV}{\text{TeV}}
\newcommand{\GeV}{\text{GeV}}
\newcommand{\MeV}{\text{MeV}}
\newcommand{\keV}{\text{keV}}
\newcommand{\rad}{\text{rad}}
\newcommand{\cm}{\text{cm}}
\newcommand{\angstrom}{\buildrel _{\circ} \over {\mathrm{A}}}
\newcommand{\pslash}{p\hspace{-0.070in}/\,}
\newcommand{\Mpl}{M_{\text{pl}}}
\newcommand{\ket}[1]{\ensuremath{\left|#1\right>}}
\newcommand{\bra}[1]{\ensuremath{\left<#1\right|}}
\newcommand{\braket}[2]{\ensuremath{\left<#1|#2\right>}}
%Large Parentheses
\def\r{\right)}
\def\l{\left(}

\begin{document}

%\preprint{APS/123-QED}


\title{White Dwarfs as Dark Matter Detectors}

\author{Peter W. Graham}
\affiliation{Stanford Institute for Theoretical Physics, Department of Physics,
Stanford University, Stanford, CA, 94305}

\author{Ryan Janish}
\affiliation{Berkeley Center for Theoretical Physics, Department of Physics,
University of California, Berkeley, CA 94720, USA}

\author{Vijay Narayan}
\affiliation{Berkeley Center for Theoretical Physics, Department of Physics,
University of California, Berkeley, CA 94720, USA}

\author{Surjeet Rajendran}
\affiliation{Berkeley Center for Theoretical Physics, Department of Physics,
University of California, Berkeley, CA 94720, USA}

\author{Paul Riggins}
\affiliation{Berkeley Center for Theoretical Physics, Department of Physics,
University of California, Berkeley, CA 94720, USA}

\begin{abstract}

If dark matter (DM) is capable of sufficiently heating a local region in a white dwarf, it will trigger runaway fusion and ignite a type 1a supernova.
This was originally proposed in \cite{Graham:2015apa} and used to constrain primordial black holes which transit and heat a white dwarf via dynamical friction.
% In this paper, we extend the reach of white dwarf DM detectors to candidates with non-gravitational interactions that cause heating through the release of standard model particles.
In this paper, we extend the analysis of white dwarf DM detection to candidates with non-gravitational interactions that heat through the production of standard model particles.
We consider a general class of models in which DM-DM collisions, DM decays, or DM transits including a SM scattering interaction produce particles that subsequently deposit energy inside the star.
The existence of long-lived white dwarfs and the observed supernova rate provide robust for constraints for such models.
As a concrete example, we rule out supersymmetric Q-ball DM in a vast region of parameter space fundamentally inaccessible to terrestrial detection.
It is also intriguing that the DM-induced SN discussed in this work provide an alternative mechanism of triggering supernovae from sub-Chandrasekhar Mass progenitors.


\end{abstract}
\maketitle
\onecolumngrid
\tableofcontents
\clearpage
\twocolumngrid

\section{Introduction}
\label{sec:Introduction}

Identifying the nature of dark matter (DM) remains one of the clearest paths beyond the Standard Model (SM) and it is thus fruitful to study the observable signatures of any yet-allowed candidate.
Many terrestrial direct detection experiments are designed to search for DM, e.g.~\cite{Akerib:2016vxi, Agnese:2017njq}, yet these lose sensitivity to heavier DM due to its diminished number density.
Even for a strongly-interacting candidate, if the DM mass is above $\sim 10^{22} ~\GeV$ a large detector of size $\sim (100 ~\text{m})^2$ will register fewer than one event per year.
While these masses are large compared to those of fundamental particles, it is reasonable to suppose that DM may exist as composite states just as the SM produces complex structures with mass much larger than fundamental scales (e.g. you, dear reader).
Currently there is a wide range of unexplored parameter space for DM candidates less than $\sim 10^{48} ~\GeV$, above which the DM will have observable gravitational microlensing effects \cite{Griest:2013aaa}.
For such ultra-heavy DM, indirect signatures in astrophysical systems are a natural way forward.
One possibility proposed by \cite{Graham:2015apa} is that DM can trigger runaway fusion and ignite type 1a supernovae (SN) in sub-Chandrasekhar white dwarf (WD) stars.
This process is even more interesting in light of recent observations which find that an $\OO(1)$ fraction of type 1a SN occur via sub-Chandrasekhar progenitors \textcolor{blue}{[citation needed]}.
While astrophysical mechanisms for these events have been proposed \textcolor{blue}{[citation needed]}, the situation is yet unclear and it is an exciting possibility that these SN arise from DM interactions.

Runaway thermonuclear fusion requires both a heating event and the lack of significant cooling which might quench the process.
The WD medium is particularly suited to this as it is dominated by degeneracy pressure and undergoes minimal thermal expansion, which is the mechanism that regulates fusion in main sequence stars.
Thermal diffusion is the primary cooling process in a WD and it can be thwarted by heating a large enough region.
The properties of a localized heating necessary to trigger runaway fusion were computed in \cite{Woosley}.
Consequently, \cite{Graham:2015apa} realized that if DM is capable of sufficiently heating a WD in this manner, it will result in a SN with sub-Chandrasekhar Mass progenitor.
This was used to constrain primordial black holes which transit a WD and cause heating by dynamical friction, although the authors of \cite{Graham:2015apa} identify several other heating mechanisms which may be similarly constrained.

In this paper, we examine DM candidates with non-gravitational interactions that cause heating through the production of SM particles.
An essential ingredient in this analysis is understanding the length scales over which SM particles deposit energy in a WD medium.
We find that most high energy particles thermalize efficiently with ions in the WD, nearly independent of species or initial energy.
Particle production is thus an effective means of inducing SN.
Constraints on these DM candidates come from either observing specific, long-lived WDs or by comparing the measured rate of type 1a SN with that expected due to DM.
It is important to note that these constraints are complementary to direct searches---it is more massive DM that is likely to trigger SN, but also more massive DM that has low terrestrial flux.
The WD detector excels in this regime due to its large surface area $\sim (10^4 ~\text{km})^2$, long lifetime $\sim \text{Gyr}$, and galactic abundance.
We demonstrate these constraints for generic classes of DM models that produce SM particles via DM-DM collisions, DM decays, or DM transits including a SM scattering interaction.
As a concrete example we consider ultra-heavy Q-ball DM as found in supersymmetric extensions of the SM, which we rule out in a vast region of parameter space.

The rest of the paper is organized as follows.
We begin in Section~\ref{sec:Review} by reviewing the mechanism of runaway fusion in a WD.
In Section~\ref{sec:SMHeating} we study the non-gravitational heating of a WD due to the production of high-energy SM particles.
Detailed calculations of the stopping of such particles are provided in Appendix \ref{sec:wdpdg}.
In Section~\ref{sec:DMexplode} we parameterize the explosiveness and rate of events for generic classes of DM-WD encounters, and in Section~\ref{sec:Constraints} we derive schematic constraints on such models using WD observables.
Finally we specialize to the case of Q-balls in Section~\ref{sec:QBalls}, and conclude in Section~\ref{sec:Discussion}.

\section{White Dwarf Runaway Fusion}
\label{sec:Review}

We first review the conditions for which a local energy deposition in a WD results in runaway fusion.
Any energy deposit will eventually heat ions within some localized region---parameterize this region by its linear size $L_0$, total kinetic energy $\Ez$ and typical temperature $T_0$.
These scales evolve in time, but it will be useful to describe a given heating event by their initial values.

The fate of a heated region is either a nonviolent diffusion of the excess energy across the star, or a runaway fusion chain-reaction that destroys the star.
The precise outcome depends on $L_0$, $\Ez$ and $T_0$.
There is a critical temperature $T_f$, set by the energy required for ions to overcome their mutual Coulomb barrier, above which fusion occurs.
For carbon burning, $T_f \sim \MeV$ \cite{Gasques:2005ar}.
Any heated region $T_0 > T_f$ will initially support fusion, although this is not sufficient for runaway as cooling processes may rapidly lower the temperature below $T_f$.
This cooling will not occur if the corresponding timescale is larger than the timescale at which fusion releases energy.
Cooling in a WD is dominated by thermal diffusion, and the diffusion time increases as the size of the heated region.
However, the timescale for heating due to fusion is independent of region size.
Thus, for a region at temperature $\geq T_f$, there is a critical size above which the heated region does not cool but instead initiates runaway.
For a region at the critical fusion temperature $T_f$, we call this critical size the \emph{trigger size} $\lambda_T$.
The value of $\lambda_T$ is highly dependent on density, and in a WD is set by the thermal diffusivity of either photons or degenerate electrons.
This critical length scale has been computed numerically in \cite{Woosley} for a narrow range of WD densities and analytically scaled for other WD masses in \cite{Graham:2015apa}.
As in \cite{Graham:2015apa}, we will restrict our attention to carbon-oxygen WDs in the upper mass range $\sim 0.85 - 1.4 ~M_{\odot}$ (these will yield the most stringent constraints on DM).
This corresponds to a central number density of ions $n_\text{ion} \sim 10^{30} - 10^{32} ~\cm^{-3}$ and a trigger size of $\lambda_T \sim 10^{-3} - 10^{-5} ~\text{cm}$.

If a heated region is smaller than the trigger size, its thermal evolution is initially dominated by diffusion.
However, this will still result in runaway fusion if the temperature is of order $T_f$ by the time the region diffuses out to the trigger size.
For our purposes it is more natural to phrase this in terms of the total energy $\Ez$ deposited during a heating event.
Of course, the relation between energy $\Ez$ and temperature $T_0$ depends on the rate at which WD constituents---ions, electrons, and photons---thermalize with each other within the region size $L_0$.
In Section \ref{sec:SMHeating} we explicitly calculate the length scales over which a hot bath of ions thermalizes electrons and photons, focusing our attention on ions because they are what ultimately must be heated in order for fusion to take place.
Here we simply state the results: if ions are heated to temperatures $T_0 \sim 1 - 10 ~\MeV$, which we will see is typical for a wide variety of heating processes, then electrons and photons are also heated to $T_0$ within the trigger size.
Therefore, any heating event which results in runaway necessarily has ions, electrons, and photons in thermal equilibrium once a region of size $\lambda_T$ or greater is at the critical temperature $T_f$.
The excess energy in a volume $V$ required to heat all these species to $T_f$ is given by a sum of their heat capacities
\begin{equation}
\label{eq:heatcapacity}
  \frac{\Ez}{V} \gtrsim \int_0^{T_f} dT ~\left(\frac32 n_\text{ion} + \frac{\pi^{4/3}}{3^{1/3}}\, n_e^{2/3} T + \frac{4 \pi^2}{15} T^3 \right),
\end{equation}
where $n_e$ is the number density of electrons.
Note that we use the heat capacity of a degenerate gas of electrons, since the Fermi energy $E_F \gtrsim \MeV$ for the densities we consider.
The minimum energy deposit necessary to trigger runaway fusion is simply
\begin{align}
\label{eq:Eboom}
\Eboom &\sim \frac{4 \pi}{3} \lambda_T^3 (n_\text{ion} T_f + n_e^{2/3} T_f^2 + T_f^4) \\
         &\approx 10^{15} - 10^{23} ~\GeV \nonumber.
\end{align}
$\Eboom$ varies with $\lambda_T$ over the range of WD densities and is plotted in Figure \ref{fig:Eboom}.
Thus for a heating event characterized by its $L_0$, $\Ez$, and any $T_0 \gtrsim T_f$, there is a \emph{boom condition}:
\begin{align}
    \label{eq:energy_boom_condition}
    \Ez \gtrsim
    \Eboom \cdot \text{max}\left\{1, \frac{L_0}{\lambda_T}\right\}^3.
\end{align}
Any $\Ez$ satisfying this condition is minimized for $L_0$ less than the trigger size, where it is also independent of the precise value of $L_0$.
For broader deposits, the necessary energy is parametrically larger than $\Eboom$ by a volume ratio $(L_0/\lambda_T)^3$.
As a result, understanding the $L_0$ for different kinds of heating events in a WD is critical to determining whether or not they are capable of destroying the star.
\begin{figure}
\includegraphics[scale=.45]{Eboom.pdf}
\caption{The minimum energy deposit \eqref{eq:Eboom} necessary to trigger runaway fusion, based on numerical results for $\lambda_T$ \cite{Woosley} and the WD mass-density relation \cite{cococubed}}.
\label{fig:Eboom}
\end{figure}

\section{Non-Gravitational Heating of White Dwarfs}
\label{sec:SMHeating}

We address now the possibility of DM heating the WD medium via the production of SM particles.
The critical quantity is the length scale over which such SM particles heat the medium - this scale determines their efficiency in triggering runaway fusion, as described by condition \eqref{eq:energy_boom_condition}.
Note that this is a question of purely SM physics.
The unknown physics of DM will serve only to set the initial properties of the SM particles.

One may have expected that efficient heating occurs only for a limited range of SM species and energies, thus restricting the set of DM candidates capable of producing SN.
However, we find that SM particles tend to efficiently heat the WD regardless of species or energy - the length scale of heating is typically less than or of order the trigger size $\lambda_T$, and is never parametrically larger.
This is accomplished primarily through hadronic showers initiated by collisions with carbon ions.
In some cases electromagnetic showers are important, however at high energies radiative processes are suppressed by density effects and all species are dominated by hadronic interactions.
These interactions rapidly stop high-energy particles due to the logarithmic nature of showers, converting them into a cloud of low-energy particles which efficiently heat the WD medium through elastic scatters.
In this light, the WD operates analogously to a particle detector, including hadronic and electromagnetic ``calorimeter'' components.
Runaway fusion provides the necessary amplification to convert a detected event into a recordable signal, in this case a violent SN.

In the remainder of this Section we present the above heating process in more detail.
We summarize the dominant source of energy loss and the resulting ranges $\lambda$ for SM particles of incident energy $\epsilon$, given to an order-of-magnitude by
\begin{align}
    \lambda \sim \frac{\epsilon}{dE/dx}
\end{align}
where $dE/dx$ is the stopping power in the WD medium.
These are plotted in \textcolor{blue}{figures}.
A detailed treatment of the stopping powers is reserved for Appendix \ref{sec:wdpdg}.
We will consider incident electrons, photons, light hadrons, and neutrinos, and since we are concerned with triggering runaway fusion we take $\epsilon \gg T_f \sim \text{MeV}$.
Note that an explosive heating event may consist of either producing a few very high-energy particles, or $N \gg 1$ low-energy particles.
These scenarios may have very different heating lengths, and we will distinguish between them when applicable.

\subsection{High-Energy Showers}

\paragraph{Hadronic Showers.}
Incident hadrons with kinetic energy $\epsilon$ larger than the nuclear binding scale $E_\text{nuc} \sim 10~\MeV$ will undergo violent inelastic collisions with carbon ions resulting in an $\OO(1)$ number of secondary hadrons.
This results in a roughly collinear shower of hadrons which ends when the constituents reach an energy $\sim E_\text{nuc}$.
This occurs over a shower length
\begin{align}
\label{eq:hadlength}
  X_\text{had} \sim l_\text{inel} \log\l\frac{\epsilon}{E_\text{nuc}}\r
  \approx 10^{-6} ~\text{cm} \l\frac{10^{32}~\text{cm}^{-3}}{n_\text{ion}}\r
\end{align}
where $l_\text{inel}$ is the mean free path for nuclear scatters, set by $\sigma_\text{inel} \approx 100 ~\text{mb}$ and we have taken the logarithm to be $\sim 10$. 
The shower terminates into a cloud of $\sim 10~\MeV$ hadrons, composed of roughly equal fractions of pions, protons, and neutrons.
For a more detailed discussion of hadronic showers, see Appendix~\ref{sec:nuclear}.
Note that neutral pions of energy $10 - 100 ~\text{MeV}$ have a decay length to photons of $\delta_\pi \sim 10^{-6} ~\text{cm}$.
Hadronic showers will therefore generate an electromagnetic component carrying an $\OO(1)$ fraction of the energy.

\paragraph{Electromagnetic Showers.}
High-energy electrons and photons can also undergo radiative showers sustained by successive bremsstrahlung and pair-production events.
These terminate in a cloud of electrons and photons at some critical energy $E_\text{crit} \sim 100~\MeV$, set by the scale at which radiative processes become subdominant to elastic interactions.
Below this scale radiation can still be important, though EM showers do not occur. 
Note that radiative processes are strictly forbidden for incident energies below the electron Fermi energy.

For sufficiently high energies, EM showers are elongated due to the ``Landau-Pomeranchuk-Migdal" (LPM) effect.
In a dense medium, arbitrary soft virtual photons cannot be exchanged with only one ion, but rather interact simultaneously with multiple ions.
This generates an incoherence, suppressing the radiative cross-section above the LPM scale $E_\text{LPM}$ which scales inversely with medium density,
\begin{align}
    E_\text{LPM} \approx 1~\MeV 
    \l \frac{10^{32}~\text{cm}^{-3}}{n_\text{ion}} \r
\end{align}
See Appendix~\ref{sec:emshowers} for more details.
At our highest densities EM showers are always LPM-suppressed, whereas at low densities we observe both regimes.  
The corresponding shower lengths are
\begin{align}
  X_\text{EM} &\approx X_0 \cdot \begin{cases}
  \l \frac{\epsilon}{E_\text{LPM}} \r^{1/2} & \epsilon > E_\text{LPM} \\
  \;\;\;\;\;\, 1 & \epsilon < E_\text{LPM} 
  \end{cases} \\
  X_0 &\approx 10^{-7} ~\text{cm} 
  \l\frac{10^{32}~\text{cm}^{-3}}{n_\text{ion}}\r
\end{align}
and are plotted in \textcolor{blue}{figure}.
The energy scaling of LPM effect ensures that hadronic interactions dominate at sufficiently high energies even for electrons and photons.
At the highest densities our entire energy range is LPM-suppressed and EM showers never occur. 
However, at low density EM showers provide the dominant stopping mechanism below $10^6~\MeV$.   

\paragraph{Photonuclear and Electronuclear Showers.}
Photons can interact hadronicly via quark-antiquark pairs and directly induce hadronic showers off ions.
The only quantitative difference between these showers and purely hadronic ones is that they require a slightly longer distance to initiate.
The initial photon-ion interaction is suppressed relative to the hadron-ion interaction by a factor of $\alpha$ required to produce a quark-antiquark pair.
This gives a photon range
\begin{align}
\label{eq:photonuclength}
  \lambda_{\gamma\text{-nuc}} \sim \frac{l_\text{inel}}{\alpha}
  \approx 10^{-5} ~\text{cm} \l\frac{10^{32}~\text{cm}^{-3}}{n_\text{ion}}\r.
\end{align}
Note that this is the distance to begin a hadronic shower, whereas the shower itself extends a distance $\sim X_\text{had}$.
The heating length $L_0$ as used in Section~\ref{sec:Review} is given by the initial distance only if the DM produces many outgoing photons.
If a single high-energy photon is produced, $\lambda_{\gamma\text{-nuc}}$ only gives a displacement of the eventual heated region from the DM interaction vertex, while $L_0$ will be set by the hadronic shower length.
In the purely hadronic case there is obviously no such hierarchy.

Electronuclear showers proceed analogously to photonuclear interactions. 
High-energy electrons will radiate virtual photons that initiate hadronic showers. 
This interaction is suppressed by an addition factor of $\alpha$ relative to the photonuclear processes, however a full calculation also yields an $\OO(10)$ logarithmic phase-space factor.  
See Appendix~\ref{sec:nuclear} for details. 
The electronuclear stopping length is 
\begin{align}
\label{eq:electronuclength}
  \lambda_\text{e-nuc}
  \approx 10^{-4} ~\text{cm} \l\frac{10^{32}~\text{cm}^{-3}}{n_\text{ion}}\r.
\end{align}
This process differs qualitatively from the hadronic and photonuclear showers in that the original electron survives throughout the process. 
Electronuclear stopping is best described as a continuous energy loss, as it is dominated by radiating $\sim 10~\MeV$ photons which initiate minimal hadronic showers. 
The length scale of these showers is much less than the range of the electron $\lambda_\text{e-nuc}$.
The heating length due to high-energy electrons is thus given by $\lambda_\text{e-nuc}$ regardless of the number of electrons produced. 

\paragraph{Neutrino-induced Showers.}
Neutrinos will scatter off ions with a cross section that increases with energy.
In these interaction, an $\OO(1)$ fraction of the neutrino energy is transferred to the nucleus with the rest going to produced electrons \cite{Formaggio:2013kya} - this is sufficient to start a hadronic shower.
At an energy of $\sim 10^{11} ~\GeV$, \cite{Formaggio:2013kya} calculates the neutrino-nuclear cross section $\sigma_{\nu-\text{nuc}} \sim 10^{-32} ~\cm^2$, which we will conservatively take as an estimate for even higher energies.
This gives length of $X_\nu \sim \text{meter}$ to initiate a shower.
While this is too large to provide heating via the release of many low-energy neutrinos, a single neutrino of energy $\sim \Eboom$ is indeed explosive.


\subsection{Low-Energy Elastic Heating}

The showering processes described above conclude with a cloud of $\sim 10~\MeV$ neutrons, protons, and charged pions or $\sim 100~\MeV$ electrons and photons. 
Of course, particles at these energies may also be directly produced by the DM interaction.
In this regime, Coulomb, Compton, and elastic nuclear scatters are the dominant processes, which eventually lead to thermaliation of ions.

\paragraph{Ions are a Leaky Bucket.}
We first note that thought there may be several mechanisms for SM particles to heat ions, the total energy required for this process is independent of the mechanism.
This is because the carbon ions themselves will very rapidly lose energy to cold electrons.
The range of ions due to degenerate electron scatters is given in \textcolor{blue}{figure}, which is far below the trigger size.
Thus any processes that heats ions will also establish an EM bath and must deposit enough energy to do so.
What remains to check, however, is the length scale of EM bath. 
This may nominally depend on the initial heating mechanism, though we will show below that it is always smaller or of order the trigger size for the SM species we consider. 

\paragraph{Nucleons and Pions.}
Neutrons and neutral pions are the simplest species we consider, interacting at these energies only via elastic nuclear scatters.
These are stronger than the inelastic interactions, $\sigma_\text{el} \approx 1 ~\text{b}$.
However, the mass hierarchy between these particles and ions will require $\sim 10 - 100$ scatters to transfer the hadron's energy, which elongates the range by a random-walk factor. 
This range is computed in Appendix~\ref{sec:nuclear},
\begin{align}
 \lambda_\text{el} &\approx
 10^{-7} ~\text{cm} \l\frac{10^{32}~\text{cm}^{-3}}{n_\text{ion}}\r,
\end{align}
which is always less than the trigger size and the $\pi^0$ decay length $\delta_\pi \sim 10^{-6} ~\text{cm}$. 
Low-energy neutrons and neutral pions thus provide efficient heating.

<<<<<<< HEAD
Charged hadrons at are subject to Coulomb interactions with ions and electrons, as well as nuclear scatters similar to their neutral brethren. 
These ranges are plotted in \textcolor{blue}{figure}.
It is curious that for $E \lesssim 10~\MeV$ scattering off electrons proves the least dominant of these processes, contrary to the behavior of terrestrial detectors. 
This is due to significant Pauli-suppression of electron interactions at these energies, as $E_F \sim 1-10~\MeV$.
Low-energy charged hadrons will thus predominantly transfer energy to ions, which occurs below the trigger size for both nuclear-dominated and EM-dominated stopping. 

In the context of a hadronic shower, the final-state hadrons are $\sim1~\MeV$ nucleons and pions carrying an $\OO(1)$ fraction of the initial energy. 
These products will thermalize within a trigger size and thus hadronic showers are also an efficient heating mechanism.
=======
Charged hadrons are subject
Finally, the low-energy charged hardrons will heat the WD medium in a manner effectively identical to heating by electrons.
While they do undergo nuclear scatters similar to their neutral brethren, these interactions are subdominant to Coulomb collisions with WD electrons.
This is plotted in \textcolor{blue}{figure}.
Charged hadrons thus rapidly thermalize with electrons, who in turn establish a thermal EM cloud and heat ions as described above.
>>>>>>> 563fc58d

\paragraph{Electrons and Photons.}
As shown in \textcolor{blue}{figure}, electron stopping at low energy will dominated by bremsstrahlung at all energies, however below the shower threshold photon stopping is dominated by elastic Compton scatters.
Thus, at these energies electrons and photons first thermalize into an EM cloud with a size $\lambda_\text{brem} \sim~\text{NUMBERS}$.
The cloud will then cool and diffuse to larger length scales, eventually allowing subdominant processes to thermalize carbon ions.

The details of this evolution depend on the initial cloud temperature, which is set by the total SM energy releases by the DM.
If the cloud remains above $T\sim10~\MeV$ by the time it has diffused to a scale $X_{\gamma-\text{nuc}}$, it will begin a phase of photonuclear showers.
These will transfer an $\OO(1)$ fraction of energy into neutrons, which as discussed above will efficiency heat ions.
This heating will extend over the scale $X_{\gamma-\text{nuc}}$ needed to begin photonuclear showers, which is \textcolor{blue}{(???) of order or below the trigger size}.

If the cloud temperature drops below $10~\MeV$, the dominant thermalization process will be Coulomb scattering of cloud electrons with WD ions.
Note that for the most dense WDs, the electron Fermi energy is $E_F \sim 10~\MeV$ and so at these temperatures the electrons are degenerate and heating proceeds via electrons of energy $\approx E_F + T$.
This is an essential distinction, as the degenerate electron range diverges at $E_F$ due to Pauli-blocking.
The range is plotted in \textcolor{blue}{figure}, where it is seen that for cloud temperatures $1-10~\MeV$ the electrons thermalize over scales of order the trigger size \textcolor{blue}{or a factor of 10 bigger(?)}.

\section{Dark Matter-Induced Ignition}
\label{sec:DMexplode}

The unknown physics of DM sets the rate of SM particle production within the star as well as the initial distribution in space, momentum, and species of the products.
This information is needed to determine if a given DM encounter with a WD results in runaway fusion and with what frequency.
Of course, this can be done precisely for a specific DM model.
In this Section, we describe several general, illustrative classes of DM-WD encounters which demonstrate the explosiveness of ultra-heavy DM interactions.
We also calculate the typical rates at which these events take place in a WD.

\subsection{Classifying DM-WD Encounters}

DM can generically heat the WD medium through the three schematic interactions depicted in Figure \ref{fig:feynman}: DM-DM collisions, DM decays, and DM-SM scattering.
Note that for ultra-heavy DM these can be complicated events involving many (possibly dark) final states, analogous to the interactions of heavy nuclei.
We classify DM candidates into three types according to the interaction that provides the dominant source of heating, and refer to these as collision, decay, and transit candidates.
We additionally make simplifying assumptions about the spatial extent of these interactions.
For collisions and decays, we consider only ``point-like" heating events with all SM products produced in a localized region (smaller than the trigger size).
For transits, we consider only soft DM-SM scatters that result in a continuous release of particles along the DM trajectory.

We can also classify candidates according to the evolution of the DM itself inside the star.
Generally there will be some loss of DM kinetic energy due to DM-SM scatters---this is either incidental to the eventual heating of the star or represents the dominant heating mechanism.
We consider two simple, limiting cases depending on the magnitude of this energy loss relative to the DM kinetic energy: ``DM wind" and ``DM capture".
In the DM wind scenario, there is negligible energy loss and the DM simply passes through the star.
In the DM capture scenario, the energy loss due to DM-SM scatters is not capable of igniting runaway but is sufficient to stop the DM and cause it to accumulate inside the star.
We consider both scenarios for collision and decay candidates, for which the capture results in a significantly enhanced rate of events.
For simplicity we consider only the wind scenario for transit candidates, though an enhanced explosiveness from slowed DM continuously scattering off stellar constituents is certainly possible in some models.

\begin{figure}
\includegraphics[scale=0.09]{feynman.png}
\caption{Schematic of possible non-gravitational DM interactions in a WD which release SM (and possibly dark sector) particles.}
\label{fig:feynman}
\end{figure}

\subsection{Transits}

\paragraph{Boom Condition.}
The energy deposited during a continuous heating event such as a DM transit is best described in terms of a linear energy transfer $(dE/dx)_\text{LET}$, the kinetic energy of SM particles produced per distance traveled by the DM.
If these products have a heating length $L_0$ then the relevant energy deposit must at minimum be taken as the energy transferred over the transit distance $L_0$.
Of course, we can always choose to consider energy deposits over a longer segment of the DM trajectory.
Importantly, as per the general condition \eqref{eq:energy_boom_condition} such a deposition is \emph{less} explosive unless $L_0$ is smaller than the trigger size $\lambda_T$.
Thus, we consider the energy deposited in a transit over the larger of these two length scales.
Assuming the energy of the DM is roughly constant over this heating event, the boom condition for transit heating is:
\begin{align}
\label{eq:transitexplosion}
  \left( \frac{d E}{d x} \right)_\text{LET} \gtrsim
  \frac{\Eboom}{\lambda_T} \cdot \text{Max}
  \left\{\frac{L_0}{\lambda_T}, 1 \right\}^2.
\end{align}

The above argument sums the individual energy deposits along the DM trajectory as though they are all deposited simultaneously.
This is possible if the DM moves sufficiently quickly so that this energy does not diffuse out of the region of interest before the DM has traversed the region.
We therefore require that the diffusion time $\tau_d$ across a heated region at temperature $T_f$ be larger than the DM crossing-time:
\begin{align}
  \tau_d \sim \frac{L^2}{\alpha(T_f)} \gg
  \frac{L}{v_\text{esc}},
\label{eq:SlowDiffusion}
\end{align}
where $\alpha(T)$ is the temperature-dependent diffusivity, and the DM transits at the stellar escape velocity $v_\text{esc} \approx 10^{-2}$.
This condition is more stringent for smaller regions, so we focus on the smallest region of interest, $L = \lambda_T$.
\eqref{eq:SlowDiffusion} is then equivalent to demanding that the escape speed is greater than the conductive speed of the fusion wave front, $v_\text{cond} \sim \alpha(T_f) / \lambda_T$.
Numerical calculations of $v_\text{cond}$ are tabulated in \cite{Woosley}, and indeed condition \eqref{eq:SlowDiffusion} is satisfied for all WD densities.

\paragraph{Event Rate: Wind Scenario.}
The rate of transit events is given by the flux of DM passing through a WD
\begin{align}
  \Gamma_\text{transit} \sim
  \frac{\rho_{\text{DM}}}{m_\text{DM}} R_\text{WD}^2
  \l\frac{v_\text{esc}}{v}\r v_\text{esc},
\label{eq:TransitFluxCondition}
\end{align}
where $m_\text{DM}$ is the DM mass, $\rho_\text{DM}$ is the local DM density near the WD, and $R_\text{WD} \approx 4000 ~\text{km}$ is the WD radius.
Here $v \sim 10^{-3}$ is galactic virial velocity, and the transit rate contains an $\OO(100)$ enhancement due to gravitational focusing.

\paragraph{WD Shielding.}
Runaway fusion only occurs in the degenerate WD interior where thermal expansion is suppressed as a cooling mechanism.
The outer layers of the WD, however, are composed of a non-degenerate gas and it is therefore essential that a DM candidate penetrate this layer in order to ignite a SN.
We parameterize this by a DM stopping power $(dE/dx)_\text{SP}$, the kinetic energy lost by the DM per distance traveled in the non-degenerate layer, and demand that
\begin{align}
\label{eq:CrustCondition}
  \left( \frac{d E}{d x} \right)_\text{SP} \ll
  \frac{m_\text{DM} v^2_\text{esc}}{R_\text{crust}},
\end{align}
where $R_\text{crust} \approx 50 ~\text{km}$ is the width of a WD crust \cite{Chandrasekhar} \textcolor{blue}{check this number and citation}.
Note that the DM stopping power in the non-degenerate layer $(dE/dx)_\text{SP}$ and the linear energy transfer in the degenerate interior $(dE/dx)_\text{LET}$ are possibly controlled by different physics and may have very different numerical values.
In addition, a transit heating event satisfying condition \eqref{eq:CrustCondition} will have negligible energy loss over the parametrically smaller trigger size or heating length $L_0$, validating the boom condition \eqref{eq:transitexplosion}.

\subsection{Collisions and Decays}

\paragraph{Boom Condition.}
For a point-like DM-DM collision or DM decay event releasing particles of heating length $L_0$, ignition will occur if the total energy in SM products satisfies condition~\eqref{eq:energy_boom_condition}.
Such an event will likely result in both SM and dark sector products, so we parameterize the resulting energy in SM particles as a fraction $f_\text{SM}$ of the DM mass.
For non-relativistic DM, the DM mass is the dominant source of energy and therefore $f_\text{SM} \lesssim 1$ regardless of the interaction details, although we may well suspect that $f_\text{SM} \ll 1$ for realistic models.
With this parameterization, the boom condition for both collisions and decays is
\begin{equation}
\label{eq:coldecay}
  m_\text{DM} f_\text{SM}  \gtrsim \Eboom \cdot \text{max} \left \{\frac{L_0}{\lambda_T}, 1 \right \}^3.
\end{equation}
We are thus sensitive to DM masses $m_\text{DM} \gtrsim 10^{16} ~\GeV$.

\paragraph{Event Rate: DM Wind.}
DM with negligible energy loss in the WD medium will traverse the star in roughly a time $\sim R_\text{WD}/v_\text{esc} \approx 0.1 ~\text{s}$ and have a number density within the WD enhanced relative to the galactic density by a factor $v_\text{esc}/v \sim \OO(10)$.
In the wind scenario, the DM-DM collision rate inside the WD parameterized by a cross-section $\sigma_\text{DM-DM}$ is:
\begin{align}
  \Gamma_\text{collision}
  %&\sim n_\text{DM} \sigma_\text{DM-DM} v_\text{esc} \cdot n_\text{DM} R_\text{WD}^3 \\
  \sim \l \frac{\rho_\text{DM}}{m_\text{DM}} \r^2 \sigma_\text{DM-DM} \l \frac{v_\text{esc}}{v}\r^2 v_\text{esc} R_\text{WD}^3.
  \label{eq:collisionDM}
\end{align}
Similarly the net DM decay rate inside the WD parameterized by a lifetime $\tau_\text{DM}$ is:
\begin{align}
 \Gamma_\text{decay}
  %&\sim \frac{1}{\tau_\text{DM}} \cdot n_\text{DM} R_\text{WD}^3 \\
  \sim \frac{1}{\tau_\text{DM}} \frac{\rho_{\text{DM}}}{m_\text{DM}} \l \frac{v_\text{esc}}{v}\r R_\text{WD}^3.
  \label{eq:decayDM}
\end{align}

\paragraph{Event Rate: DM Capture.}
We first review the evolution of DM within the star during a capture scenario.
As the DM rapidly loses energy it will thermalize with the star and slow to a velocity
\begin{equation}
v_\text{th} \sim \sqrt{\frac{T}{m_\text{DM}}} \approx 10^{-12} \l \frac{10^{16} ~\GeV}{m_\text{DM}}\r^{1/2},
\end{equation}
where $T \sim \keV$ is the WD temperature.
It will then accumulate at the virial radius set by $v_\text{th}$
\begin{align}
  R_\text{vir} &\sim \l \frac{T}{G m_\text{DM} \rho_\text{WD}}\r^{1/2} \\
  &\approx 0.1 ~\text{cm} \l \frac{10^{16} ~\GeV}{m_\text{DM}}\r^{1/2}
  \l \frac{10^{31} ~\cm^{-3}}{n_\text{ion}}\r^{1/2}, \nonumber
\end{align}
where we have assumed a constant WD density $\rho_\text{WD}$ within $R_\text{vir}$.
DM will collect at this radius until its total mass exceeds the WD mass within $R_\text{vir}$,
\begin{align}
    M_\text{core} &\sim \rho_\text{WD} R^3_\text{vir} \\
    &\approx 10^{29}~\GeV ~\l \frac{10^{16} ~\GeV}{m_\text{DM}}\r^{3/2}
  \l \frac{10^{31} ~\cm^{-3}}{n_\text{ion}}\r^{1/2}. \nonumber
\end{align}
The DM cloud will then begin gravitational collapse.
The exact nature of this collapse is model-dependent, eventually being arrested by DM-DM interactions or the formation of a black hole.
For composite DM, it is reasonable to suspect that the collapse stabilizes into a core of radius $R_\text{sta}$ larger than the Schwarzschild radius $\sim G M_\text{core}$.

There are several timescales relevant to this process.
The longest one is simply the time required for thermalized DM to drift down to the central core
\begin{align}
\label{eq:tdrift}
  t_\text{drift} &\sim \frac{R_\text{WD}}{v_\text{th}} \\
  &\approx 50 ~\text{yr} ~ \l \frac{m_\text{DM}}{10^{16} ~\GeV} \r^{1/2}. \nonumber
\end{align}
This is much larger than the time $t_\text{collect}$ needed for the star to collect a critical mass of DM or the timescale $t_\text{collapse}$ of the collapse itself. These times are given by
\begin{align}
\label{eq:tcol}
  t_\text{collect} &\sim \l \frac{M_\text{core}}{m_\text{DM}}\r \frac{1}{\Gamma_\text{transit}} \\
  & \approx 10 ~\text{s} \l \frac{10^{16} ~\GeV}{m_\text{DM}} \r^{3/2} \l \frac{0.4 ~\GeV/\text{cm}^3}{\rho_\text{DM}} \r,\nonumber
\end{align}
evaluated at $n_\text{ion} \sim 10^{31} ~\cm^{-3}$, and
\begin{align}
  t_\text{collapse} \sim \frac{R_\text{vir}}{v_\text{th}}
  \approx 3 ~\text{s} ~ \l \frac{10^{31} ~\cm^{-3}}{n_\text{ion}}\r^{1/2}
\end{align}
This expression for $t_\text{collapse}$ assumes the DM remains thermalized with the WD medium, but even if it is in complete gravitational free-fall there is only an $\mathcal{O}(1)$ speedup.
The core thus forms in a time $t_\text{drift}$, provided the mass of DM is sufficiently small---for masses $m_\text{DM} \gtrsim 10^{30}~\GeV$ the core will not form within the lifetime of the star.
Note that the collect time $t_\text{collect}$ \eqref{eq:tcol} has a non-trivial dependence on WD density: this is manifest in the values for $v_\text{esc}$ and $R_\text{WD}$.

For decay heating, capture gives an enhancement due to the increased number of DM particles within the WD.
This can be very large if the DM core admits decays, however it is still significantly enhanced over the wind scenario even for inert cores (as in the case that the DM forms a black hole).
We have an enhancement of the net decay rate \eqref{eq:decayDM} by a factor
\begin{align}
\label{eq:enhancedecay}
  \frac{v_\text{esc}}{v_\text{th}}
  \approx 10^{10} \l \frac{m_\text{DM}}{10^{16}~\GeV} \r^{1/2}
\end{align}
due to the increased time spent by the DM in the WD medium before joining the inert core.

In the case of DM-DM collision heating, it is possible that the collapse of the core will induce an ignition event due to the enhancement of DM number density during the collapse.
This would set the lifetime of WDs to $t_\text{collect}$.
During the collapse, the rate of collisions taking place at a radius $r$ within the enclosed volume is given by
\begin{align}
\Gamma_\text{collision}(r) \sim \l \frac{M_\text{core}}{m_\text{DM}} \r^2 \frac{1}{r^3} \sigma_\text{DM-DM} v(r),
\end{align}
where $v(r)$ is the velocity of DM - this could be either free-fall velocity or $v_\text{th}$ if the DM remains thermalized.
Integrating to the stable radius $R_\text{sta}$, we find the total number of collisions during the collapse is
\begin{align}
  N_\text{col} \sim \l \frac{M_\text{core}}{m_\text{DM}} \r^2 \frac{\sigma_\text{DM-DM}}{R_\text{sta}^2}.
 \end{align}
Assuming the collapse proceeds until the DM core becomes a black hole, the number of collisions is
\begin{align}
  N_\text{col} \sim \frac{\sigma_\text{DM-DM}}{G^2 m_\text{DM}^2}.
 \end{align}
If the collapse itself is not explosive, there is still an enhanced collision rate relative to the wind scenario due to DM colliding while in-falling to the core.
Again we look at the conservative situation of an inert core - the rate is obviously much greater if the core is stabilized in a fluid state which admits DM-DM collisions.
The rate of in-falling collisions is enhanced over the wind collision rate \eqref{eq:collisionDM} by a factor
\begin{align}
\label{eq:enhancecollision}
   \frac{R_\text{WD}}{R_\text{sta}} \times \frac{v_\text{esc}}{v_\text{th}},
\end{align}
which again depends on the physics of $R_\text{sta}$.

\paragraph{Event Rate: DM Capture and Multiple Collisions}

Up until now, we only considered the case that a single DM-DM collision releases sufficient energy \eqref{eq:coldecay} in order to trigger runaway fusion.
However, the possibility of a DM core collapse in the star provides up an interesting alternative:

\section{Dark Matter Constraints}
\label{sec:Constraints}

We now constrain some simplified models of DM which will ignite a WD via one of the processes parameterized in Section \ref{sec:DMexplode}.
First, however, we review how WD observables constrain DM candidates capable of triggering SN.

\subsection{Review of WD Observables}
Following the discussion of \cite{Graham:2015apa}, our constraints come from (1)~the existence of heavy, long-lived white dwarfs, or (2)~the measured type Ia SN rate.
The typical age of a WD is of order the age of the universe $\sim \text{Gyr}$.
RX~J0648.04418 is a nearby star and one of the heavier known WDs, with a mass $\sim 1.25 ~M_{\odot}$ \cite{Mereghetti:2013nba} and local dark matter density which we will take to be $\rho_\text{DM} \sim 0.4 ~\GeV/\text{cm}^3$.
Of course, this is not the only known heavy WD---the Sloan Digital Sky Survey \cite{SDSS} has found $20+$ others.
 % https://heasarc.gsfc.nasa.gov/db-perl/W3Browse/w3hdprods.pl
The NuStar collaboration has also recently uncovered evidence for the likely existence of $\sim 1.25 ~M_{\odot}$ WDs in the galactic center \cite{NuStar}, where it is estimated that $\rho_\text{DM} \sim 10^3 ~\text{GeV}/\text{cm}^3$ \cite{Nesti:2013uwa}.
Such heavy candidates are particularly suited for our constraints as the energy deposit necessary to trigger SN $\Eboom$ is a decreasing function of WD mass.
However, less dense white dwarfs are significantly more abundant in the galaxy.
Thus, even if a sufficiently massive DM is unable to trigger a violent heating event within the lifetime of a WD, it could still ignite enough lighter WDs to affect the measured SN rate of $\sim $ 0.3 per century.
The DM-induced SN rate is estimated using the expected number of white dwarfs per galaxy $\sim 10^{10}$ and their mass distribution \cite{SDSS}.
Simulations indicate that only WD masses heavier than $\sim 0.85 ~M_{\odot}$ will result in optically visible SN \cite{Graham:2015apa}.
Therefore, most of the stars exploded in this manner will be in the mass range $\sim 0.85 - 1 ~M_{\odot}$, resulting in weaker SN than expected of typical Chandrasekhar mass WDs.

To summarize, a bound on DM parameters can be placed if either a single explosive event occurs during the lifetime of an observed star such as RX~J0648.04418, or the SN rate due to such DM events throughout the galaxy exceeds the measured value.
Note that for low-mass WDs dominated by photon diffusion, $\Eboom$ is a strong function of WD density.
In \cite{Graham:2015apa} the central WD density is used to constrain black hole transits with the justification that the density is nearly constant for much of the star.
The average density for WDs is typically a factor $\sim 10^{-2} - 10^{-1}$ less than the central density, although it is found that the WD density only changes by an $\OO(1)$ fraction from the central value up to a distance $\sim R_\text{WD}/2$ \cite{Chandrasekhar}.
Therefore the central density is a valid approximation as long as we consider heating events within this ``modified" WD volume.
For simplicity, we employ this approach.

\subsection{Transit Constraints}
\label{sec:TransitConstraints}

In order to constrain a DM model through its transit interaction with a WD, we require that it satisfy the boom condition \eqref{eq:transitexplosion}.
This is given in terms of an LET, which parameterizes the ability for DM to release sufficient energy to the star in the form of SM particles.
$(dE/dx)_\text{LET}$ for any realistic DM model would necessarily involve a sum over stellar targets along with species that could be produced, as well as an integral over the produced particle spectrum.
However, we will consider a simplified interaction in which $\sigma_{Ni\epsilon}$ denotes the cross-section for DM to scatter off a stellar constituent (e.g. ions), producing $N$ particles of SM species $i$ and individual energy $\epsilon$.
If this were the only available channel for the DM to deposit energy, then the LET could be written as
\begin{align}
\label{eq:schematicLET}
  \left( \frac{d E}{d x} \right)_\text{LET} = n_\text{ion} \sigma_{Ni\epsilon} N\epsilon.
\end{align}
The heating length for such a DM-SM scattering interaction is computed in Section~\ref{sec:SMHeating}.

Additionally, consider the case that the LET $(dE/dx)_\text{LET}$ and DM stopping power $(dE/dx)_\text{SP}$ are equal---that is, the DM loses kinetic energy at the same rate as energy is deposited to the WD.
While such a statement is certainly not true for all DM models (such as the Q-ball, which liberates binding energy rather than transferring kinetic energy), it provides a useful benchmark to express constraints.
It is interesting to note that in this case combining the transit explosion condition \eqref{eq:transitexplosion} with $\eqref{eq:schematicLET}$ yields a lower bound on DM mass such that the DM is able to both penetrate the crust \emph{and} trigger an explosion:
\begin{align}
\label{eq:transitmass}
m_\text{DM} > \Eboom \l \frac{R_\text{crust}}{\lambda_T} \r \l \frac{\rho_\text{crust}}{\rho_\text{central}} \r \frac{1}{v_\text{esc}^2}.
\end{align}
For the typical parameters of a $1.25 ~M_{\odot}$ WD we find that the DM mass must be greater than $\sim 10^{29} ~\GeV$ to ensure a penetrating and explosive transit, taking the density of the WD crust $\rho_\text{crust}$ to be a nominal $\OO(10^{-2})$ fraction of the central density $\rho_\text{central}$.
In other words, if \eqref{eq:transitmass} were violated then the DM interaction is either not strong enough to ignite the WD or is so strong that the DM cannot penetrate the crust without losing appreciable kinetic energy.
We reiterate, however, that this bound is only applicable when the energy input to the WD is chiefly coming from the DM kinetic energy, rather than binding energy or other sources.

With the above schematic for a DM transit, we use the rates and heating lengths computed in previous sections to constrain the parameter $\sigma_{Ni\epsilon}$ as a function of DM mass $m_\text{DM}$.
This is done in Figure \ref{fig:transitclasses} using the different classes of observation available and for representative choices of $\epsilon$ and SM species $i$ released.

\begin{figure}
\includegraphics[scale=.45]{transitobservation.pdf}
\caption{Constraints on a DM-nuclei scattering cross-section to produce a single TeV photon. Bounds come from demanding that heating events satisfy \eqref{eq:transitexplosion} and occur at a rate \eqref{eq:TransitFluxCondition} rapid enough to either ignite a single observed $1.25~M_{\astrosun}$ WD in its lifetime (local and galactic center) or exceed the measured SN rate in our galaxy.}
\label{fig:transitclasses}
\end{figure}

\subsection{Collision and Decay Constraints}
\label{sec:CollisionConstraints}

In order to constrain a DM model through its annihilations or decays within a WD, we require that it satisfy the boom condition \eqref{eq:coldecay}.
Consider a simplified interaction where an annihilation or decay releases $N$ particles of SM species $i$ and individual energy $\epsilon$.
If we assume a fractional parameter $f_\text{SM}=1$, this corresponds to the entire mass of DM being converted into SM products $i$, each with energy $m_\text{DM}/N$.
These will deposit their energy and thermalize ions within a distance described in Section \ref{sec:SMHeating}.

With this schematic for DM-DM collisions, we use the rates and heating lengths computed in previous sections to constrain the cross section $\sigma_\text{DM-DM}$ as a function of $m_\text{DM}$ using the different classes of observation available and for representative choices of $f_\text{SM}$ and SM species $i$ released.
This is done in Figure \ref{fig:collisionclasses}.
In a similar manner, we constrain the lifetime $\tau_\text{DM}$ as a function of $m_\text{DM}$ in Figures \ref{fig:decayclasses}.

\emph{Complementary Limits}~~It is important to note that there are additional limits on DM interactions of this kind, complementary to the limits placed from WDs.
For instance, DM can annihilate or decay into ultra-high energy particles within our galactic halo and therefore contribute to the cosmic ray flux seen in terrestrial air shower detectors.
As cosmic rays of energy greater than $\sim 10^{12} ~\GeV$ have not yet been observed \cite{ThePierreAuger:2015rha, AbuZayyad:2012ru}, this places a concrete limit on DM interaction parameters $\sigma_\text{DM-DM}$ and $\tau_\text{DM}$ which involve the release of such ultra-high energy particles.
In theory, a constraint may also be placed on lower-energy SM products from DM annihilations or decays, which would provide an additional source for the measured cosmic ray flux, although such a detailed analysis is beyond the scope of this work.

The cosmic ray constraint on DM is derived by requiring that the expected time for an event to strike earth is less than the lifetime of the detector $\sim 10 ~\text{yr}$.
For a cosmic ray detector with area $ \sim (50~\text{km})^2$ \cite{ThePierreAuger:2015rha}, we find that the cosmic ray bounds are weaker than the WD bounds except in the DM decay ``wind scenario", where the cosmic rays bounds are comparable within a couple orders of magnitude to those due to the observation of a local WD.
This coincidence is simply a consequence of the similar ``space-time volumes" of the two systems.
A cosmic ray detector sees events within a space-time volume $\sim (R_\text{det}^2 R_\text{halo} \times 10 ~\text{yr})$ which is comparable to the WD space-time volume for decay events $\sim (R_\text{WD}^3 \times 10^9 ~\text{yr}\times 10)$, including the factor of 10 gravitational enhancement.

In addition, there are various cosmological bounds on DM interactions.
By requiring that the galactic halo has not diminished by more than an $\OO(1)$ factor during its lifetime, we constrain $\sigma_\text{DM-DM}/m_\text{DM} \lesssim \text{barn}/\GeV$, regardless of the precise details of the collision.
This is similar in magnitude to the DM self-interaction bounds from colliding galaxy clusters \cite{Randall:2007ph}.
The cosmological bound on DM lifetime $\tau_\text{DM} \gtrsim 100 ~\text{Gyr}$ is also independent of the nature of the decay products (see \cite{Poulin:2016nat} for details).
Since the limits imposed by the WD scale as $\sigma_\text{DM-DM} \propto m_\text{DM}^2$ and $\tau_\text{DM} \propto m_\text{DM}^{-1}$, there will necessarily be a sufficiently large DM mass for which the above cosmological considerations are the more stringent constraints on its interactions.
This occurs for DM masses $m_\text{DM} \sim 10^{25} - 10^{30} ~\GeV$.


\begin{figure}
\includegraphics[scale=.45]{collisionobservation.pdf}
\caption{Constraints on DM-DM collision cross-section into photons with individual energy $\epsilon > 10~\text{MeV}$ and $f_\text{SM} = 1$. Bounds come demanding that heating events satisfy \eqref{eq:coldecay} and occur at a rate \eqref{eq:collisionDM} (``wind scenario'') rapid enough to either ignite a single observed $1.25~M_{\astrosun}$ WD in its lifetime (local and galactic center) or exceed the measured SN rate in our galaxy.}
\label{fig:collisionclasses}
\end{figure}

\begin{figure}
\includegraphics[scale=.45]{decayobservation.pdf}
\caption{Constraints on DM decay lifetime into photons with individual energy $\epsilon > 10~\text{MeV}$ and $f_\text{SM} = 1$. Bounds come demanding that heating events satisfy \eqref{eq:coldecay} and occur at a rate \eqref{eq:decayDM} (``wind scenario'') rapid enough to either ignite a single observed $1.25~M_{\astrosun}$ WD in its lifetime (local and galactic center) or exceed the measured SN rate in our galaxy.}
\label{fig:decayclasses}
\end{figure}

\section{Q-balls}
\label{sec:QBalls}

Having derived constraints on generic models of ultra-heavy DM, we turn towards a concrete example: Q-balls.
In various supersymmetric extensions of the SM, non-topological solitons called Q-balls can be produced in the early universe \cite{Coleman:1985ki, Kusenko:1997si}.
If these Q-balls were stable, they would comprise a component of the DM today.
For gauge-mediated models with flat scalar potentials, the Q-ball mass and radius are given by
\begin{equation}
\label{eq:Qballprop}
M_Q \sim m_S Q^{3/4}, ~~~ R_Q \sim m_S^{-1} Q^{1/4},
\end{equation}
where $m_S$ is related to the scale of supersymmetry breaking, and $Q$ is the global charge of the Q-ball---in our case, baryon number.
The condition $M_Q/Q < m_p$ ensures that the Q-ball is stable against decay to nucleons.
When an (electrically neutral) baryonic Q-ball interacts with a nucleon, it absorbs its baryonic charge and induces the dissociation of the nucleon into free quarks.
During this proton decay-like process, $\sim \text{GeV}$ of energy is released through the emission of 2--3 pions.
We assume that for each Q-ball collision, there is equal probability to produce $\pi^0$ and $\pi^\pm$ under the constraint of charge conservation.
Note that a sufficiently massive Q-ball will become a black hole if $R_Q \lesssim G M_Q$.
In the model described above, this translates into a condition $(M_\text{pl}/m_S)^4 \lesssim Q$.

We now determine the explosiveness of a Q-ball transit.
As in Section \ref{sec:Constraints}, this process is described by the parameter
\begin{equation}
\label{eq:QballLET}
\l\frac{dE}{dx}\r_\text{LET} \sim n_\text{ion} \sigma_Q N \epsilon,
\end{equation}
where the nuclear collision results in $N \sim 30$ pions released, each with kinetic energy $\epsilon \sim 500 ~\text{MeV}$.
These pions induce hadronic showers which terminate in low-energy hadrons that rapidly transfer their energy to ions via elastic scatters, as discussed in Section~\ref{sec:SMHeating}.
Thus the Q-ball transit has a heating length within the trigger size, and the Q-ball cross-section necessary to trigger runaway fusion is given by equations~\eqref{eq:transitexplosion} and~\eqref{eq:QballLET}:
\begin{equation}
\sigma_Q \gtrsim \frac{1}{n_\text{ion}} \frac{\Eboom}{\lambda_T} \l \frac{1}{N \epsilon} \r.
\end{equation}
We see $\sigma_Q \approx 10^{-12} ~\text{cm}^2$ is sufficient to blow up a $\sim 1.25 ~M_{\odot}$ WD.
The cross-section for this interaction is approximately geometric
\begin{align}
\sigma_Q \sim \pi R_Q^2,
\end{align}
and so $Q \gtrsim 10^{42} ~(m_S/\text{TeV})^4$ can be adequately constrained from the observation of a single, heavy WD.
Note that the Q-ball interaction described above results in minimal slowing or transfer of kinetic energy for Q-balls this massive, so transits will easily penetrate the non-degenerate WD layer \eqref{eq:CrustCondition}.

The strongest previous constraints on Q-balls come from Super-Kamiokande as well as air fluorescence detectors of cosmic rays \cite{Dine:2003ax}.
However, the constraints possible with the WD detector are in a fundamentally inaccessible region of parameter space for these terrestrial-based experiments due to the extremely low flux, and thus our new constraints are wholly complementary.
These are plotted in Figure~\ref{fig:Qballconstraint}.
As a comparison, the combined limits from Super-K and the OA, TA cosmic ray detectors are shown in red.
\begin{figure}
\includegraphics[scale=.3]{Qballconstraint.pdf}
\caption{Constraints on baryonic Q-balls from transits of a $\sim 1.25 ~M_{\odot}$ WD in the galactic center, $\rho_\text{DM} \sim 10^3 ~\text{g}/\text{cm}^3$. Also shown are the limits from Super-K and the OA, TA cosmic ray detectors, extracted from \cite{Dine:2003ax}.}
\label{fig:Qballconstraint}
\end{figure}

\section{Discussion}
\label{sec:Discussion}

It is clear that the detection of ultra-heavy DM is an open problem which will likely require a confluence of astrophysical probes.
Here we present a comprehensive guide to how white dwarfs can constrain such DM candidates that annihilate in, decay in, or transit through a WD and release sufficient energy to trigger a type Ia supernova.
In particular, we calculate the energy loss of high-energy particles due to SM interactions within the WD medium and determine the conditions for which a general energy deposition will heat a localized WD region to the critical size and temperature necessary for thermonuclear runaway.
The formalism provided will enable WDs to be applied as detectors for any DM models capable of heating the star through non-gravitational interactions, and as a concrete example we are able to place bounds on supersymmetric Q-ball DM over a wide region of parameter space.

In general, the phenomenology of such a DM-induced event will be the ignition of sub-Chandrasekhar mass progenitors.
This raises the tantalizing possibility that DM encounters with a WD can act as an alternative explosion mechanism and progenitor system for type Ia SN.
For decades, the standard lore has been that type Ia SN were due to the thermonuclear explosion of accreting carbon-oxygen white dwarfs in a binary system that reached the critical $\sim 1.4 ~M_{\odot}$ Chandrasekhar mass limit.
Since the Chandrasekhar mass is a value determined only by fundamental physics, it is natural to expect that the properties of type Ia SN are independent of initial conditions, enabling their use as ideal standard candles for precision luminosity distance measurements.
Nevertheless, it is well-known that such a mechanism cannot account for all observed type Ia SN.
In fact, recent observations \cite{Scalzo:2014sap, Scalzo:2014wxa} suggest that an $\OO(1)$ fraction of the observed type Ia SN appear to have sub-Chandrasekhar progenitors.
The leading explanation for this phenomenon is the detonation of a surface layer of helium which drives a shock into the interior of a sub-Chandrasekhar-mass WD \cite{Woosley1994,Fink:2007fv}.
However, in light of the lack of understanding of DM and its interactions, it is worthwhile to consider whether a DM-WD encounter may play the role of type Ia SN progenitor.

\begin{appendices}

\section{Particle Stopping in a White Dwarf}
\label{sec:wdpdg}
Here we provide a detailed analysis of the electromagnetic and strong interactions in a carbon-oxygen WD, aimed towards calculating the energy loss per distance traveled of SM particles at an $\text{MeV}$ or greater.
We consider incident electrons, photons, pions, and nucleons.
The WD medium is very dense, with electron and ion number densities in the range $n_e = Z n_\text{ion} \sim 10^{31} - 10^{33} ~\cm^{-3}$ assuming $Z=6$.
Such high densities give rise to qualitatively different stopping behavior than is seen in terrestrial detectors.
Famously, the star is supported against collapse by electron degeneracy pressure.
For the WD masses we consider, the electrons are relativistic with a Fermi energy
\begin{equation}
  E_F \sim (3 \pi^2 n_e)^{1/3} \sim 1 -10 ~\MeV,
\end{equation}
which is significantly larger then the WD thermal temperature $T \sim \keV$ \textcolor{blue}{CITATION}.
The nuclei are a fully ionized, non-degenerate gas at the thermal temperature.
The ion plasma frequency is given by
\begin{align}
\Omega_p = \l \frac{4 \pi n_\text{ion} Z^2 \alpha}{m_\text{ion}}\r^{1/2} \sim 1 - 10~\text{keV},
\end{align}
where $m_\text{ion}$ is the ion mass.
As we will see, the thermal photons in the star never play a dominant role in stopping as the number density of photons $n_\gamma \sim T^3$ is orders of magnitude less than that of electrons and ions.

\subsection{Coulomb Collisions off Ions}
To understand the stopping power for Coulomb collisions with ions, let us first compute the cross section for incident energies $E \ll m_\text{ion}$.
At these energies, recoil of the target ion is not important, and we may use the Born approximation.

Taking the ions to be at rest, consider a (possibly relativistic) incident particle of mass $m$, charge $e$, and speed $\beta$. Let $\textbf{k}$ ($\textbf{k}'$) and $E$ ($E'$) be the initial (final) momentum and energy of the particle.
The particle has incoming wavefunction $\psi_k = L^{-3/2}e^{i \textbf{k}\cdot \textbf{r}}$ and outgoing wavefunction $\psi_{k'} = L^{-3/2}e^{i \textbf{k}'\cdot \textbf{r}}$, assuming a box of size $L$.
The flux of particles through the box is $\beta/L^3$.
Recalling Fermi's golden rule for the transition probability $W_{k\to k'}$, we find the cross section to be
\begin{align}
  \label{eq:DifferentialBornCrossSection}
d\sigma = \frac{W_{k\to k'}}{\text{flux}} = \frac{2 \pi|\int d^3r \, \psi_{k'}^* V(\textbf{r})\psi_k|^2 \rho_{k'}(E')}{\beta/L^3}
\end{align}
where $V(\textbf{r})$ is the interaction potential between the stationary ion and the incident charged particle and $\rho_{k'}(E')$ is the density of final states per unit energy.
This density of states is
\begin{align}
\rho_{k'}(E') = \left( \frac{L}{2 \pi} \right)^3 \frac{d^3 \textbf{k}'}{dE'}
 % = \left( \frac{L}{2 \pi} \right)^3 k'^2 \frac{dk'}{d E'} d \Omega
  = \left( \frac{L}{2 \pi} \right)^3 k' E' d \Omega
\end{align}
% letting $d^3 \textbf{k}' = k'^2 dk'd\Omega$ and using $E' = \sqrt{k'^2 + m^2}$.
The scattering cross section is therefore
\begin{align}
d\sigma = \frac{1}{(2 \pi)^2} \frac{k'E'}{\beta} \left|\int d^3r \, e^{i\textbf{q}\cdot \textbf{r}}V(\textbf{r})\right|^2 d \Omega
\end{align}
where $\textbf{q} = \textbf{k} - \textbf{k}'$ is the momentum transferred to the ion.

At low energies, the scatter is effectively elastic, so $k' = k$ and the magnitude of the momentum transfer is given by $q^2 = 4 k^2\sin^2(\theta/2)$.
Furthermore, the energy transferred to the ion is given by $\omega = q^2 / 2m_\text{ion}$.
Changing variables, we find
\begin{align}
  \label{eq:BornCrossSection}
\frac{d \sigma}{d \omega} = \frac{m_\text{ion}}{2 \pi \beta^2} \left|\int d^3r \, e^{i\textbf{q}\cdot \textbf{r}}V(\textbf{r})\right|^2
\end{align}
The usual Coulomb interaction potential is modified by plasma screening in the WD, which cuts off soft scatters:
\begin{align}
  \label{eq:ScreenedPotential}
V(\textbf{r}) = \frac{Z \alpha}{r} e^{-\lambda_\text{TF} r}
\end{align}
The screening length scale $\lambda_\text{TF}$ is given in the Thomas-Fermi approximation by \cite{Teukolsky}
\begin{align}
\label{eq:TF}
    \lambda_\text{TF}^{2} = \frac{E_F}{6 \pi \alpha n_e}
\end{align}
where $E_F$ is the electron Fermi energy.
Inserting \eqref{eq:ScreenedPotential} into \eqref{eq:BornCrossSection}, we find
\begin{align}
\label{eq:CoulombOffIonsCrossSection}
\frac{d \sigma}{d \omega}
 % = \frac{m_\text{ion}}{2 \pi \beta^2} \frac{Z^2 \alpha^2}{(q^2 + \lambda_\text{TF}^{-2})^2}
  = \frac{2 \pi Z^2 \alpha^2}{m_\text{ion}\beta^2} \frac{1}{(\omega + \omega_\text{min})^2}
\end{align}
where $\omega_\text{min} = \lambda_\text{TF}^{-2} / 2 m_\text{ion}$.
So we see scatters that transfer momentum less than $ \sim \lambda_\text{TF}^{-1}$ are screened.

Integrating this to obtain the stopping power, we find
\begin{align}
\frac{dE}{d x} &= \int_{0}^{\omega_\text{kin}} d \omega \, n_\text{ion} \frac{d \sigma}{d \omega} \omega \nonumber\\
\label{eq:StoppingPowerOffIons}
 &\approx \frac{2 \pi\, n_\text{ion} Z^2 \alpha^2 }{m_\text{ion}\beta^2} \log\left( \frac{\omega_\text{kin}}{\omega_\text{min}} \right)
\end{align}
The maximum energy transfer is set by kinematics, and given by
the energy transfer for an exactly backwards scatter off a stationary target ion:
\begin{align}
  \omega_\text{kin} = \frac{2 m_\text{ion} p^2}{m_\text{ion}^2 + m^2 + 2E m_\text{ion}}
\end{align}
where $p$, $E$ are the incoming momentum and energy.

Note that for incident electrons there is an additional upper bound on the energy transfer, $\omega_F = E - E_F$, as the electrons cannot be scattered into the Fermi sea.
If $\omega_F < \omega_\text{kin}$, then the above integral should be taken with an upper limit of $\omega_F$ instead of $\omega_\text{kin}$.

For higher energies $E \gtrsim m_\text{ion}$ where recoil is important, the cross section is more complicated (e.g., see \cite{Schwartz}), but the overall stopping power is well approximated by extrapolating \eqref{eq:StoppingPowerOffIons} to higher energies.

One should also be careful about energy transfers smaller than the plasma frequency $\Omega_p \sim 1-10~\text{keV}$, for which phonon excitations may be important.
A light incident particle with momentum $p$ and energy $E\ll m_\text{ion}$ would transfer momentum $q\lesssim p$ and energy $\omega_\text{free} = q^2/2 m_\text{ion}$ to a free ion.
We therefore expect phonon effects to be important when $p^2/2 m_\text{ion} \lesssim \Omega_p$, and indeed one can check that the stopping power \eqref{eq:StoppingPowerOffIons} becomes dominated by energy transfers $\lesssim \Omega_p$ for this range of momenta.

We can approximate the effect of these phonon excitations by treating the WD as an Einstein solid, so that each ion becomes a harmonic oscillator with frequency $\Omega_p$. We now must compute the scattering cross section with the ion wave function in mind, transitioning from the harmonic oscillator ground state $\phi_0$ to the first excited state $\phi_1$. This modifies the integral in \eqref{eq:DifferentialBornCrossSection} to
\begin{align}
% \int d^3r \, \psi_{k'}^* V(\textbf{r})\psi_k \to
\int d^3r' d^3r \, \phi_1^*(\textbf{r}')\psi_{k'}^*(\textbf{r}) V(\textbf{r}-\textbf{r}')\psi_k(\textbf{r}) \phi_0(\textbf{r}')
\end{align}
% (For similar cross section calculations, see \cite{Hofstadter}.)
The result is the same cross section \eqref{eq:CoulombOffIonsCrossSection} with an additional factor $q^2 / 2 m_\text{ion}\Omega_p = \omega_\text{free}/\Omega_p$.
However, any scatters that excite phonons must transfer energy $\Omega_p$ rather than $\omega_\text{free}$.
Thus the stopping power integrand becomes
\begin{align}
n_\text{ion}\cdot d\sigma\cdot\omega_\text{free} \to n_\text{ion} \cdot d\sigma\,\frac{\omega_\text{free}}{\Omega_p}\cdot \Omega_p
\end{align}
and we see the stopping powers with and without phonons are the same, even while the cross-sections and energy transfers are different.
% Scatters are rarer at incident momenta $p^2/2 m_\text{ion} \lesssim \Omega_p$ where phonons matter, but each scatter transfers more energy so that the stopping power is equivalent.

\subsection{Coulomb Collisions off Electrons}

Coulomb scattering off degenerate electrons has two additional features compared to scattering off ions: the electron targets are not stationary, and they require a threshold energy transfer in order to be scattered out of the Fermi sea.
This qualitatively changes the behavior of the stopping power.
The combined effect of these features is not obvious, though it can be understood by straightforward heuristic arguments which we present below.
In addition, the full result can be calculated numerically.
The scattering rate between an incident particle and the population of electrons with a given momentum $\vec{q}$ can be found easily in the center-of-mass frame.
The stopping power then follows by boosting this result to the WD rest frame, calculating the corresponding energy transfers, and summing over the electron momentum distribution including only those scatters that excite electrons above the Fermi sea.
This calculation is well-approximated by the limiting cases described below, as shown in Figure~\textcolor{blue}{plot of coulomb-electron stopping powers}.

\subsubsection{Non-relativistic Incident Particles}
Consider first the limit of a slow incident particle of mass $m \gg m_e$, charge number $Z$, and incident momentum $\vec{p}$ with $m \gg p$.
This scatters off relativistic Fermi sea electrons.
As the electron speeds are much faster than the incident, a target electron with momentum $\vec{q}$ will scatter to leading order with only a change in direction,
\begin{align}
  \delta \vec{q} \approx q \left(\hat{q}_{out} - \hat{q}_{in}\right).
\end{align}
This results in an energy $\omega$ transfered from the incident,
\begin{align}
  \omega &\approx \frac{p^2}{2 m} -
    \frac{\left(\vec{p} - \delta \vec{q}\right)^2}{2 m} \\
    &\approx -\frac{q^2}{2m}  \left(\hat{q}_{out} - \hat{q}_{in}\right)^2
  + \frac{q p}{2m} \hat{p} \cdot \left(\hat{q}_{out} - \hat{q}_{in}\right).
\end{align}
If the incident momentum $p$ is smaller than the electron momentum $q$, the incident particle nominally gains energy from the electron.
This cannot happen, however, as there no phase space for an electron to lose energy within the Fermi sea.
We thus expect a cutoff in the stopping power for incident momenta near the Fermi momentum.
For all incident species except electrons this occurs at energies below our region of interest, and so we proceed with $q \lesssim p$:
\begin{align}
  \omega &\approx \frac{q p}{2m}
  \hat{p} \cdot \left(\hat{q}_{out} - \hat{q}_{in}\right).
\end{align}

Before computing the stopping power, consider the relative important of Pauli blocking and plasma screening.
Both of these effects achieve the same qualitative result, preventing the softest scatters from occurring.
The Pauli effect will suppress scatters with energy transfer less than roughly the Fermi energy, while plasma screening suppresses scatters at impact parameter above $\lambda_\text{TF}$.
As realized in the previous section, this corresponds to a momentum transfer
\begin{align}
      q_\text{TF} \approx \frac{1}{\lambda_\text{TF}}
\end{align}
and energy transfer
\begin{align}
  \label{eq:cuttoff_compare}
  \omega_\text{TF} \sim \frac{p}{2m} \frac{1}{\lambda_\text{TF}}
         \sim (3 \cdot 10^{-2}) \frac{p}{m} E_f.
\end{align}
This is always going to be less than the Fermi energy for non-relativistic incident particles, and so we can ignore the plasma cutoff in favor of the Pauli cutoff.

At leading order the electron is not aware of the small ion velocity, so scattering occurs with the recoilless, relativistic Mott cross section
\begin{align}
    \frac{d\sigma}{d\hat{q}_{out}} \approx \frac{\alpha^2 Z^2}{4\pi q^2}
    \frac{\cos^2\left(\frac{\theta}{2}\right)}
    {\sin^4\left(\frac{\theta}{2}\right)}
\end{align}
where we have taken the electron speed to be nearly $1$ and $\cos\theta = \hat{q}_{out} \cdot \hat{q}_{in}$.
The incident particle will lose energy off relativistic electrons $\vec{q}$ at a rate
\begin{align}
  \frac{dE}{dt} &\approx dn \int d{\hat{q}_{out}}
    \frac{d\sigma}{d\hat{q}_{out}} \omega \cdot
    \Theta\left(\omega - q_f + q\right)
\end{align}
where $dn$ indicates the number density of electrons with momentum $\vec{q}$ and the Heaviside function enforces the Pauli energy threshold.
Here $q_f \sim E_f$ is the Fermi momentum.
Now, summing over all target electrons with the Fermi distribution
\begin{align}
  \frac{dn}{d^3q} = n_e \frac{3}{4\pi q_f^3} \, \Theta(q_f - q)
\end{align}
and noting that the stopping power is given by $v_\text{incident}^{-1} (dE/dt)$, we have the full stopping power
\begin{align}
  \label{eq:StoppingPowerIntegral}
  \frac{dE}{dx} \approx \; &n_e \frac{3 \alpha^2 Z^2}{32 \pi^2 q_f^3}
   \nonumber\\
  &  \times \Bigg[ \int d\hat{q}_{in} \, d\hat{q}_{out}
   \frac{\cos^2\left(\frac{\theta}{2}\right)}
        {\sin^4\left(\frac{\theta}{2}\right)}
   \, \hat{p} \cdot \left(\hat{q}_{out} - \hat{q}_{in}\right) \nonumber \\
  &\phantom{ \times \Bigg[ }\int_0^{q_f} dq \, q \, \Theta\left(\omega - q_f + q\right)
     \Bigg] .
\end{align}
The integral over target electron momenta selects only those near the top of the Fermi sea,
% \begin{align}
%   \int &dq \, q \, \Theta\left(\omega - q_f + q\right) \Theta(q_f - q) \\
%   &\approx \int_0^{q_f} dq \, q \; \Theta\left[\frac{q p}{2m} \hat{p} \cdot
%   \left(\hat{q}_{out}-\hat{q}_{in}\right)-E_f+q\right] \\
%   &= \frac{1}{2} q_f^2 \left[ 1 - \frac{1}
%   {\left(1 + \frac{p}{2m}
%   \hat{p}\cdot\left(\hat{q}_{out}-\hat{q}_{in}\right)\right)^2} \right]   \\
%   &\approx \frac{1}{2} q_f^2 \frac{p}{m}
%   \hat{p}\cdot\left(\hat{q}_{out}-\hat{q}_{in} \right)
% \end{align}
simplifying this to
\begin{align}
  \frac{dE}{dx} &\approx \, n_e \frac{\alpha^2 Z^2}{E_f} \frac{p}{m} \, I_a
\end{align}
where $I_a \approx 10$ is a dimensionless angular integral that is independent of target or incident properties:
\begin{align}
   I_a &= \frac{3}{64\pi^2} \int d\hat{q}_{in} \, d\hat{q}_{out}
   \frac{\cos^2\left(\frac{\theta}{2}\right)}
        {\sin^4\left(\frac{\theta}{2}\right)}
   \, \left[\hat{p} \cdot \left(\hat{q}_{out} - \hat{q}_{in}\right)\right]^2
\end{align}

For the case of incident electrons, the low-energy stopping power includes an additional restriction that the incident electron not fall into the Fermi sea after transferring energy. We approximate this effect by simply setting $dE / d x = 0$ for incident electrons with energies $E\lesssim E_f$ the Fermi energy. For any incident electrons with energies $E\gtrsim E_f$, the electrons are effectively relativistic, and we use the stopping power for relativistic incident particles.

\subsubsection{Relativistic Incident Particles}

Now consider a fast incident particle of mass $m \gg m_e$, charge number $Z$, and incident momentum $\vec{p}$ with $m \ll p$.
The relative velocity between a target electron and the incident particle is of the same order as the ion's incident velocity itself, and we therefore expect the scattering to proceed, up to $\OO(1)$ factors, as though the electron were stationary.
We take the energy transfer $\omega$ to be given by Equation~\eqref{eq:omega_piecewise} with the target mass $m_\text{ion}$ replaced by the electron momentum $q$, which provides the appropriate target inertia in this context.
% \begin{align}
%     \omega \approx
%     \begin{dcases}
%     \; \omega_\text{kin}        & \, b < b_0 \\
%     \frac{\alpha^2 Z^2}{2 q b^2} & \, b > b_0
%     \end{dcases}
% \end{align}
The stopping is then given by the Pauli-blocked generalization of Equation~\eqref{eq:stoppingpower_db}
\begin{align}
\label{eq:stoppingpower_db}
  &\begin{aligned}  \frac{dE}{dx} = \Bigg[
      \int &dq \, n_e \frac{3}{4\pi q_f^3} \, \Theta(q_f - q) \, \cdot \\
      \int &db \, 2\pi b \, \omega \,
      \Theta\left(\omega - q_f + q\right) \Bigg]. \end{aligned} \\
  &\hphantom{\frac{dE}{dx}}
    \approx n_\text{e} \frac{2\pi \alpha^2 Z^2}{E_f}
    \, G\left(\frac{\omega_\text{kin}}{E_f}\right).
\end{align}
where the dimensionless factor $G$ is given by a Pauli integral
\begin{align}
    G\left(x\right) =
    \begin{dcases}
    \frac{1}{3} x^3 - \frac{3}{2} x^2 + 3 x & x < 1 \\
    \;\;\;\, \frac{11}{6} + \log\left(x\right) & x > 1. \\
    \end{dcases}
\end{align}
For large enough incident momenta, the plasma screening will provide the appropriate soft scatter cutoff instead of the Pauli cutoff used here.
This can be see by Equation~\eqref{eq:cuttoff_compare}.
However, in this regime the cutoff enters only through the Coulomb logarithm and so the difference is a matter of immaterial $\OO(1)$ factors.



\subsection{Compton and Inverse Compton Scattering}

Photons and charged particles can elastically exchange energy through Compton scattering.
We focus first on an incident photon losing energy to the WD medium.
Since the cross-section for this process scales inversely with the target mass, the stopping due to photon-ion collisions will be far subdominant to photon-electron collisions and we ignore the former.
Consider an incident photon of energy $k$ scattering off an electron of energy $\sim E_F$.
In the rest frame of the electron, this cross-section is given by the Klein-Nishina formula
\begin{equation}
\label{KN}
  \frac{d\sigma_\text{KN}}{d (\cos \theta)} = \frac{\pi \alpha^2}{m_e^2}
  \l \frac{k^\prime}{k} \r^2
  \l \frac{k^\prime}{k} + \frac{k}{k^\prime} -\sin^2 \theta \r
\end{equation}
where $k^\prime$ is the outgoing photon energy, related to the scattering angle $\theta$ by the Compton formula
\begin{equation}
{k^{\prime }={\frac {k}{1+{\frac {k}{m_e}}(1-\cos \theta )}}}.
\end{equation}
In the limit $k > m_e$, the cross-section is suppressed by the incoming energy $\sigma_\text{KN} \sim \frac{\alpha^2}{m_e k}$.
The outgoing photons will scatter predominately in a near-forward direction $\cos \theta \approx m_e/k$ so that $k^\prime \sim m_e$.
Thus the typical photon energy loss is large, and cooling proceeds via a small number of hard scatters.
The Compton stopping power is estimated to be
\begin{equation}
\label{eq:approx-comptonSP}
  - \l\frac{dk}{dx}\r \sim \frac{n_e \alpha^2}{m_e} \l 1 - \frac{m_e}{k} \r.
\end{equation}
A more detailed analysis computes the stopping power as
\begin{equation}
\label{eq:comptonSP}
  -\l\frac{dk}{dx}\r =  \int d (\cos \theta) n_e \frac{d\sigma_\text{KN}}{d (\cos \theta)} \l k - k^\prime \r,
\end{equation}
with an appropriate Lorentz boost to the electron rest frame, although the full result only differs from the above estimate by $\OO(1)$ factors.
Further, Pauli-blocking of the target electrons is taken into account using a modified number density as in \eqref{eq:pauliblocking}.
We find that degeneracy only introduces a significant suppression when $k \lesssim 10 ~\text{MeV}$, which is to be expected since the interaction is dominated by hard, near-forward scatters.

We now briefly consider incident electrons which may cool by inverse Compton scatters with the thermal bath of photons in the WD.
The number density of these photons is set by the temperature of the star $n_\gamma \sim T^3 \sim 10^{23} ~\cm^{-3}$, where we have taken $T \sim \text{keV}$.
As this is parametrically smaller than the number density of electrons, it is reasonable to suspect that the energy loss due to inverse Compton scattering is far subdominant to electron-electron collisions.
An estimate in the manner of \eqref{eq:approx-comptonSP} gives the inverse Compton stopping power in terms of the photon temperature $T$ and incident electron energy $E$
\begin{equation}
\label{eq:invcomptonSP}
  -\l \frac{dE}{dx}\r \sim
  \begin{cases}
    \alpha^2 \frac{T^4}{m_e^4} E^2 & E \lesssim \frac{m_e^2}{T} \\
    \alpha^2 T^2 & E \gtrsim \frac{m_e^2}{T} \\
  \end{cases},
\end{equation}
where the change in scaling with $E$ marks a transition from Thompson-like scattering in the electron rest frame to suppressed high-energy scattering.
As expected, we find that the inverse Compton stopping power is negligible compared to Coulomb scattering.

\subsection{Bremsstrahlung and Pair Production with LPM Suppression}
\label{sec:emshowers} 

Bremsstrahlung and pair production can be a dominant stopping mechanisms for high-energy electrons and photons.
We restrict our attention to radiative processes off target nuclei rather than target electrons as the latter are additionally suppressed by degeneracy, kinematic recoil, and charge factors.
The cross-section for an electron of energy $E$ to radiate a photon of energy $k$ is given by the Bethe-Heitler formula
\begin{equation}
\label{eq:BH}
\frac{d \sigma_\text{BH}}{dk} = \frac{1}{3 k n_\text{ion} X_0} (y^2+2 [1+ (1-y)^2]), ~~~ y = k/E.
\end{equation}
$X_0$ is the radiation length, and is generally of the form
\begin{equation}
\label{eq:radiationlength}
X_0^{-1} = 4 n_\text{ion} Z^2 \frac{\alpha^3}{m_e^2} \log{\Lambda}, ~~~ \log{\Lambda} \sim \int \frac{1}{b}.
\end{equation}
where $\log{\Lambda}$ is a logarithmic form factor containing the maximum and minimum effective impact parameters allowed in the scatter.
Integrating \eqref{eq:BH}, we find the energy loss due to bremsstrahlung is simply
\begin{equation}
-\l\frac{dE}{dx}\r \sim \frac{E}{X_0}.
\end{equation}
In \eqref{eq:radiationlength}, the minimum impact parameter is set by a quantum-mechanical bound such that the radiated photon frequency is not larger than the initial electron energy.
For a bare nucleus, this distance is the electron Compton wavelength.
It is important to note that collisions at lesser impact parameters will still radiate but with suppressed intensity.
The maximum impact parameter is set by the distance at which the nuclear target is screened.
For an atomic target this is of order the Bohr radius, and for nuclear targets in the WD this is the Thomas-Fermi screening radius given by \eqref{eq:TF}.
%Evidently, there exists a critical electron number density $n_e \sim 10^{32} ~\text{cm}^{-3}$ for which the logarithmic form factor appears to vanish.
For our purposes, we simply take $\log{\Lambda} \sim \OO(1)$ for all WD densities under consideration and refrain from a full quantum-mechanical calculation at small impact parameters.

However, bremsstrahlung will be suppressed by the ``Landau-Pomeranchuk-Migdal" (LPM) effect - see \cite{Klein:1998du} for an extensive review.
High-energy radiative processes involve very small longitudinal momentum transfers to nuclear targets ($\propto k/E^2$ in the case of bremsstrahlung).
Quantum mechanically, this interaction is delocalized across a formation length over which amplitudes from different scattering centers will interfere.
This interference turns out to be destructive and must be taken into account in the case of high energies or high-density mediums.
Calculations of the LPM effect can be done semi-classically based on average multiple scattering.
It is found that bremsstrahlung is suppressed for $k < E(E-k)/E_\text{LPM}$, where
\begin{equation}
\label{eq:LPM}
E_\text{LPM} = \frac{m_e^2 X_0 \alpha}{4 \pi}.
\end{equation}
For the WD densities in which radiative energy loss is considered, $E_\text{LPM} \sim 1-10^{2} ~\text{MeV}$.
The degree of suppression is found to be
\begin{equation}
\frac{d\sigma_\text{LPM}/dk}{d\sigma_\text{BH}/dk} = \sqrt{\frac{k E_\text{LPM}}{E (E-k)}},
\end{equation}
so that the bremsstrahlung stopping power in the regime of high-suppression is modified
\begin{equation}
\label{eq:bremloss}
-\l\frac{dE}{dx}\r_\text{LPM} \sim \l\frac{E_\text{LPM}}{E} \r^{1/2} \frac{E}{X_0}, ~~~ E>E_\text{LPM}.
\end{equation}
We find that the LPM effect diminishes energy loss due to soft radiation so that the radiative stopping power is dominated by single, hard bremsstrahlung.

In addition to the LPM effect, other forms of interaction within a formation length will suppress bremsstrahlung when $k \ll E$.
The emitted photon can coherently scatter off electrons and ions in the media, acquiring an effective mass of order the plasma frequency $\omega_p$.
Semi-classically, this results in a suppression of order $(k/\gamma \omega_p)^2$ when the radiated photon energy $k < \gamma \omega_p$.
This is known as the ``dielectric effect".
For high-energy electrons, this dielectric suppression only introduces a minor correction to \eqref{eq:bremloss}, in which soft radiation is already suppressed by the LPM effect \cite{Klein:1998du}.

We now briefly summarize the stopping of photons via pair production. Similar to \eqref{eq:BH}, the cross-section for a photon of energy $k$ to produce an electron-positron pair with energies $E$ and $k-E$ is
\begin{equation}
\label{eq:PP}
\frac{d \sigma_\text{BH}}{dE} = \frac{1}{3 k n_\text{ion} X_0} (1+ 2[x^2+ (1-x)^2]) ~~~ x = E/k,
\end{equation}
valid beyond the threshold energy $k \gtrsim m_e$.
As a result, the pair production cross-section $\sim 1/(n_\text{ion} X_0)$.
However, the LPM effect suppresses pair production at energies $E(k-E) > k E_\text{LPM}$ so that the cross-section reduces to
\begin{equation}
\sigma_{pp} \sim \l\frac{E_\text{LPM}}{k} \r^{1/2} \frac{1}{n_\text{ion} X_0}, ~~~ E>E_\text{LPM}.
\end{equation}
Note that the LPM effect is less significant for higher-order electromagnetic processes since these generally involve larger momentum transfers for the same final-state kinematics.
Thus, when the suppression factor exceeds $\OO(\alpha)$, these interactions should also be considered.
For instance, the energy loss due to electron direct pair production $eN \to e^+ e^- e N$ has been calculated in \cite{Gerhardt:2010bj} and is found to exceed that of bremsstrahlung at an energy $\sim 10^{8} ~\GeV$.
A similar crossover is to be expected for other higher-order diagrams as well, although such a calculation is beyond the scope of this work.
Rather, at such high energies the stopping power is dominated by photonuclear and electronuclear interactions anyway, and we may simply ignore the contributions from other radiative processes \cite{Kleinconvo}.

\subsection{Nuclear Interactions}
\label{sec:nuclear}

Nuclear interactions can be either elastic or inelastic - the nature of the interaction is largely determined by the incident particle energy.
Elastic collisions are most significant for energy loss at scales less than the nuclear binding energy $\sim 10 ~\text{MeV}$.
A single, backward elastic scatter could result in an incident particle losing virtually all of its energy if the incident and target masses are the same.
However, we will be primarily concerned with light hadrons incident on relatively heavy nuclei, i.e. ping-pong balls bouncing around a sea of bowling balls.
An elastic collision between a incident, non-relativistic hadron of mass $m$, kinetic energy $E$ and a stationary nuclear target of mass $M$ results in an average final energy
\begin{equation}
\label{eq:elasticratio}
E' \sim \l \frac{m}{M}\r E, ~~~~ m < M,
\end{equation}
where it is assumed there is an isotropic distribution in the center-of-mass scattering angle.
Above $\sim \text{MeV}$, it is found that electrostatic repulsion is negligible for nuclear interactions of protons and $\pi^+$.
Therefore, the stopping power for any light hadron due to elastic collisions is of the form
\begin{equation}
- \l \frac{dE}{dx} \r \sim \l \frac{m}{M} \r \frac{E}{l_\text{el}}.
\end{equation}
$l_\text{el}$ denotes the mean free path for elastic collisions characterized by cross-section $\sigma_\text{el}$.
Above $10 ~\MeV$ the nuclear elastic cross-section approaches the geometric cross-section for carbon $\sim 100 ~\text{mb}$, while at $\MeV$ energies the elastic cross section generally rises to be of order $\sim \text{b}$.
At intermediate energies $1 - 10 ~\MeV$, the interaction is dominated by various nuclear resonances \cite{Tavernier}.
For our purposes, we will conservatively estimate the elastic cross section for nucleons and pions to be $\sigma_\text{el} \approx 1 ~\text{b}$ when $E \lesssim 10 ~\MeV$, and ignore the energy loss due to elastic scatters at higher energies where inelastic processes will dominate.

Now we determine the stopping power due to inelastic nuclear collisions at $E \gtrsim 10 ~\MeV$.
In such a collision, an incoming hadron interacts with one or more nucleons in the nucleus to produce a $\OO(1)$ number of additional hadrons which approximately split the initial energy.
For incident energies greater than the nucleon binding energy $\sim \GeV$, the majority of secondary hadrons are pions which carry transverse momentum of order $\sim 100 ~\MeV$ \cite{Tavernier}.
In addition, during this process the target nucleus is broken up.
The nuclear fragment is typically left in an unstable state with negligible center-of-mass recoil, and relaxes via the slow emission of low-energy $\sim \MeV$ hadrons and photons.
Note that for incident hadrons in the range $10 ~\MeV - \GeV$, it is found that roughly equal fractions of protons, neutrons, and pions are emitted after each inelastic collision \cite{Pionnuclear}.
In either case, if secondary hadrons are sufficiently energetic then they will induce further inelastic collisions.
A roughly collinear hadronic shower is the result of all such interactions caused by primary and secondary particles.
This cascade is adequately described by a radiative stopping power
\begin{equation}
\label{eq:nucshower}
-\l \frac{dE}{dx}\r \sim \frac{E}{l_\text{inel}},
\end{equation}
neglecting of $\OO(1)$ logarithmic factors.
$l_\text{inel}$ is the inelastic nuclear mean free path characterized by an inelastic cross-section $\sigma_\text{inel}$.
At these energies, $\sigma_\text{inel} \approx 100 ~\text{mb}$ and is roughly constant in energy.
The shower will end once final-state hadrons reach a critical energy - this is either the scale at which an additional mechanism dominates the stopping power or the nuclear binding energy $\sim 10 ~\MeV$.

Photons of energy $k \gtrsim 10 ~\text{MeV}$ can also strongly interact with nuclei through the production of virtual quark-antiquark pairs.
Photonuclear interactions are similar in nature to the inelastic collisions of hadrons, although the cross-section $\sigma_{\gamma A}$ is roughly a factor $\approx \alpha$ smaller.
Below $\sim \GeV$ the photonuclear cross-section is complicated by nuclear resonances while above $\sim \GeV$, $\sigma_{\gamma A}$ is a slowly increasing function of energy \cite{Tavernier}.
At sufficiently high energies, photonuclear interactions can in fact become coherent with the photon interaction spread over multiple nuclei \cite{Gerhardt:2010bj}.
This coherence will further reduce the photonuclear mean free path $l_{\gamma A}$.
As a conservative estimate, at energies $k \gtrsim 10 ~\text{MeV}$ we assume a constant photonuclear cross-section of order $\sigma_{\gamma A} \approx \text{mb}$.
Similarly, electrons can also lose energy by radiating a virtual photon that interacts hadronically with a nearby nucleus.
Naively we would expect the electronuclear stopping power to parametrically be of the form $(dE/dx) \sim E \alpha/l_{\gamma A}$.
A more detailed calculation in \cite{Gerhardt:2010bj} obtains a similar result but with an additional $\OO(10)$ numerical factor.
\end{appendices}

\section*{Acknowledgements}
We would like to thank Keisuke Harigaya, Spencer Klein, Jacob Leedom, Robert McGehee, and Lian-Tao Wang for stimulating discussions.

\begin{thebibliography}{99}
\bibliographystyle{unsrt}

%\cite{Griest:2013aaa}
\bibitem{Griest:2013aaa}
  K.~Griest, A.~M.~Cieplak and M.~J.~Lehner,
  %``Experimental Limits on Primordial Black Hole Dark Matter from the First 2 yr of Kepler Data,''
  Astrophys.\ J.\  {\bf 786}, no. 2, 158 (2014)
  doi:10.1088/0004-637X/786/2/158
  [arXiv:1307.5798 [astro-ph.CO]].
  %%CITATION = doi:10.1088/0004-637X/786/2/158;%%
  %47 citations counted in INSPIRE as of 07 Nov 2017

%\cite{Akerib:2016vxi}
\bibitem{Akerib:2016vxi}
  D.~S.~Akerib {\it et al.} [LUX Collaboration],
  %``Results from a search for dark matter in the complete LUX exposure,''
  Phys.\ Rev.\ Lett.\  {\bf 118}, no. 2, 021303 (2017)
  doi:10.1103/PhysRevLett.118.021303
  [arXiv:1608.07648 [astro-ph.CO]].
  %%CITATION = doi:10.1103/PhysRevLett.118.021303;%%
  %431 citations counted in INSPIRE as of 03 Nov 2017

%\cite{Agnese:2017njq}
\bibitem{Agnese:2017njq}
  R.~Agnese {\it et al.} [SuperCDMS Collaboration],
  %``Results from the Super Cryogenic Dark Matter Search (SuperCDMS) experiment at Soudan,''
  arXiv:1708.08869 [hep-ex].
  %%CITATION = ARXIV:1708.08869;%%
  %3 citations counted in INSPIRE as of 03 Nov 2017

%\cite{Graham:2015apa}
\bibitem{Graham:2015apa}
  P.~W.~Graham, S.~Rajendran and J.~Varela,
  %``Dark Matter Triggers of Supernovae,''
  Phys.\ Rev.\ D {\bf 92}, no. 6, 063007 (2015)
  %doi:10.1103/PhysRevD.92.063007
  [arXiv:1505.04444 [hep-ph]].
  %%CITATION = doi:10.1103/PhysRevD.92.063007;%%
  %29 citations counted in INSPIRE as of 28 Sep 2017


\bibitem{Woosley}
 F.~X. Timmes and S.~E. Woosley, Astro. Phys. Journal {\bf 396}, 649 (1992).

%\cite{Gasques:2005ar}
\bibitem{Gasques:2005ar}
  L.~R.~Gasques, A.~V.~Afanasjev, E.~F.~Aguilera, M.~Beard, L.~C.~Chamon, P.~Ring, M.~Wiescher and D.~G.~Yakovlev,
  %``Nuclear fusion in dense matter: Reaction rate and carbon burning,''
  Phys.\ Rev.\ C {\bf 72}, 025806 (2005)
  %doi:10.1103/PhysRevC.72.025806
  [astro-ph/0506386].
  %%CITATION = doi:10.1103/PhysRevC.72.025806;%%
  %59 citations counted in INSPIRE as of 28 Sep 2017


\bibitem{cococubed}
F.~X.~Timmes, \href{http://cococubed.asu.edu/code_pages/coldwd.shtml}{link}

%\cite{Formaggio:2013kya}
\bibitem{Formaggio:2013kya}
  J.~A.~Formaggio and G.~P.~Zeller,
  %``From eV to EeV: Neutrino Cross Sections Across Energy Scales,''
  Rev.\ Mod.\ Phys.\  {\bf 84}, 1307 (2012)
  %doi:10.1103/RevModPhys.84.1307
  [arXiv:1305.7513 [hep-ex]].
  %%CITATION = doi:10.1103/RevModPhys.84.1307;%%
  %207 citations counted in INSPIRE as of 28 Sep 2017


\bibitem{Chandrasekhar}
S.~Chandrasekhar, ``An Introduction to the Study of Stellar Structure", University of Chicago press (1939).

%\cite{Mereghetti:2013nba}
\bibitem{Mereghetti:2013nba}
  S.~Mereghetti,
  %``RX J0648.0--4418: the fastest-spinning white dwarf,''
  %doi:10.1142/9789814623995_0469
  arXiv:1302.4634 [astro-ph.HE].
  %%CITATION = doi:10.1142/9789814623995_0469;%%
  %3 citations counted in INSPIRE as of 28 Sep 2017


\bibitem{SDSS}
S.~J.~Kleinman, S. O. Kepler, D. Koester, I. Pelisoli  {\it et al.}, Astrophys. J. Suppl. {\bf 204}, article
id. 5, 14 pp. (2013)

\bibitem{NuStar}
K.~Perez, C.~J.~Hailey, F.~E.~Bauer, {\it et al.}, Nature {\bf 520}, 646 (2015)

%\cite{Nesti:2013uwa}
\bibitem{Nesti:2013uwa}
  F.~Nesti and P.~Salucci,
  %``The Dark Matter halo of the  Milky Way, AD 2013,''
  JCAP {\bf 1307}, 016 (2013)
  %doi:10.1088/1475-7516/2013/07/016
  [arXiv:1304.5127 [astro-ph.GA]].
  %%CITATION = doi:10.1088/1475-7516/2013/07/016;%%
  %108 citations counted in INSPIRE as of 28 Sep 2017


%\cite{ThePierreAuger:2015rha}
\bibitem{ThePierreAuger:2015rha}
  A.~Aab {\it et al.} [Pierre Auger Collaboration],
  %``Measurement of the cosmic ray spectrum above 4 $\times$ 10$^{18}$ eV using inclined events detected with the Pierre Auger Observatory,''
  JCAP {\bf 1508}, 049 (2015)
  %doi:10.1088/1475-7516/2015/08/049
  [arXiv:1503.07786 [astro-ph.HE]].
  %%CITATION = doi:10.1088/1475-7516/2015/08/049;%%
  %22 citations counted in INSPIRE as of 28 Sep 2017


%\cite{AbuZayyad:2012ru}
\bibitem{AbuZayyad:2012ru}
  T.~Abu-Zayyad {\it et al.} [Telescope Array Collaboration],
  %``The Cosmic Ray Energy Spectrum Observed with the Surface Detector of the Telescope Array Experiment,''
  Astrophys.\ J.\  {\bf 768}, L1 (2013)
  %doi:10.1088/2041-8205/768/1/L1
  [arXiv:1205.5067 [astro-ph.HE]].
  %%CITATION = doi:10.1088/2041-8205/768/1/L1;%%
  %189 citations counted in INSPIRE as of 28 Sep 2017


%\cite{Poulin:2016nat}
\bibitem{Poulin:2016nat}
  V.~Poulin, P.~D.~Serpico and J.~Lesgourgues,
  %``A fresh look at linear cosmological constraints on a decaying dark matter component,''
  JCAP {\bf 1608}, no. 08, 036 (2016)
  %doi:10.1088/1475-7516/2016/08/036
  [arXiv:1606.02073 [astro-ph.CO]].
  %%CITATION = doi:10.1088/1475-7516/2016/08/036;%%
  %24 citations counted in INSPIRE as of 28 Sep 2017


%\cite{Randall:2007ph}
\bibitem{Randall:2007ph}
  S.~W.~Randall, M.~Markevitch, D.~Clowe, A.~H.~Gonzalez and M.~Bradac,
  %``Constraints on the Self-Interaction Cross-Section of Dark Matter from Numerical Simulations of the Merging Galaxy Cluster 1E 0657-56,''
  Astrophys.\ J.\  {\bf 679}, 1173 (2008)
  %doi:10.1086/587859
  [arXiv:0704.0261 [astro-ph]].
  %%CITATION = doi:10.1086/587859;%%
  %323 citations counted in INSPIRE as of 28 Sep 2017


%\cite{Padmanabhan:2005es}
\bibitem{Padmanabhan:2005es}
  N.~Padmanabhan and D.~P.~Finkbeiner,
  %``Detecting dark matter annihilation with CMB polarization: Signatures and experimental prospects,''
  Phys.\ Rev.\ D {\bf 72}, 023508 (2005)
  %doi:10.1103/PhysRevD.72.023508
  [astro-ph/0503486].
  %%CITATION = doi:10.1103/PhysRevD.72.023508;%%
  %186 citations counted in INSPIRE as of 28 Sep 2017


%\cite{Coleman:1985ki}
\bibitem{Coleman:1985ki}
  S.~R.~Coleman,
  %``Q Balls,''
  Nucl.\ Phys.\ B {\bf 262}, 263 (1985)
  Erratum: [Nucl.\ Phys.\ B {\bf 269}, 744 (1986)].
  %doi:10.1016/0550-3213(85)90286-X, 10.1016/0550-3213(86)90520-1
  %%CITATION = doi:10.1016/0550-3213(85)90286-X, 10.1016/0550-3213(86)90520-1;%%
  %676 citations counted in INSPIRE as of 28 Sep 2017


%\cite{Kusenko:1997si}
\bibitem{Kusenko:1997si}
  A.~Kusenko and M.~E.~Shaposhnikov,
  %``Supersymmetric Q balls as dark matter,''
  Phys.\ Lett.\ B {\bf 418}, 46 (1998)
  %doi:10.1016/S0370-2693(97)01375-0
  [hep-ph/9709492].
  %%CITATION = doi:10.1016/S0370-2693(97)01375-0;%%
  %450 citations counted in INSPIRE as of 28 Sep 2017


%\cite{Dine:2003ax}
\bibitem{Dine:2003ax}
  M.~Dine and A.~Kusenko,
  %``The Origin of the matter - antimatter asymmetry,''
  Rev.\ Mod.\ Phys.\  {\bf 76}, 1 (2003)
  %doi:10.1103/RevModPhys.76.1
  [hep-ph/0303065].
  %%CITATION = doi:10.1103/RevModPhys.76.1;%%
  %373 citations counted in INSPIRE as of 28 Sep 2017


%\cite{Scalzo:2014sap}
\bibitem{Scalzo:2014sap}
  R.~Scalzo {\it et al.} [Nearby Supernova Factory Collaboration],
  %``Type Ia supernova bolometric light curves and ejected mass estimates from the Nearby Supernova Factory,''
  Mon.\ Not.\ Roy.\ Astron.\ Soc.\  {\bf 440}, no. 2, 1498 (2014)
  %doi:10.1093/mnras/stu350
  [arXiv:1402.6842 [astro-ph.CO]].
  %%CITATION = doi:10.1093/mnras/stu350;%%
  %33 citations counted in INSPIRE as of 28 Sep 2017


%\cite{Scalzo:2014wxa}
\bibitem{Scalzo:2014wxa}
  R.~A.~Scalzo, A.~J.~Ruiter and S.~A.~Sim,
  %``The ejected mass distribution of type Ia supernovae: A significant rate of non-Chandrasekhar-mass progenitors,''
  Mon.\ Not.\ Roy.\ Astron.\ Soc.\  {\bf 445}, no. 3, 2535 (2014)
  %doi:10.1093/mnras/stu1808
  [arXiv:1408.6601 [astro-ph.HE]].
  %%CITATION = doi:10.1093/mnras/stu1808;%%
  %34 citations counted in INSPIRE as of 28 Sep 2017


 \bibitem{Woosley1994}
  %Sub--Chandrasekhar Mass Models for Type IA Supernovae
  S.~E.~Woosley and T.~A.~Weaver, Astrophysical Journal {\bf 423}, pp.371-379 (1994).

%\cite{Fink:2007fv}
\bibitem{Fink:2007fv}
  M.~Fink, W.~Hillebrandt and F.~K.~Roepke,
  %``Double-detonation supernovae of sub-Chandrasekhar mass white dwarfs,''
  Astron.\ Astrophys.\
  [Astron.\ Astrophys.\  {\bf 476}, 1133 (2007)]
  %doi:10.1051/0004-6361:20078438
  [arXiv:0710.5486 [astro-ph]].
  %%CITATION = doi:10.1051/0004-6361:20078438;%%
  %72 citations counted in INSPIRE as of 28 Sep 2017


\bibitem{Rossi}
B.~Rossi, ``High Energy Particles", Prentice-Hall, Inc., Englewood Cliffs, NJ (1952).

\bibitem{Jackson}
J.~D.~Jackson, ``Classical Electrodynamics", 3rd edition, John Wiley and Sons, New
York, (1998).

\bibitem{Teukolsky}
S.~L.~Shapiro and S.~A.~Teukolsky, ``Black Holes, White Dwarfs, and Neutron Stars", Wiley (1983).

%\cite{Klein:1998du}
\bibitem{Klein:1998du}
  S.~Klein,
  %``Suppression of Bremsstrahlung and pair production due to environmental factors,''
  Rev.\ Mod.\ Phys.\  {\bf 71}, 1501 (1999)
  %doi:10.1103/RevModPhys.71.1501
  [hep-ph/9802442].
  %%CITATION = doi:10.1103/RevModPhys.71.1501;%%
  %151 citations counted in INSPIRE as of 28 Sep 2017

%\cite{Gerhardt:2010bj}
\bibitem{Gerhardt:2010bj}
  L.~Gerhardt and S.~R.~Klein,
  %``Electron and Photon Interactions in the Regime of Strong LPM Suppression,''
  Phys.\ Rev.\ D {\bf 82}, 074017 (2010)
  %doi:10.1103/PhysRevD.82.074017
  [arXiv:1007.0039 [hep-ph]].
  %%CITATION = doi:10.1103/PhysRevD.82.074017;%%
  %24 citations counted in INSPIRE as of 28 Sep 2017

\bibitem{Kleinconvo}
S.~Klein, private communication

\bibitem{Tavernier}
S.~Tavernier, "Experimental Techniques in Nuclear and Particle Physics", Springer (2010).

\bibitem{Pionnuclear}
T.~S.~H.~Lee and R.~P.~Redwine,
 %``Pion-Nucleus Interactions",
 Annu. Rev. Nucl. Part. Sci {\bf 52}, pp.23-63 (2002)


\end{thebibliography}

\end{document}<|MERGE_RESOLUTION|>--- conflicted
+++ resolved
@@ -328,7 +328,6 @@
 which is always less than the trigger size and the $\pi^0$ decay length $\delta_\pi \sim 10^{-6} ~\text{cm}$. 
 Low-energy neutrons and neutral pions thus provide efficient heating.
 
-<<<<<<< HEAD
 Charged hadrons at are subject to Coulomb interactions with ions and electrons, as well as nuclear scatters similar to their neutral brethren. 
 These ranges are plotted in \textcolor{blue}{figure}.
 It is curious that for $E \lesssim 10~\MeV$ scattering off electrons proves the least dominant of these processes, contrary to the behavior of terrestrial detectors. 
@@ -337,13 +336,6 @@
 
 In the context of a hadronic shower, the final-state hadrons are $\sim1~\MeV$ nucleons and pions carrying an $\OO(1)$ fraction of the initial energy. 
 These products will thermalize within a trigger size and thus hadronic showers are also an efficient heating mechanism.
-=======
-Charged hadrons are subject
-Finally, the low-energy charged hardrons will heat the WD medium in a manner effectively identical to heating by electrons.
-While they do undergo nuclear scatters similar to their neutral brethren, these interactions are subdominant to Coulomb collisions with WD electrons.
-This is plotted in \textcolor{blue}{figure}.
-Charged hadrons thus rapidly thermalize with electrons, who in turn establish a thermal EM cloud and heat ions as described above.
->>>>>>> 563fc58d
 
 \paragraph{Electrons and Photons.}
 As shown in \textcolor{blue}{figure}, electron stopping at low energy will dominated by bremsstrahlung at all energies, however below the shower threshold photon stopping is dominated by elastic Compton scatters.
