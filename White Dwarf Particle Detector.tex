%\documentclass[10pt, twocolumn]{article}
\documentclass[twocolumn,showpacs,preprintnumbers,amsmath,amssymb,prd]{revtex4}
%\documentclass[11 pt,preprint,preprintnumbers,amsmath,amssymb, prd]{revtex4}

% Preamble adapted from Surjeet Rajendran

\usepackage{latexsym}
\usepackage{amssymb}
\usepackage{epsfig,amsmath,graphics}
\usepackage{epstopdf}
\usepackage{verbatim}
\usepackage{wasysym}
\usepackage{hyperref}
\usepackage{feynmp-auto} % feynman diagrams
%\usepackage{subfig}
\usepackage[utf8]{inputenc}
\usepackage{xpatch}
\usepackage{xcolor}
\hypersetup{
    colorlinks,
    linkcolor={red!80!black},
    citecolor={green!60!black},
    urlcolor={blue!60!black}
}
\usepackage{appendix}

\newcommand{\OO}{\mathcal{O}}
\newcommand{\LL}{\mathcal{L}}
\newcommand{\HH}{\mathcal{H}}

\newcommand{\GeV}{\text{GeV}}
\newcommand{\MeV}{\text{MeV}}
\newcommand{\keV}{\text{keV}}
\newcommand{\rad}{\text{rad}}
\newcommand{\cm}{\text{cm}}
\newcommand{\angstrom}{\buildrel _{\circ} \over {\mathrm{A}}}
\newcommand{\pslash}{p\hspace{-0.070in}/\,}
\newcommand{\Mpl}{M_{\text{pl}}}
\newcommand{\ket}[1]{\ensuremath{\left|#1\right>}}
\newcommand{\bra}[1]{\ensuremath{\left<#1\right|}}
\newcommand{\braket}[2]{\ensuremath{\left<#1|#2\right>}}
%Large Parentheses
\def\r{\right)}
\def\l{\left(}

\begin{document}

\title{White Dwarfs as Dark Matter Detectors}


\author{Ryan Janish}
\affiliation{Berkeley Center for Theoretical Physics, Department of Physics,
University of California, Berkeley, CA 94720, USA}

\author{Vijay Narayan}
\affiliation{Berkeley Center for Theoretical Physics, Department of Physics,
University of California, Berkeley, CA 94720, USA}

\author{Paul Riggins}
\affiliation{Berkeley Center for Theoretical Physics, Department of Physics,
University of California, Berkeley, CA 94720, USA}

\begin{abstract}

White dwarfs can serve as detectors for ultra-heavy dark matter states which interact to trigger type Ia supernovae. This was originally proposed in \cite{Graham:2015apa} and used to  place bounds on primordial black holes. In this paper we extend the capability of white dwarf detectors to candidates with non-gravitational couplings, focusing on dark matter transits and collisions within the white dwarf. In particular, we provide a detailed analysis of the explosiveness for any heating mechanism in the white dwarf which releases high-energy standard model particles. We apply this mechanism to constrain Q-ball dark matter \textcolor{blue}{and model of dark nuclei} in regions of parameter space fundamentally inaccessible to terrestrial-based experiments.

\end{abstract}
\maketitle


\section{Introduction}
\label{sec:Introduction}

The detection of ultra-heavy dark matter (DM) is an open problem which will ultimately require a confluence of astrophysical probes. For instance, DM masses above $\sim 10^{22} ~\GeV$ will register fewer than 1 event per year in a typical terrestrial detector of size $\sim (100 ~\text{m})^2$. Furthermore, the lack of conclusive signatures on a variety of experimental fronts has led many to seriously consider DM candidates far above the weak scale and their potential signatures \textcolor{blue}{cite people}. One possibility proposed by \cite{Graham:2015apa} is that ultra-heavy DM can trigger supernovae in sub-Chandrasekhar white dwarf (WD) stars by inducing runaway fusion.  In this regard, white dwarfs can serve as detectors for ultra-heavy DM states.

White dwarfs are particularly suited to this task, as they are more susceptible to runaway fusion than are main-sequence stars. Runaway fusion requires that two criteria be met: a region within the star must be hot enough to support exothermic fusion reactions, and the rate at which energy is released by these reactions must dominate any cooling mechanisms that drain energy from the fusing region.  The stellar medium of a WD has fewer cooling mechanisms available than does a non-degenerate star - WD cooling relies on thermal diffusion whereas main-sequence stars can also cool via thermal expansion.  This is suppressed in a WD since its pressure is determined by electron degeneracy and is thus independent of temperature. The remaining primary cooling mechanism, diffusion, becomes less important over longer length scales and can be overcome by sufficiently heating a large enough region of the WD.

The necessary trigger for runaway fusion was initially computed in \cite{Woosley} and subsequently implemented in \cite{Graham:2015apa} to constrain primordial black holes, which can ignite WD stars via gravitational dynamical friction.  In addition, the authors of \cite{Graham:2015apa} identify several other heating mechanisms involving DM which may be constrained in a similar manner. \textcolor{blue}{Some of these (compact cores) have been explored in...cite.}  In this work, we extend their analysis to DM candidates with generic non-gravitational couplings, focusing on DM transits through the WD and DM-DM collisions within the WD which release energy in the form of standard model (SM) particles. More generally, we provide a detailed analysis of the explosive power and resulting constraints on any DM with interactions of this sort.

Concrete examples of DM candidates with interactions of this type include baryonic Q-balls found in supersymmetric extensions of the SM and \textcolor{blue}{dark nuclei with high-order couplings to the SM.} We are able to constrain these models in regions of parameter space fundamentally inaccessible to terrestrial experiments. However, it is important to note that any such DM constraints are by nature complimentary to terrestrial ones - it is more massive DM that is likely to trigger supernovae, and also more massive DM that have sufficiently low flux on Earth. What allows the WD to be effective in this regime is its enhanced surface area $\sim (4000 ~\text{km})^2$ and exceptionally long lifetime $\sim \text{Gyr}$. In this sense, the WD is a large ``space-time volume" detector.

\textcolor{blue}{Other ignition sources exist (i.e., detector backgrounds). Discuss the specific tests we apply (WD lifetime, SN rate) to derive our constraints.}

We begin in Section~\ref{sec:Review} by reviewing the explosion mechanism in a WD. In Section~\ref{sec:DMexplode}, we parametrize the properties of DM necessary to trigger explosions through non-gravitational interactions in the case of a DM transit or collision in the star. The precise explosive power will be determined by a heating length, which is computed in Section~\ref{sec:HeatingLength} for different possible interactions. Following this general discussion, we apply the WD detector to place constraints on ultra-heavy dark matter in Section~\ref{sec:Constraints}, and apply these constraints in Section~\ref{sec:ConcreteExamples} to Q-balls as a concrete example. We conclude in Section~\ref{sec:discussion}.

\section{Runaway Fusion in a White Dwarf}
\label{sec:Review}

Nuclear fusion in a WD is controlled by two parameters, a \emph{fusion temperature} $T_f$ and a \emph{trigger size} $\lambda_T$.  The fusion temperature is set by the energy required for ions to overcome their mutual Coulomb barrier.  In carbon-oxygen WDs, this is a constant $T_f \sim \MeV$.  The trigger size is a measure of the effectiveness of WD cooling to quench fusion, which is set by the thermal diffusivity of photons and degenerate electrons. The two species dominate cooling at different stellar densities, determined precisely in \cite{Woosley}. For a heated region of size $R$, the rate of energy loss by cooling scales as $R^{2}$ \textcolor{blue}{or $R$, if $R$ is less than the mean free path of the heat-carrier.} \textcolor{red}{this caveat may not ever be relevant, in which case we ought not mention it}, while the analogous fusion rate scales as $R^{3}$.  There is thus a critical length scale, the trigger size $\lambda_T$, below which diffusive cooling controls the thermal evolution of a temperature peak and above which heating via liberated fusion energy dominates. Therefore, a region with temperature greater than $T_f$ and size greater than $\lambda_T$ in a WD will launch a runaway fusion chain-reaction and result in a \textcolor{blue}{type Ia} supernova. \textcolor{red}{check the common usage of 'type Ia' - I've always taken it to mean "fusion ignition in the WD center due to slow mass accretion".  It might actually be more generally 'a WD exploding due to runaway carbon fusion', but it might be wise to add a 'sub-Chandrasekhar' to differentiate our case from the usual.}  The value of $\lambda_T$ is highly sensitive to the WD density and has been analytically scaled for varying WD masses in \cite{Graham:2015apa}. As in \cite{Graham:2015apa}, we restrict our attention to carbon-oxygen WDs in the upper mass range $0.7 - 1.4 ~M_{\odot}$ which correspond to a number density of nuclei $n_i \sim 10^{29} - 10^{32} ~\cm^{-3}$. Over this range, the trigger size is approximately $\lambda_T \sim 10^{-5} - 10^{-2} ~\text{cm}$.

A general energy deposition event in the WD can be roughly characterized by two parameters: an energy deposit $\mathcal{E}_0$ and a heating length $L_0$.  After an appropriate thermalization time, such an energy deposit will take the form of a local peak in the WD temperature profile, and we take $\mathcal{E}_0$ to be the excess thermal energy within the peak and $L_0$ the characteristic length scale of this initial temperature peak.  $L_0$ is determined by the efficiency with which the energy deposition mechanism interacts with the WD medium, and may vary significantly with the deposit mechanism and WD density.  For example, suppose that kinetic energy was transferred directly to neighboring ions via short-range elastic scatters. These ions would thermalize over their collisional time scale resulting in a heating length $L_0$ of order the ion mean free path. In the other extreme, suppose that a process produces a large number of electrons with energy just above the Fermi energy.  These electrons have Pauli-suppressed interactions with the medium and will travel a long distance before their energy is scattered and thermalized, resulting in a much larger $L_0$.

As discussed above, a temperature peak will produce runaway fusion if its temperature and size satisfy
\begin{equation}
\label{eq:runaway}
  T \gtrsim T_f, ~~~~ L \gtrsim \lambda_T.
\end{equation}
A given heating event will eventually ignite runaway fusion if at any time in its thermal evolution it satisfies these conditions.  This will be met if a heating event deposits both sufficient total energy \emph{and} energy density.  We find the explosion condition for a heating event $\mathcal{E}_0$, $L_0$ to be:
\begin{equation}
\label{eq:boom}
  \mathcal{E}_0 \gtrsim n_i T_f \text{max}\{L_0, \lambda_T\}^3
\end{equation}
where $n_i$ is the number density of carbon ions in the WD.

Note that there is an absolute minimum energy required to ignite a WD:
\begin{equation}
\label{eq:Eboom}
\mathcal{E}_{\text{boom}} \sim n_i T_f \lambda_T^3 \sim 10^{14} - 10^{21} ~\GeV,
\end{equation}
where the trigger size $\lambda_T$ varies over a range of WD densities.  This is plotted in Figure \ref{fig:Eboom} as a function of WD mass \cite{website}.  The threshold \eqref{eq:Eboom} is only sufficient if the deposited energy thermalizes within a region of size $\lambda_T$.  If energy is deposited on a length scale larger than $\lambda_T$, the threshold for explosion may be parametrically larger.  As a result, understanding the heating length $L_0$ of a processes is critical to assessing whether or not it results in destruction of the WD. This is the focus of Section~\ref{sec:HeatingLength}.

\begin{figure}
\includegraphics[scale=.45]{Eboom.pdf}
\caption{Minimum energy required to trigger explosion in a WD, based on numerical results for $\lambda_T$ \cite{Woosley}.}
\label{fig:Eboom}
\end{figure}

\section{Dark Matter Induced Ignition}
\label{sec:DMexplode}

<<<<<<< HEAD
In this section we discuss and parameterize the ability of generic, non-gravitational dark matter interactions to destroy a WD.  We focus on DM interactions that cause heating through the production of high-energy SM particles in the WD, as this is a ubiquitous processes which will exist in some form in many DM models.  One may have, for example, SM states produced by SM-DM or DM-DM scatterings, or DM decays, depicted schematically in Figure \ref{fig:feynman}.  We seek a condition on the parameters of these interactions that determines if an encounter of the WD with a DM particle will result in the destruction of the WD. 
=======
In this section we discuss and parameterize the ability of generic, non-gravitational dark matter interactions to destroy a WD.  We focus on DM interactions that cause heating through the production of high-energy SM particles in the WD, as this is a ubiquitous processes which will exist in some form in many DM models.  One may have, for example, SM states produced by SM-DM or DM-DM scatterings, or DM decays, depicted schematically in Figure \ref{feynman}.  We seek a condition on the parameters of these interactions that determines if an encounter of the WD with a DM particle will result in the destruction of the WD.
>>>>>>> 15729979

Finding such a condition requires knowledge of model-dependent subtleties, such as the nature of the SM states produced by the interaction of the DM with the stellar medium and the response of the DM to this interaction.  However, in general the resolutionj of this question will always come down to a few basic building blocks.  A WD-DM encounter will result in some initial distribution, both in space and energy, of SM particles in the star.  This must be computed from the details of the DM model.  The produced SM particles will then travel through the star, giving up their energy to the stellar medium in a manner analogous to the passage of high-energy collier products through a calorimeter.  This is the source of the deposition energy, which will thermalize in the medium as outlined in Section \ref{sec:Review}.  Depending on the spacial distribution of the SM products and their energy loss timescales, the resulting heating may be in the form of a single temperature peak containing the energy of many SM products, or it may result in a number of smaller, separated peaks.  In any case, the energy $\mathcal{E}_0$ of these deposits will be of order the initial kinetic energy of the SM particles involved in the deposit.  The length $L_0$ of the deposit is set by the distance the SM products travel before loosing their kinetic energy to the medium, and the subsequent thermalization timescale of that energy within th medium.  This will be a function of both the SM species and its energy, as well as the density of the stellar medium.

<<<<<<< HEAD
Any explosion condition on interactions of the type in Figure \ref{fig:feynman} thus depends on understanding the heating lengths of SM particles as a function of SM species, initial energy, and WD density.  We calculate these quantities in Section \ref{sec:HeatingLength} and discuss their driving physics, focusing on a representative subset of species: electrons, photon, and light hadrons. With these quantities in hand, explosion conditions may be derived for a given model by following the procured outlined above. 
=======
Any explosion condition on interactions of the type in Figure \ref{feynman} thus depends on understanding the heating lengths of SM particles as a function of SM species, initial energy, and WD density.  We calculate these quantities in Section \ref{sec:HeatingLength} and discuss their driving physics, focusing on a representative subset of species: electrons, photon, and light hadrons. With these quantities in hand, explosion conditions may be derived for a given model by following the procured outlined above.
>>>>>>> 15729979

For the remained of this section, we will derive the explosion conditions for DM models that permit one of three types of DM-WD encounters: \textcolor{blue}{strong? unperturbed? bullet-like?} transits, DM-DM collisions, and DM decays.  We focus on these processes as they are both straightforward illustrations of above procedure, and they are physically reasonable processes that would be expected to be typical of ultra-heavy DM models.


\begin{figure}
\label{fig:feynman}
\includegraphics[scale=.05]{feynmandiag}
\caption{General interactions between ultra-heavy DM and WD constituents - \textcolor{blue}{do diagrams properly}}
\end{figure}

\subsection{DM-DM Collisions and DM Decays}
\label{sec:coldecay}
The collision of two DM particles or the decay of a single DM particle into a SM secondaries provides a simple heating mechanism.  For simplicity, we focus on $\emph{point-like}$ events, where the SM products are produced within one heating length $L_0$ of each other and thus give rise to one temperature peak.  This restriction excludes displaced-vertex processes where the production of SM products proceeds via long-lived dark intermediate states which might decay only after traveling a considerable distance, resulting in multiple small heating events.  The explosion condition for such a process depends on the model-dependent lifetimes and emission angles of the intermediate states.  For a point-like emission, however, the condition depends only on the total SM energy released and the heating length of the SM products.  As the released energy in this scenario comes only from the energy of the non-relativistic DM, we parametrize it as the fraction $\eta$ of the initial total DM mass that is converted to the SM.  The explosion condition is thus:
\begin{equation}
\label{eqn:coldecay}
    m_{DM} \gtrsim n_i T_f \lambda_T^3 \cdot \frac{1}{g \eta} 
      \text{Max}\left[1, \frac{L_0}{\lambda_T}\right]^3 
\end{equation}
where $g=1$ for a decay process and $g=2$ for a collision.  Considering the explosion threshold \eqref{eq:Eboom}, this process requires ultra-heavy DM: $m_{DM} \gtrsim 10^{14} \, \GeV$.

\subsection{DM Transit}
\label{sec:transit}
For models with a DM-SM scattering process as in Figure \ref{fig:feynman}, there will be a continuous production of SM particles along the trajectory of a DM particle as it traverses the dense WD medium.  We consider a \emph{transit} to be the special case of a DM particle that loses only a small fraction of its kinetic energy to the star during this process, so that we may ignore any evolution of the DM's trajectory during the transit.  To be more precise, a DM particle in a given model will have some \emph{stopping power} $\partial E_{dm}/\partial x$ with the WD medium, which is the kinetic energy lost by the DM per distance traveled.  We demand that:
\[
    \left( \frac{\partial E_{dm}}{\partial x} \right)_{\text{stopping power}} << \frac{m_{dm} v^2_{esc}}{R_c}
\] 
where $R_c \sim 1 \, \text{km}$ \textcolor{red}{check this} is the width of the non-degenerate crust of the WD, and $v_{esc}$ is the escape velocity of the WD.  This condition ensures that the DM penetrates the WD crust with negligable deviation to its trajectory, where we have conservatively assumed here that the crust density is $\OO(1)$ the interior density.  This is important condition as it is only in the degenerate WD interior that a runaway fusion event can occur.  Were this condition not assumed, we would have to account for the possible variations in the kinematic state of the DM after traversing the crust for various stopping powers. Further, since $R_c$ will always be larger than the eventual heating lengths $L_0$, this condidtion ensures that the DM trajectory does not vary as it crosses the heating region. 

The ability of a transit to ignite the star is best captured by a parameter analgous to the stopping power, the \emph{linear energy transfer} (LET) $\partial E_{\text{SM}}/\partial x$ which is the energy released into thermalizing SM products per distance traveled.  This quantity must be computed from the DM model, as it depends on the cross-sections for DM-SM energy transfer as well as the WD density.  Note also that this LET and the stopping power are not necessarily equal, though they will be in the sensible special case that the DM-SM interaction converts only DM kinetic energy into relativistic SM particles.  However, if most of the released energy is due to changes in mass, as is the case with Q-ball dark matter, then it is possible for these two quantites to be very different. 

In order to ignite a WD during transit, the energy released must exceed the threshold \eqref{eq:boom}.  If the heating length $L_0$ of the SM products is larger than the trigger size, we consider one segment $L_0$ of the transit which behaves as a single energy deposit of size $L_0$ as described in Section \ref{sec:review}. The energy deposited in this event is simply 
\[
    \mathcal{E}_0 = \frac{\partial E_{SM}}{\partial x} L_0.
\]
Now, if $L_0 < \lambda_T$, then over a $\lambda_T$ segment of the transit we have many small-scale heating events which will overlap as they diffuse outward and sum to give a temperature peak over a region $\lambda_T$ with energy deposit
\[
    \mathcal{E}_0 = \frac{\partial E_{SM}}{\partial x} \lambda_T
\]
that is, the energy released over the entire region $\lambda_T$.  Combining these gives the the explosion condition for transits:
\begin{equation}
\label{eq:transitexplosion}
  \frac{\partial E_{SM}}{\partial x} \gtrsim n_i T_f\, \text{Max}\left[\lambda_T, L_0 \right]^2
\end{equation}

Finally, note that this condition \eqref{eq:transitexplosion} is derived by summing the energy deposited along a length $\text{Max}\left[L_0, \lambda_T\right]$ to produce a net energy deposit.  This is only valid if the timescale for heat to diffuse out to this distance is much larger than the timescale over which the energy is deposited into the medium, i.e. the DM transit time:
\begin{equation}
\tau_d \gtrsim \frac{\text{max}\left\{ \lambda_T, L \right\}}{v_\text{esc}},
\end{equation}
where the DM transit velocity is given by the WD escape velocity and $\tau_d$ is the characteristic time for a region of size $\text{max}\{\lambda_T, L\}$ and temperature $T_0 \sim \mathcal{E}_0 / n_i \text{max}\{\lambda_T, L\}^3$ to diffuse $\OO(1)$ of its thermal energy.  This scales as $\tau_d \sim \text{max}\left\{ \lambda_T, L \right\}^2/\alpha$, where $\alpha$ is thetemperature-dependent diffusivity, so we require:
\begin{equation}
\alpha\left(T_0\right) \lesssim v_\text{esc} \text{max}\left\{ \lambda_T, L \right\} \label{eq:SlowDiffusion}
\end{equation}
<<<<<<< HEAD
This condition is independent of DM model, and is satisfied for all WD densities .
\textcolor{red}{Show this is actually true for all densities. There is some subtlety here, as $\alpha$ should increase with $T$. But we also do not need to consider arbitrary large $T$, as for large enough $T$ the runaway will occur even if we don't sum the profiles. Need to work this out. It would probably be useful in general to understand the $T$ dependence of $\alpha$.} 
=======
\textcolor{blue}{assuming $\partial E_\text{DM}/\partial x$ is roughly constant\ldots}
Note that $\chi_{led}$ and $\chi_{sp}$ are not necessarily equal, though they will be in the important special case that the DM-SM interaction converts only DM kinetic energy into relativistic SM particles. We will consider this special case below, as well as an explicit model of Q-ball dark matter in which $\chi_{led} \gg \chi_{sp}$ .

It is important to note that if diffusion is too fast or the crust dramatically slows the DM, it is still possible to have an explosive transit event, but one would need to account for the additional diffusive cooling and slower transits. In this work, we will focus on events that satisfy conditions~\eqref{eq:SlowDiffusion} and~\eqref{eq:Crust} for simplicity.

{\color{red} Is the crust ``condition" a veto on explosiveness? probably not}

{\color{blue}
Imposing \eqref{eq:transitexplosion}, we find lower bound on $m_{\text{DM}}$ such that the DM is able to both penetrate the crust \emph{and} trigger an explosion:
\begin{equation}
\label{eq:transitmass}
m_{\text{DM}} \gtrsim  T_f ~\text{max}\{\lambda_T, L\}^2 \l \frac{n_{\text{c}} R_{\text{c}}}{v_{\text{esc}}^2} \r
\end{equation}
If \eqref{eq:transitmass} is violated, then the DM interaction is either not strong enough to ignite the WD or it is so strong that it has no chance penetrate the crust and transit the interior. In the case of $\lambda_T > L$, this translates to a model-independent lower-bound on the DM mass $\sim 10^{27} - 10^{34} ~\GeV$. \textcolor{blue}{used 1 km crust and same number density as interior}.
}

>>>>>>> 15729979

\section{Heating Length}
\label{sec:HeatingLength}
A heating event in the WD must efficiently transfer energy to ions in order to trigger runaway fusion, as concisely stated in \eqref{eq:runaway}. With regards to the processes described in Section \ref{sec:DMexplode}, the characteristic heating length $L$ depends on the exact nature of the DM interaction and must be explicitly calculated for a given DM model to determine its explosiveness \eqref{eq:transitexplosion}. However, any such calculation necessarily involves an understanding of how individual SM particles dump their energy to the stellar medium. In this section, we summarize the stopping powers for particles interacting via the strong and electromagnetic forces in a WD - a detailed analysis of the energy loss is given in Appendix \ref{sec:appendix}. We define $L_i(\epsilon)$ as the distance over which an incident particle $i$ of energy $\epsilon$ (and any secondaries) deposits $\OO(1)$ of the initial energy to the stellar medium \emph{and} thermalizes ions. This length scale is calculated in the case of incident hadrons, electrons, and photons. As we are only concerned with depositing sufficient energy to ignite supernovae, we restrict our attention to high-energy particles $\epsilon \gg T_f \sim \text{MeV}$. As such, the WD may be thought of as a ``particle detector" with electromagnetic and hadronic ``calorimeter" components.

\subsection{Hadrons}
\textcolor{blue}{Legend: Orange = Coulomb off electrons, Blue = Coulomb off Ions, Magenta = Nonelastic Nuclear, Green = Elastic Nuclear.}

The stopping powers for incident nucleons (protons, neutrons) and pions in a WD are shown in Figures \ref{fig:SPnuc} and \ref{fig:SPpion}, respectively. Note that the depicted energy loss due to Coulomb collisions is only applicable for incident charged particles - the electromagnetic couplings of neutral hadrons are suppressed by higher-dimension operators and can essentially be ignored.
\begin{figure}
\label{fig:SPnuc}
\includegraphics[scale=.45]{SPnucleon.pdf}
\caption{Nucleon energy loss in a WD density $n_e = 10^{33} ~\text{cm}^{-3}$.}
\end{figure}

\begin{figure}
\label{fig:SPpion}
\includegraphics[scale=.45]{SPpion.pdf}
\caption{Pion energy loss in a WD density $n_e = 10^{33} ~\text{cm}^{-3}$.}
\end{figure}

For incident energies greater than the typical nuclear binding energy $\epsilon \gtrsim 10 ~\text{MeV}$, the energy loss is dominated by nonelastic nuclear collisions in which secondary hadrons carry the initial energy in a roughly collinear shower. As shown in Appendix \ref{sec:appendix}, the total hadronic shower length $X_{\text{had}}$ is given by
\begin{equation}
\label{eq:hadlength}
X_{\text{had}} \sim l_\text{had} \log{(\epsilon/E_c)} \approx 10 ~l_\text{had},
\end{equation}
where $E_c \sim 10 ~\text{MeV}$ as there are no other dominant stopping mechanisms above the nuclear binding energy. Therefore after a distance $X_\text{had}$, the initial energy is approximately completely contained in an exponential number of final-state hadrons of energy $1 - 10 ~\text{MeV}$. At this stage, hadrons will predominantly transfer energy to nuclei via nuclear elastic scatters. For neutrons and protons $N \sim 10$ collisions are needed to transfer an $\OO(1)$ fraction of this energy while for pions, $N \sim 100$ collisions are needed. This will be in the form of a random walk $X_\text{elastic} = l_\text{el} \sqrt{N}$, where $ l_\text{el} = 1/n_i \sigma_\text{el}$ is the mean free path for elastic scatters.

Note that while neutrons and $\pi^\pm$ have characteristically long lifetimes, the mean distance traversed by a neutral pion before decaying to photons $d_{\pi^0} = \gamma v \tau \approx 10^{-7} - 10^{-6} ~\text{cm}$ for $\epsilon \sim 1 - 10 ~\text{MeV}$. For the most dense WD under consideration, the nuclear mean free path for a nonelastic collision is roughly $l_\text{had} \approx 10^{-7} \text{cm}$. Hence, there are minimal electromagnetic contributions from $\pi^0$ decays during the progression of a hadronic cascade. \textcolor{blue}{nontrivial - not true in ATLAS - worth stating explicitly?} However, final-state neutral pions will tend to decay before transferring $\OO(1)$ of their kinetic energies in elastic scatters. Since these represent a small fraction of the final-state hadron species, we neglect their contribution.

We find that $L_\text{hadron}$ is dominated by the size of the hadronic shower \eqref{eq:hadlength} as opposed to the final deposition length. As a result, $L_\text{hadron}$ scales roughly linearly in WD density. This is plotted in Figure \ref{fig:Lhadron} for the maximal WD density $n_e \sim 10^{33} ~\text{cm}^{-3}$ over a large range of incident hadron energies.
\begin{figure}
\label{fig:Lhadron}
\includegraphics[scale=.45]{Lhadron.pdf}
\end{figure}

\subsection{Electrons and Photons}

\section{Constraints}
\label{sec:Constraints}

In this section, we constrain generic ultra-heavy DM models that may trigger supernova. Following the discussion of \cite{Graham:2015apa}, we may place constraints via (1)~observation of white dwarfs that should have blown up already due to the presence of the candidate in sufficient abundance, and (2)~by observing a supernovae rate incompatible with the expected rate due to the DM candidate detonating WDs. We will consider each of these possibilities for both DM transits and collisions in the WD, but first we pause to consider the data available on white dwarfs and the supernovae rate.

As a specific white dwarf observation, we will consider RX~J0648.04418 as one of the heaviest known white dwarfs \cite{Mereghetti}. It has a mass $M_\text{RX} = 1.28\pm0.05 M_{\astrosun}$, corresponding to a central density $\rho_\text{RX} = ?????~\text{g/cm}^3$. We will take the radius to be $R_\text{RX} = 3000~\text{km}$ and the stellar escape velocity to be $v_\text{RX} = 4\times 10^{-2}$ \textcolor{red}{(Surjeet gets $2\times 10^{-2}$ \ldots)}. \textcolor{blue}{``These were obtained using the mass-density relationship of the star.''} \textcolor{red}{The reference is not certain that this is a carbon white dwarf, so we should also find other heavy candidates to hedge our odds. Here's one \href{https://heasarc.gsfc.nasa.gov/db-perl/W3Browse/w3hdprods.pl}{survey}, that seems to be the one scooter champ surjeet used (see reference 19 in his paper). We also need to discuss dark matter density, and mention possible white dwarf candidates in higher dark matter densities---Surjeet mentions the NuStar collaboration.}

\textcolor{blue}{Discuss the current supernovae rate and the attendant assumptions. See, e.g., pages 9-11 in Surjeet's paper.}

\subsection{Dark Matter Transits}
\label{sec:TransitConstraints}

The expected number of ultra-heavy dark matter transits through a white dwarf with lifetime $t_\text{WD} \sim \text{Gyr}$ is given by
\begin{align}
N_\text{transits}  &= t_\text{WD} \cdot n_\text{DM} \sigma_g v \\
 &  \sim t_\text{WD} \cdot \frac{\rho_{\text{DM}}}{m_\text{DM}} \pi R_\text{WD}^2 \l\frac{v_\text{esc}}{v}\r^2 v,
\end{align}
where $v \sim 10^{-3}$ is the virial velocity of DM \textcolor{red}{(could be quite different near the galactic center with higher dark matter density?)} and $\rho_{\text{DM}}$ is the energy density of DM in the region of interest. $\sigma_g$ denotes the capture cross section including a gravitational Sommerfeld enhancement. Considering a $1.25 M_{\odot}$ WD in the local dark matter halo $\rho_{\text{DM}} \sim 0.3 ~\text{GeV}/\text{cm}^3$, we find that $m_\text{DM} \lesssim 10^{44} ~\GeV \sim 10^{20} ~\text{g}$ will transit the WD at least once in a Gyr. If we instead consider (recently discovered) heavy white dwarfs in the galactic center $\rho_{\text{DM}} \sim 10^3 ~\text{GeV}/\text{cm}^3$, this upper bound improves to $m_\text{DM} \lesssim 10^{48} ~\GeV \sim 10^{24} ~\text{g}$.

\textcolor{blue}{Considering these conditions, the independent parameters we are free to vary and constrain are the species $i$ released during a DM-SM collision, the energy $\epsilon$ released per particle, the weighted cross-section $N_i \epsilon\, \sigma_{\epsilon,i}$, the local mass density of the DM candidate $\rho_\text{DM}$, and the dark matter mass $m_\text{DM}$. The relevant heating length $L$ is then determined by $i$, $\epsilon$, and white dwarf parameters, and parameter constraints follow.}


\subsection{DM-DM Collisions}
\label{sec:CollisionConstraints}

\section{Q-balls}
\label{sec:ConcreteExamples}

The constraints developed in Section \ref{sec:Constraints} can be applied to a wide variety of ultra-heavy DM candidates. Here we implement this formalism to place bounds on a specific model of DM: Q-balls. In various supersymmetric extensions of the SM, non-topological solitons called Q-balls can be produced in the early universe \cite{Coleman:1985ki, Kusenko:1997si}. If these Q-balls were stable, they would comprise a component of the DM today.

In gauge-mediated models with flat scalar potentials, the Q-ball mass and radius are given by
\begin{equation}
\label{eq:Qballprop}
M_Q \sim m_F Q^{3/4}, ~~~ R_Q \sim m_F^{-1} Q^{1/4},
\end{equation}
where $m_F$ is related to the scale of supersymmetry breaking (messenger scale). The condition $M_Q/Q < m_p$ ensures that the Q-ball is stable against decay to nucleons \cite{Dine:2003ax}. When an (electrically neutral) baryonic Q-ball interacts with a nucleon, it absorbs its baryonic charge as a minimum-energy configuration and induces the dissociation of the nucleon into free quarks. During this process, $\sim \text{GeV}$ of energy is released through the emission of 2-3 pions \cite{Dine:2003ax}. The cross section for this interaction is approximately geometric:
\begin{equation}
\sigma_Q \simeq \pi R_Q^2.
\end{equation}
Note that a sufficiently massive Q-ball will become a black hole if the Q-ball radius is less than the Schwarzschild radius $R_Q \lesssim R_s \sim G M_Q$. In the model described above, this translates into a condition
\begin{equation}
m_F \l\frac{\Mpl}{m_F}\r^3 \lesssim m_Q, ~~~ \l\frac{\Mpl}{m_F}\r^4 \lesssim Q.
\end{equation}
For Q-ball masses of this order, gravitational interactions become relevant.

We assume that for each Q-ball collision, there is equal probability to produce $\pi^0, \pi^+$ and $\pi^-$ under the constraint of charge conservation, with average kinetic energy $\sim 500 ~\text{MeV}$. Numerous experiments have studied interactions of pions in this energy range incident upon complex nuclei targets such as carbon. It is found that there is roughly equal cross section of order $\OO (100 ~\text{mb})$ for a (neutral or charged) pion to either scatter elastically, scatter inelastically, or become absorbed with no final state pion \cite{Pionnuclear}. Of these possibilities, pion absorption is the most relevant for energy loss as this will induce a hadronic shower. Following the results of Section \ref{sec:heatinglength}, the relevant heating length of the Q-ball interaction is approximately $L \approx$.

Q-balls that transit a WD with sufficiently large cross section as given by \eqref{eq:transitexplosion} will ignite the star. The resulting explosive power for Q-balls is plotted in Figure \ref{fig:boomQball}. If the Q-ball cross section is related to its mass and baryonic charge as in \eqref{eq:Qballprop}, we find that
\begin{equation}
m_Q \gtrsim 10^8 ~\text{g} \l\frac{m_F}{\text{TeV}}\r^4, ~~~~ Q \gtrsim 10^{38} \l\frac{m_F}{\text{TeV}}\r^4
\end{equation}
is capable of triggering runaway fusion in a heavy $\sim 1.25 M_{\odot}$ WD.

\begin{figure}
\label{fig:boomQball}
\includegraphics[scale=.45]{boomQball.pdf}
\end{figure}

\textcolor{blue}{Triangle Plot constraints of $Q - m_F$ on top of cosmic ray, Super-K bounds on Q balls}.

\section{Discussion}
\label{sec:discussion}

\begin{appendices}

\section{Particle Interactions in a White Dwarf}
\label{sec:appendix}

The interior of a WD is a complex environment (unless otherwise noted, we will assume a carbon-oxygen WD). Famously, the star is supported against collapse by electron degeneracy pressure with a characteristic Fermi energy
\begin{equation}
E_F = (3 \pi^2 n_e)^{1/3} \sim 0.1 - 1 ~\text{MeV}
\end{equation}
where $n_e$ is the number density of electrons. The nuclei are at an ambient temperature $T \sim \text{keV}$ and form a strongly-coupled plasma with coupling parameter
\begin{equation}
\Gamma \sim \frac{Z^2 \alpha}{n_i^{-1/3} T} \gg 1,
\end{equation}
where $n_i$ is the number density of nuclei. Here we provide a detailed analysis of the possible electromagnetic and strong interactions in a WD.

\subsection*{Coulomb Collisions}

An incident particle of mass $m$, charge $e$, and velocity $\beta$ scattering off a (stationary) target of mass $M$, charge $Ze$ with impact parameter $b$ will transfer energy
\begin{equation}
\label{eq:impact}
E' = \frac{2 Z^2 \alpha^2}{b^2 \beta ^2 M}.
\end{equation}
The differential cross section for the interaction is given by the Rutherford cross section
\begin{equation}
\label{eq:rutherford}
\frac{d \sigma_R}{dE'} = \frac{2 \pi  \alpha^2 Z^2}{M \beta^2} \frac{1}{E'^2},
 \end{equation}
where we have assumed a sufficiently fast incident particle so that interactions are governed by single collisions with energy transfer $E'$ \cite{Agashe:2014kda}.  Note that the differential cross section receives additional QED due to the incident spin, but for small energy transfers these corrections are negligible. It is straightforward to understand the parametric dependences of \eqref{eq:rutherford}: there is increased likelihood to scatter for slowly moving incident particles undergoing ``soft-scatters" against lighter targets. Therefore, one would expect that soft-scattering dominates the energy loss and that collisions with nuclei of mass $M$ are suppressed by a factor $\OO\l\frac{Z m_e}{M}\r$ as compared to collisions with electrons. This is certainly true for incident charged particles in non-degenerate matter. However, both of these naive expectations turn out to be false when considering scattering off a degenerate species.

We first consider the energy loss of high-energy charged particles colliding with non-degenerate targets. In this case, the stopping power is given by:
\begin{align}
\label{eq:SP}
-\l \frac{dE}{dx}\r_\text{coulomb} & = - \int dE' \left(\frac{d \sigma}{dE'}\right) n E' \\
& \simeq -\frac{n_i \pi Z^2 \alpha^2}{M \beta^2} \log {\l\frac{E_{\text{max}}}{E_{\text{min}}}\r}.
\end{align}
\eqref{eq:SP} must be integrated over all $E'$ within the regime of validity for \eqref{eq:rutherford}, thereby fixing the lower and upper bounds of the Coulomb logarithm. The maximum possible energy transfer satisfying kinematic constraints in a backward scatter is given by
\begin{equation}
E_{\text{kin}} = \frac{2 M \beta^2 \gamma^2}{1+ 2\gamma M/m +(M/m)^2},
\end{equation}
where $\gamma = (1-\beta^2)^{-1/2}$ is the relativistic factor. In addition, quantum mechanical uncertainty sets a limit to the accuracy that can be achieved in ``aiming" an incident particle at a target $b > \frac{1}{\text{min}\{{M, m}\} \beta \gamma}$. In terms of energy transfer, this translates to the condition
\begin{equation}
E' < E_\text{quant} = \frac{2 Z^2 \alpha^2 \gamma^2 ~\text{min}\{{M, m}\}^2}{M}.
\end{equation}
Furthermore, the expression for the energy loss in a scatter \eqref{eq:impact} is modified by relativistic considerations when the energy transfer is larger than the target mass \cite{Rossi}. For our purposes, we take the maximum energy that an incident particle is able to transfer to be
\begin{equation}
E_{\text{max}} = \text{min}\{E_\text{quant}, E_{\text{kin}}, M\}.
\end{equation}

On the other hand, the maximum impact parameter is set by Thomas-Fermi screening due to the degenerate electron gas:
\begin{equation}
\label{eq:TF}
\lambda_{\text{TF}} = \l \frac{6 \pi Z \alpha n_e}{E_F}\r^{-1/2}.
\end{equation}
This corresponds to a lower bound on the energy transfer
\begin{equation}
E' > E_{\text{sc}} = \frac{12 \pi Z^3 \alpha ^3 n_e}{\beta^2 M E_F}.
\end{equation}
In addition, the lattice structure of ions in the WD introduces further complications \cite{Teukolsky}. The typical Coulomb lattice binding energy between ions is given by the electric potential
\begin{equation}
\label{eq:lattice}
E_B \sim \frac{Z^2 \alpha}{n_i^{-1/3}} \sim 10^{-2} - 10^{-1} ~\text{MeV}
\end{equation}
For energy transfers greater than $E_B$, lattice effects can be safely ignored. On the other hand, momentum transfers from collisions below this threshold will lead to suppressed energy loss due to collective effects (i.e. phonon excitations). We set the lower bound on nuclei scattering (not applicable for electron targets) to be
\begin{equation}
E_{\text{min}} = \text{max} \{E_B,E_{\text{sc}}\}
\end{equation}
so that we only account for energy transfers greater than the ion lattice binding energy. \textcolor{red}{Should relax this assumption. how?}

Now consider collisions with degenerate electrons. An incident particle transferring energy $E'$ can only scatter those electrons within $E'$ of the Fermi surface. We define a modified density of electrons $n_e(E')$ as:
\begin{equation}
\label{pauli}
n_e(E') = \left\{
        \begin{array}{ll}
            \displaystyle \int \limits_{E_F -E'}^{E_F}dE ~g(E) & \quad E_F \geq E' \\
            n_e & \quad E_F \leq E'
        \end{array}
    \right.,
\end{equation}
where $g(E)$ is the density of states per unit volume for a three-dimensional free electron gas. The effect of degeneracy can also be cast as a suppression of the differential cross section of order $\mathcal{O}(E'/E_F)$ whenever energy less than the Fermi energy is transferred. Therefore, unlike in the non-degenerate case, the energy loss due to soft-scatters are in fact \emph{subdominant} to the contributions from rare hard-scatters. The stopping power is also sensitive to the integration bounds $E_{\text{max}}$ and $E_{\text{min}}$ as a power-law dependence unlike the logarithmic sensitivity \eqref{eq:SP} in the case of a non-degenerate target.

\subsection*{Compton Scattering}
Photons can efficiently deposit their energy to electrons in the WD via Compton scattering
\begin{equation}
{k^{\prime }={\frac {k}{1+{\frac {k}{m_e}}(1-\cos \theta )}}},
\end{equation}
where $k$ and $\theta$ denote the energy and angle of deflection for the incident photon, respectively. For perfectly forward scatters, none of the initial energy is transferred while for high-energy photons $k \gg m_e$, the maximal energy transfer approaches the initial energy. The differential cross section for photons to scatter off a free electron is given by the Klein-Nishina formula:
\begin{equation}
\label{KN}
\frac{d\sigma_\text{KN}}{d (\cos \theta)}=\frac{\pi \alpha^2}{m_e^2} \l \frac{k'}{k} + \frac{k}{k'} -\sin^2 \theta \r.
\end{equation}
As a result, the stopping power due to Compton scattering can be expressed as
\begin{equation}
\label{eq:comptonSP}
\l \frac{dE}{dx}\r_\text{KN} =  \int d (\cos \theta) n_e \frac{d\sigma_\text{KN}}{d (\cos \theta)} E', ~~~ E' = k - k'.
\end{equation}
Note that Paul-blocking of the target electrons should also be taken into account. This is done using a variable number density \eqref{pauli}, although we find that degeneracy only introduces a significant suppression when $k\lesssim 10 ~\text{MeV}$.

\textcolor{blue}{Inverse Compton - negligible stopping power for electrons.}

\subsection*{Bremsstrahlung and Pair Production}
The cross section for an electron of energy $E$ to radiate a photon of energy $k$ is given by the Bethe-Heitler formula
\begin{equation}
\label{eq:BH}
\frac{d \sigma_\text{BH}}{dk} = \frac{1}{3 k n_i X_0} (y^2+2 [1+ (1-y)^2]), ~~~ y = k/E.
\end{equation}
$X_0$ is the radiation length, and is generally of the form
\begin{equation}
X_0^{-1} = 4 n_i Z^2 \frac{\alpha^3}{m_e^2} \log{\Lambda}, ~~~ \log{\Lambda} \sim \int \limits_{b_\text{min}}^{b_\text{max}} \frac{1}{b}.
\end{equation}
where $\log{\Lambda}$ is a logarithmic form factor containing the maximum and minimum effective impact parameters allowed in the scatter. $b_\text{min}$ is set by a quantum-mechanical bound such that the radiated photon frequency is not larger than the initial electron energy. For a bare nucleus, this distance is the electron Compton wavelength $b_\text{min} = \lambda_e = \frac{1}{m_e}$. It is important to note that collisions at impact parameters \emph{less} than $b_\text{min}$ will still radiate, but with exponentially suppressed intensity. Classically, this is manifested by the decoherence of radiation at large scattering angles. $b_\text{max}$ is set by the distance at which the nuclear target is screened. For an atomic target this is of order the Bohr radius, and in the WD this is the Thomas-Fermi length \eqref{eq:TF}. Evidently, there exists a critical electron number density $n_\text{crit} \sim 10^{32} ~\text{cm}^{-3}$ at which the logarithmic form factor vanishes. This is an indication that the classical calculation is no longer valid and that bremsstrahlung is highly suppressed in a WD of density $n_e \gtrsim n_\text{crit}$. For our purposes, we simply take $\log{\Lambda} \sim \OO(1)$ whenever $b_\text{min} \lesssim b_\text{max}$ while effectively ignoring the energy loss due to bremsstrahlung in a sufficiently dense WD. \textcolor{blue}{rather than actually calculate its contribution.} \textcolor{red}{mention connection to ``critical density" at which inverse brem gives way to electron scattering in radiative transfer?}

Similar to \eqref{eq:BH}, the cross section for a photon of energy $k$ to produce an electron-positron pair with energies $E$ and $k-E$ is
\begin{equation}
\label{eq:PP}
\frac{d \sigma_\text{BH}}{dE} = \frac{1}{3 k n_i X_0} (1+ 2[x^2+ (1-x)^2]) ~~~ x = E/k,
\end{equation}
valid beyond the threshold energy $k \gtrsim m_e$. As a result, the energy loss due to bremsstrahlung is simply $E/X_0$ and the full pair production cross section is $\sim 1/(n_i X_0)$. Essentially, $X_0$ is the typical length scale of an electromagnetic shower.

However, bremsstrahlung and pair production will be suppressed by the ``Landau-Pomeranchuk-Migdal" (LPM) effect (see \cite{Klein:1998du} for an extensive review). High-energy radiative processes involve very small longitudinal momentum transfers to nuclear targets ($\propto k/E^2$ in the case of bremsstrahlung). Quantum mechanically, this interaction is delocalized across a formation length over which amplitudes from different scattering centers will interfere. This interference is usually destructive and must be taken into account in the case of high energies or high-density mediums. Calculations of the LPM effect can be done semi-classically based on average multiple scattering. It is found that bremsstrahlung is suppressed for $k > E(E-k)/E_\text{LPM}$ and pair production for $E(k-E) > k E_\text{LPM}$, where
\begin{equation}
\label{eq:LPM}
E_\text{LPM} = \frac{m_e^2 X_0 \alpha}{4 \pi}.
\end{equation}
For the WD densities in which radiative energy loss is considered, $E_\text{LPM} \sim 10-10^{3} ~\text{MeV}$. With LPM suppression, the bremsstrahlung stopping power is approximately
\begin{equation}
\label{eq:bremloss}
\l\frac{dE}{dx}\r_\text{LPM} \sim \l\frac{E_\text{LPM}}{E} \r^{1/2} \frac{E}{X_0}, ~~~ E>E_\text{LPM}.
\end{equation}
We find that the LPM effect diminishes the energy loss due to soft radiation so that the radiative stopping power is dominated by single, hard bremsstrahlung. Similarly, the pair production cross section reduces to
\begin{equation}
\sigma_{pp} \sim \l\frac{E_\text{LPM}}{k} \r^{1/2} \frac{1}{n_i X_0}, ~~~ E>E_\text{LPM}
\end{equation}

In addition to multiple scattering, additional interactions within a formation length will suppress bremsstrahlung when $k \ll E$. The emitted photon can coherently scatter off electrons and ions in the media, acquiring an effective mass of order the plasma frequency $\omega_p$. The fastest plasma frequency will dominate, which is set by degenerate electrons.
Semi-classically, this results in a suppression of order $(k/\gamma \omega_p)^2$ when the radiated photon energy $k < \gamma \omega_p $. This is known as the ``dielectric effect". Note that for the densities in question, $\omega_p < m_e$ so we may simply set $\gamma \omega_p$ as a minimum cutoff on allowed photon frequencies. For high-energy electrons, this dielectric suppression only introduces a minor correction to \eqref{eq:bremloss}, in which soft radiation is already suppressed by the LPM effect \cite{Klein:1998du}.

When bremsstrahlung is sufficiently suppressed, higher-order processes such as direct pair production $e N \rightarrow e^+ e^- e N$ should also be considered. The electron energy loss due to direct pair production has been computed in \cite{Gerhardt:2010bj} taking the LPM effect into consideration, although other higher-order diagrams have not been treated in the same manner. Such an analysis is beyond the scope of this work, and we instead ignore radiative energy loss once the LPM suppression exceeds $\OO(\alpha)$ \textcolor{blue}{cite convo with Klein.}

\subsection*{Nuclear Interactions}
Nuclear interactions can be either elastic or nonelastic - the nature of the interaction is largely determined by the incident particle energy. Elastic collisions are most relevant at scales less than the nuclear binding energy, $E_\text{nuc} \sim 10 ~\text{MeV}$. A single, backward elastic scatter could result in an incident particle losing virtually all of its energy if the incident and target masses are the same. However, we will be primarily concerned with light hadrons incident on relatively heavy nuclei, i.e. ping-pong balls bouncing around a sea of bowling balls.

An elastic collision between an incident (non-relativistic) mass $m$ and a heavy, stationary target mass $M$ results in a final energy
\begin{equation}
\label{eq:elasticratio}
\zeta \equiv \frac{\epsilon'}{\epsilon} \approx \l \frac{M}{M+m} \r^2, ~~~~ m < M.
\end{equation}
$\epsilon$ and $\epsilon'$ denote the initial and final energy of the incident particle, and we assume an isotropic distribution in the center-of-mass scattering angle. Thus, a nucleon interacting with carbon nuclei transfers roughly 15\% of its incident energy after each elastic collision. However, since the ions in a WD form a Coulomb lattice, elastic collisions cannot transfer energy less than \eqref{eq:lattice} without exciting phonon modes. In the case of a nucleon, this limits the applicability of \eqref{eq:elasticratio} to energies $\epsilon \gtrsim \text{MeV}$.

The cross section for elastic scatters $\sigma_\text{el}$ has considerable dependence on the incident particle species and energy. At energies below $\sim \text{MeV}$, $\sigma_\text{el}$ effectively vanishes for protons. \textcolor{blue}{insufficient to overcome the mutual Coulomb repulsion.} In the case of neutrons, $\sigma_\text{el}$ is roughly constant below $\sim \text{MeV}$ but is of a complicated form in the intermediate regime $1 - 10 ~\text{MeV}$ due to various nuclear resonances \textcolor{blue}{cite ENDF}. For our purposes, we assume the elastic cross section for any hadron to be constant $\sigma_\text{el} \sim 1 ~\text{b}$ when $\epsilon \gtrsim \text{MeV}$. \textcolor{blue}{neutron capture in C+O negligible compared to elastic cross section in relevant energy range.} 

Next we consider nonelastic collisions at incident energies $\epsilon \gtrsim E_\text{nuc}$. In this regime, a nuclear collision generally results in an $\OO(1)$ number of energetic secondary hadrons (i.e. protons, neutrons, pions, etc.) emitted roughly in the direction of the primary particle. These secondary particles approximately split the initial total energy of the absorbed primary particle and can collide with other nuclei in the WD. The remnant nucleus will generally be left in an excited state and relax through the emission of $\OO(10 ~\text{MeV})$ hadrons (``nuclear evaporation") and photons \cite{Rossi}. A hadronic shower is the result of all such reactions caused by primary and secondary particles.

For simplicity, we take the nuclear mean free path for a light hadron (proton, neutron, pion) to be constant in energy with characteristic cross section
\begin{equation}
l_\text{had} \sim  \frac{1}{n_i \sigma_\text{non}}, ~~~~ \sigma_\text{non} \sim 100 ~\text{mb}.
\end{equation}
Note that the shower length is only logarithmically sensitive to the initial energy or number of secondaries, and is thus primarily set by the nuclear mean free path. In this case, the cascade induced by a high-energy initial hadron is adequately described by a stopping power
\begin{equation}
\label{eq:nucshower}
\l \frac{dE}{dx}\r_\text{had} \sim \frac{E}{l_\text{had}},
\end{equation}
neglecting logarithmic factors of $\OO(1)$. The shower will end once final-state hadrons reach a critical energy $E_c$ - this is either the scale at which an additional mechanism dominates the stopping power or the minimum energy required to induce further showers $E_\text{nuc}$.

Energetic $k \gtrsim 10 ~\text{MeV}$ photons can also interact with nuclei and induce a hadronic shower. There is considerable uncertainty in the evaluation of high-energy photonuclear cross sections, and a detailed model is beyond the scope of this work. In fact at sufficiently high energies, photonuclear interactions can become coherent with the photon interaction spread over multiple nuclei \cite{Gerhardt:2010bj}. This coherence will further reduce the photonuclear mean free path. As a conservative estimate, \textcolor{blue}{neglecting the $k^{0.08}$ dependence at high energies} we assume a constant photonuclear cross section in the relevant energy regime
\begin{equation}
l_\gamma \sim \frac{1}{n_i \sigma_{\gamma A}}, ~~~~ \sigma_{\gamma A} \sim 1 ~\text{mb}.
\end{equation}

Similarly, charged leptons will lose energy via electronuclear interactions in which the incident particle radiates a virtual photon that then interacts hadronically with a nearby nucleus. Note that a hadronic shower induced by electronuclear interactions are not affected by the LPM suppression \eqref{eq:LPM}. Naively we expect the stopping power to be of order $\sim E \alpha/l_\gamma$. A more detailed calculation \cite{Gerhardt:2010bj} differs from our naive estimate an $\OO(10)$ factor. The largest uncertainty in calculating electronuclear stopping power at high energies is in evaluating hadronic cross sections, which require significant extrapolation from existing data and for which different models yield different results.

\end{appendices}

\section*{Acknowledgements}
We are grateful to S. Rajendran for suggesting this project and for helpful conversations. We would also like to thank D. Grabowska, K. Harigaya, S.R. Klein, R. McGehee, and J. Wurtele for stimulating discussions.

\bibliography{Qballs}

\end{document}<|MERGE_RESOLUTION|>--- conflicted
+++ resolved
@@ -118,19 +118,11 @@
 \section{Dark Matter Induced Ignition}
 \label{sec:DMexplode}
 
-<<<<<<< HEAD
 In this section we discuss and parameterize the ability of generic, non-gravitational dark matter interactions to destroy a WD.  We focus on DM interactions that cause heating through the production of high-energy SM particles in the WD, as this is a ubiquitous processes which will exist in some form in many DM models.  One may have, for example, SM states produced by SM-DM or DM-DM scatterings, or DM decays, depicted schematically in Figure \ref{fig:feynman}.  We seek a condition on the parameters of these interactions that determines if an encounter of the WD with a DM particle will result in the destruction of the WD. 
-=======
-In this section we discuss and parameterize the ability of generic, non-gravitational dark matter interactions to destroy a WD.  We focus on DM interactions that cause heating through the production of high-energy SM particles in the WD, as this is a ubiquitous processes which will exist in some form in many DM models.  One may have, for example, SM states produced by SM-DM or DM-DM scatterings, or DM decays, depicted schematically in Figure \ref{feynman}.  We seek a condition on the parameters of these interactions that determines if an encounter of the WD with a DM particle will result in the destruction of the WD.
->>>>>>> 15729979
 
 Finding such a condition requires knowledge of model-dependent subtleties, such as the nature of the SM states produced by the interaction of the DM with the stellar medium and the response of the DM to this interaction.  However, in general the resolutionj of this question will always come down to a few basic building blocks.  A WD-DM encounter will result in some initial distribution, both in space and energy, of SM particles in the star.  This must be computed from the details of the DM model.  The produced SM particles will then travel through the star, giving up their energy to the stellar medium in a manner analogous to the passage of high-energy collier products through a calorimeter.  This is the source of the deposition energy, which will thermalize in the medium as outlined in Section \ref{sec:Review}.  Depending on the spacial distribution of the SM products and their energy loss timescales, the resulting heating may be in the form of a single temperature peak containing the energy of many SM products, or it may result in a number of smaller, separated peaks.  In any case, the energy $\mathcal{E}_0$ of these deposits will be of order the initial kinetic energy of the SM particles involved in the deposit.  The length $L_0$ of the deposit is set by the distance the SM products travel before loosing their kinetic energy to the medium, and the subsequent thermalization timescale of that energy within th medium.  This will be a function of both the SM species and its energy, as well as the density of the stellar medium.
 
-<<<<<<< HEAD
 Any explosion condition on interactions of the type in Figure \ref{fig:feynman} thus depends on understanding the heating lengths of SM particles as a function of SM species, initial energy, and WD density.  We calculate these quantities in Section \ref{sec:HeatingLength} and discuss their driving physics, focusing on a representative subset of species: electrons, photon, and light hadrons. With these quantities in hand, explosion conditions may be derived for a given model by following the procured outlined above. 
-=======
-Any explosion condition on interactions of the type in Figure \ref{feynman} thus depends on understanding the heating lengths of SM particles as a function of SM species, initial energy, and WD density.  We calculate these quantities in Section \ref{sec:HeatingLength} and discuss their driving physics, focusing on a representative subset of species: electrons, photon, and light hadrons. With these quantities in hand, explosion conditions may be derived for a given model by following the procured outlined above.
->>>>>>> 15729979
 
 For the remained of this section, we will derive the explosion conditions for DM models that permit one of three types of DM-WD encounters: \textcolor{blue}{strong? unperturbed? bullet-like?} transits, DM-DM collisions, and DM decays.  We focus on these processes as they are both straightforward illustrations of above procedure, and they are physically reasonable processes that would be expected to be typical of ultra-heavy DM models.
 
@@ -183,27 +175,8 @@
 \begin{equation}
 \alpha\left(T_0\right) \lesssim v_\text{esc} \text{max}\left\{ \lambda_T, L \right\} \label{eq:SlowDiffusion}
 \end{equation}
-<<<<<<< HEAD
 This condition is independent of DM model, and is satisfied for all WD densities .
 \textcolor{red}{Show this is actually true for all densities. There is some subtlety here, as $\alpha$ should increase with $T$. But we also do not need to consider arbitrary large $T$, as for large enough $T$ the runaway will occur even if we don't sum the profiles. Need to work this out. It would probably be useful in general to understand the $T$ dependence of $\alpha$.} 
-=======
-\textcolor{blue}{assuming $\partial E_\text{DM}/\partial x$ is roughly constant\ldots}
-Note that $\chi_{led}$ and $\chi_{sp}$ are not necessarily equal, though they will be in the important special case that the DM-SM interaction converts only DM kinetic energy into relativistic SM particles. We will consider this special case below, as well as an explicit model of Q-ball dark matter in which $\chi_{led} \gg \chi_{sp}$ .
-
-It is important to note that if diffusion is too fast or the crust dramatically slows the DM, it is still possible to have an explosive transit event, but one would need to account for the additional diffusive cooling and slower transits. In this work, we will focus on events that satisfy conditions~\eqref{eq:SlowDiffusion} and~\eqref{eq:Crust} for simplicity.
-
-{\color{red} Is the crust ``condition" a veto on explosiveness? probably not}
-
-{\color{blue}
-Imposing \eqref{eq:transitexplosion}, we find lower bound on $m_{\text{DM}}$ such that the DM is able to both penetrate the crust \emph{and} trigger an explosion:
-\begin{equation}
-\label{eq:transitmass}
-m_{\text{DM}} \gtrsim  T_f ~\text{max}\{\lambda_T, L\}^2 \l \frac{n_{\text{c}} R_{\text{c}}}{v_{\text{esc}}^2} \r
-\end{equation}
-If \eqref{eq:transitmass} is violated, then the DM interaction is either not strong enough to ignite the WD or it is so strong that it has no chance penetrate the crust and transit the interior. In the case of $\lambda_T > L$, this translates to a model-independent lower-bound on the DM mass $\sim 10^{27} - 10^{34} ~\GeV$. \textcolor{blue}{used 1 km crust and same number density as interior}.
-}
-
->>>>>>> 15729979
 
 \section{Heating Length}
 \label{sec:HeatingLength}
