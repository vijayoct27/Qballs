%\documentclass[10pt, twocolumn]{article}
%\documentclass[11pt]{article}
%\documentclass[twocolumn,showpacs,preprintnumbers,amsmath,amssymb,prl, superscriptaddress]{revtex4}
\documentclass[twocolumn, preprintnumbers,amsmath,amssymb,prd, superscriptaddress]{revtex4}
% \documentclass[preprintnumbers,amsmath,amssymb,prd,superscriptaddress]{revtex4}
%\documentclass[10pt, preprint,showpacs,preprintnumbers,amsmath,amssymb, superscriptaddress]{revtex4}
%\documentclass[11pt, prd,preprintnumbers,amsmath,amssymb, superscriptaddress]{revtex4}
%\documentclass[11pt, prd,preprintnumbers, amsmath,amssymb, superscriptaddress, nofootinbib, hyperref]{revtex4}

\usepackage{latexsym}
\usepackage{amssymb}
\usepackage{epsfig,amsmath,graphics}
\usepackage{epstopdf}
\usepackage{verbatim}
\usepackage{wasysym}
\usepackage{hyperref}
\usepackage{feynmp-auto} % feynman diagrams
%\usepackage{subfig}
\usepackage[utf8]{inputenc}
\usepackage{xpatch}
\usepackage{xcolor}
\usepackage{mathtools}
\hypersetup{
    colorlinks,
    linkcolor={red!80!black},
    citecolor={green!60!black},
    urlcolor={blue!60!black}
}
\usepackage{appendix}

\newcommand{\Ez}{\mathcal{E}_0}
\newcommand{\Eboom}{\mathcal{E}_\text{boom}}
\newcommand{\OO}{\mathcal{O}}
\newcommand{\LL}{\mathcal{L}}
\newcommand{\HH}{\mathcal{H}}
\newcommand{\TeV}{\text{TeV}}
\newcommand{\GeV}{\text{GeV}}
\newcommand{\MeV}{\text{MeV}}
\newcommand{\keV}{\text{keV}}
\newcommand{\rad}{\text{rad}}
\newcommand{\cm}{\text{cm}}
\newcommand{\angstrom}{\buildrel _{\circ} \over {\mathrm{A}}}
\newcommand{\pslash}{p\hspace{-0.070in}/\,}
\newcommand{\Mpl}{M_{\text{pl}}}
\newcommand{\ket}[1]{\ensuremath{\left|#1\right>}}
\newcommand{\bra}[1]{\ensuremath{\left<#1\right|}}
\newcommand{\braket}[2]{\ensuremath{\left<#1|#2\right>}}
%Large Parentheses
\def\r{\right)}
\def\l{\left(}

\begin{document}

%\preprint{APS/123-QED}


\title{White Dwarfs as Dark Matter Detectors}

\author{Peter W. Graham}
\affiliation{Stanford Institute for Theoretical Physics, Department of Physics,
Stanford University, Stanford, CA, 94305}

\author{Ryan Janish}
\affiliation{Berkeley Center for Theoretical Physics, Department of Physics,
University of California, Berkeley, CA 94720, USA}

\author{Vijay Narayan}
\affiliation{Berkeley Center for Theoretical Physics, Department of Physics,
University of California, Berkeley, CA 94720, USA}

\author{Surjeet Rajendran}
\affiliation{Berkeley Center for Theoretical Physics, Department of Physics,
University of California, Berkeley, CA 94720, USA}

\author{Paul Riggins}
\affiliation{Berkeley Center for Theoretical Physics, Department of Physics,
University of California, Berkeley, CA 94720, USA}

\begin{abstract}

If dark matter (DM) were capable of sufficiently heating a localized region of a white dwarf, it would trigger runaway fusion and ignite a type 1a supernova.
This was originally proposed in \cite{Graham:2015apa} and used to constrain primordial black holes which transit a white dwarf and cause heating through dynamical friction.
In this paper, we extend the reach of white dwarf DM detectors to candidates with non-gravitational interactions that cause heating through the release of standard model particles.
We consider a general class of models in which DM-DM collisions, DM decays, or DM transits including a SM scattering interaction produce particles that subsequently deposit energy inside the star.
The existence of specific, long-lived white dwarfs and the measured supernova rate provide robust methods for constraining such models.
As a concrete example, we are able to rule out supersymmetric Q-ball DM in a vast region of parameter space fundamentally inaccessible to terrestrial-based experiments.
It is interesting that the DM encounters with white dwarfs discussed in this work provide an alternative mechanism of triggering supernovae from sub-Chandrasekhar Mass progenitors.


\end{abstract}
\maketitle
\onecolumngrid
\tableofcontents
\clearpage
\twocolumngrid

\section{Introduction}
\label{sec:Introduction}

Identifying the nature of dark matter (DM) remains one of the clearest paths beyond the Standard Model (SM).
Therefore, it is fruitful to study the observable signatures of any yet-allowed candidate.
Many terrestrial direct detection experiments are designed to search for DM \cite{Akerib:2016vxi, Agnese:2017njq}, yet these lose sensitivity to heavier DM due to its diminished number density.
Even for a strongly-interacting candidate, if the DM mass is above $\sim 10^{22} ~\GeV$ a large detector of size $\sim (100 ~\text{m})^2$ will register fewer than one event per year.
While these masses are large compared to those of fundamental particles, it is reasonable to suppose that DM may exist as composite states just as the SM produces complex structures with mass much larger than fundamental scales (e.g. you, dear reader).
Currently there is a wide range of unexplored parameter space for DM candidates less than $\sim 10^{48} ~\GeV$, above which the DM will have observable gravitational microlensing effects \cite{Griest:2013aaa}.
For such ultra-heavy DM, indirect signatures in astrophysical systems are a natural way forward.
One possibility proposed by \cite{Graham:2015apa} is that DM can trigger runaway fusion and ignite type 1a supernovae (SN) in white dwarf (WD) stars.

Runaway thermonuclear fusion requires both a heating event and the lack of significant cooling which might quench the process.
The WD medium is particularly suited to this as it is dominated by degeneracy pressure and undergoes minimal thermal expansion, which is the mechanism that regulates fusion in main sequence stars.
Thermal diffusion is the primary cooling process in a WD and it can be thwarted by heating a large enough region.
The properties of a localized heating necessary to trigger runaway fusion were computed in \cite{Woosley}.
Consequently, \cite{Graham:2015apa} realized that if DM is capable of sufficiently heating a WD in this manner, it will result in a SN with sub-Chandrasekhar Mass progenitor.
This was used to constrain primordial black holes which transit a WD and cause heating by dynamical friction, although the authors of \cite{Graham:2015apa} identify several other heating mechanisms which may be similarly constrained.

In this paper, we examine DM candidates with non-gravitational interactions that cause heating through the production of SM particles.
An essential ingredient in this analysis is understanding the length scales over which SM particles deposit energy in a WD medium.
We find that most high energy particles thermalize efficiently with ions in the WD, nearly independent of species or initial energy.
Particle production is thus an effective means of inducing SN.
Constraints on these DM candidates come from either observing specific, long-lived WDs or by comparing the measured rate of type 1a SN with that expected due to DM.
It is important to note that these constraints are complementary to direct searches---it is more massive DM that is likely to trigger SN, but also more massive DM that has low terrestrial flux.
The WD detector excels in this regime due to its large surface area $\sim (10^4 ~\text{km})^2$, long lifetime $\sim \text{Gyr}$, and galactic abundance.
We demonstrate these constraints for generic classes of DM models that produce SM particles via DM-DM collisions, DM decays, or DM transits including a SM scattering interaction.
As a concrete example we consider ultra-heavy Q-ball DM as found in supersymmetric extensions of the SM, which we rule out in a vast region of parameter space.

The rest of the paper is organized as follows.
We begin in Section~\ref{sec:Review} by reviewing the mechanism of runaway fusion in a WD.
In Section~\ref{sec:SMHeating} we study the non-gravitational heating of a WD due to the production of high-energy SM particles.
Detailed calculations of the stopping of such particles are provided in Appendix \ref{sec:Appendix}.
In Section~\ref{sec:DMexplode} we parameterize the explosiveness and rate of events for generic classes of DM encounters with WDs, and in Section~\ref{sec:Constraints} we derive schematic constraints on such models using WD observables.
Finally we specialize to the case of Q-balls in Section~\ref{sec:QBalls}, and conclude in Section~\ref{sec:Discussion}.

\section{White Dwarf Runaway Fusion}
\label{sec:Review}

We first review the conditions for which a local energy deposition in a WD results in runaway fusion.
Any energy deposit will eventually heat ions within some localized region---parameterize this region by its linear size $L_0$, total kinetic energy $\Ez$ and typical temperature $T_0$.
These scales evolve in time, but it will be useful to describe a given heating event by their initial values.

The fate of a heated region is either a nonviolent diffusion of the excess energy across the star, or a runaway fusion chain-reaction that destroys the star.
The precise outcome depends on $L_0$, $\Ez$ and $T_0$.
There is a critical temperature $T_f$, set by the energy required for ions to overcome their mutual Coulomb barrier, above which fusion occurs.
For carbon burning, $T_f \sim \MeV$ \cite{Gasques:2005ar}.
Any heated region $T_0 > T_f$ will initially support fusion, although this is not sufficient for runaway as cooling processes may rapidly lower the temperature below $T_f$.
This cooling will not occur if the corresponding timescale is larger than the timescale at which fusion releases energy.
Cooling in a WD is dominated by thermal diffusion, and the diffusion time increases as the size of the heated region.
However, the timescale for heating due to fusion is independent of region size.
Thus, for a region at temperature $\geq T_f$, there is a critical size above which the heated region does not cool but instead initiates runaway.
For a region at the critical fusion temperature $T_f$, we call this critical size the \emph{trigger size} $\lambda_T$.
The value of $\lambda_T$ is highly dependent on density, and in a WD is set by the thermal diffusivity of either photons or degenerate electrons.
This critical length scale has been computed numerically in \cite{Woosley} for a narrow range of WD densities and analytically scaled for other WD masses in \cite{Graham:2015apa}.
As in \cite{Graham:2015apa}, we will restrict our attention to carbon-oxygen WDs in the upper mass range $\sim 0.85 - 1.4 ~M_{\odot}$ (these will yield the most stringent constraints on DM).
This corresponds to a central number density of ions $n_\text{ion} \sim 10^{30} - 10^{32} ~\cm^{-3}$ and a trigger size of $\lambda_T \sim 10^{-3} - 10^{-5} ~\text{cm}$.

If a heated region is smaller than the trigger size, its thermal evolution is initially dominated by diffusion.
However, this will still result in runaway fusion if the temperature is of order $T_f$ by the time the region diffuses out to the trigger size.
For our purposes it is more natural to phrase this in terms of the total energy $\Ez$ deposited during a heating event.
Of course, the relation between energy $\Ez$ and temperature $T_0$ depends on the rate at which WD constituents---ions, electrons, and photons---thermalize with each other within the region size $L_0$.
In Section \ref{sec:SMHeating} we explicitly calculate the length scales over which a hot bath of ions thermalizes electrons and photons, focusing our attention on ions because they are what ultimately must be heated in order for fusion to take place.
Here we simply state the results: if ions are heated to temperatures $T_0 \sim 1 - 10 ~\MeV$, which we will see is typical for a wide variety of heating processes, then electrons and photons are also heated to $T_0$ within the trigger size.
Therefore, any heating event which results in runaway necessarily has ions, electrons, and photons in thermal equilibrium once a region of size $\lambda_T$ or greater is at the critical temperature $T_f$.
The excess energy in a volume $V$ required to heat all these species to $T_f$ is given by a sum of their heat capacities
\begin{equation}
\label{eq:heatcapacity}
  \frac{\Ez}{V} \gtrsim \int_0^{T_f} dT ~\left(\frac32 n_\text{ion} + \frac{\pi^{4/3}}{3^{1/3}}\, n_e^{2/3} T + \frac{4 \pi^2}{15} T^3 \right),
\end{equation}
where $n_e$ is the number density of electrons.
Note that we use the heat capacity of a degenerate gas of electrons, since the Fermi energy $E_F \gtrsim \MeV$ for the densities we consider.
The minimum energy deposit necessary to trigger runaway fusion is simply
\begin{align}
\label{eq:Eboom}
\Eboom &\sim \frac{4 \pi}{3} \lambda_T^3 (n_\text{ion} T_f + n_e^{2/3} T_f^2 + T_f^4) \\
         &\approx 10^{15} - 10^{23} ~\GeV \nonumber.
\end{align}
$\Eboom$ varies with $\lambda_T$ over the range of WD densities and is plotted in Figure \ref{fig:Eboom}.
Thus for a heating event characterized by its $L_0$, $\Ez$, and any $T_0 \gtrsim T_f$, there is a \emph{boom condition}:
\begin{align}
    \label{eq:energy_boom_condition}
    \Ez \gtrsim
    \Eboom \cdot \text{max}\left\{1, \frac{L_0}{\lambda_T}\right\}^3.
\end{align}
Any $\Ez$ satisfying this condition is minimized for $L_0$ less than the trigger size, where it is also independent of the precise value of $L_0$.
For broader deposits, the necessary energy is parametrically larger than $\Eboom$ by a volume ratio $(L_0/\lambda_T)^3$.
As a result, understanding the length scale $L_0$ for different kinds of heating events in a WD is critical to determining whether or not they are capable of destroying the star.
\begin{figure}
\includegraphics[scale=.45]{Eboom.pdf}
\caption{The minimum energy deposit \eqref{eq:Eboom} necessary to trigger runaway fusion, based on numerical results for $\lambda_T$ \cite{Woosley} and the WD mass-density relation \cite{cococubed}}.
\label{fig:Eboom}
\end{figure}

\section{Non-Gravitational Heating of White Dwarfs}
\label{sec:SMHeating}

We now turn towards the possibility of DM triggers of SN. 
Namely, if DM were capable of sufficiently heating a localized region of a WD then it would ignite runaway fusion.
We examine DM candidates which couple non-gravitationally to the SM and cause heating through the release of high-energy SM particles. 
As described by condition \eqref{eq:energy_boom_condition}, the critical quantity is the length scale over which such particles heat the WD. 
Importantly, this length depends entirely on known SM physics---the unknown DM physics simply sets the initial properties of the SM particles produced. 

One may have expected that efficient heating of a WD occurs only for a limited range of SM species and energies, thus restricting the DM candidates capable of triggering SN. 
However, we find that regardless of species or energy, SM particles tend to efficiently deposit their energy in the star.
In particular, the length scale of heating is typically less than or of order the trigger size $\lambda_T$, and is never parametrically larger.
\textcolor{blue}{double-check this for muons, but don't mention it}
This is accomplished primarily through hadronic showers due to collisions with carbon ions.
At very high incident energies, such interactions are dominant even for non-hadronic species and they stop the incident particles rapidly due to the logarithmic nature of showers.
In some cases radiative electromagnetic showers dominate, with essentially the same effect.
High-energy particles are thus converted into low-energy particles, which efficiently heat the WD through elastic scatters.  
In this light, the WD operates analogously to a particle detector, including hadronic and electromagnetic ``calorimeter'' components.
Runaway fusion provides the necessary amplification to convert a detected event into a recordable signal, in this case a violent SN.

In the remainder of this Section we present the above heating process in more detail.
We summarize the dominant source of energy loss and the resulting ranges $\lambda$ for SM particles of incident energy $\epsilon$, given to an order-of-magnitude by
\begin{align}
    \lambda \sim \epsilon \l\frac{dE}{dx}\r^{-1}
\end{align}
where $(dE/dx)$ is the stopping power in the WD medium.  
A detailed treatment of the stopping powers is reserved for Appendix \ref{sec:Appendix}. 
We will consider incident electrons, photons, light hadrons, and neutrinos, and since we are concerned with igniting runaway fusion we take $\epsilon \gg \text{MeV}$. 
Note that an explosive heating event may consist of either producing a few very high-energy particles, or $N \gg 1$ low-energy particles.
These scenarios may have very different heating lengths, and so we distinguish between them when applicable.

\subsection{Hadronic Showers}

\subsection{Electronmagnetic Showers}

\subsection{Low-Energy Elastic Heating}

\subsection{Neutrinos}

% \subsection{Heating Properties: Hadrons}

% For high-energy incident hadrons, the energy loss is dominated by inelastic nuclear collisions in which the incoming hadron violently interacts with a target nucleus to produce an $\OO(1)$ number of secondary hadrons.
% This results in a roughly collinear hadronic shower that terminates when shower constituents reach a critical energy $E_\text{crit}$.
% These final-state hadrons will consist of roughly equal fractions of pions, protons, and neutrons.
% For neutrons, $E_\text{crit}$ is of order the nuclear binding energy $\sim 10 ~\text{MeV}$ although for charged hadrons, it is either $\sim 10 ~\MeV$ or the energy when Coulomb collisions with electrons becomes dominant.
% The precise value of $E_\text{crit}$ is a nontrivial function of the WD density.
% The shower length is determined by the typical mean free path $l_\text{inel}$ and cross-section $\sigma_\text{inel} \approx 100 ~\text{mb}$ for inelastic collisions:
% \begin{align}
% \label{eq:hadlength}
%   X_\text{had} \sim l_\text{inel} \log\l\frac{\epsilon}{E_\text{crit}}\r
%   \approx 10^{-6} ~\text{cm} \l\frac{10^{32}~\text{cm}^{-3}}{n_\text{ion}}\r.
% \end{align}
% As a result, a high-energy nucleon or pion ultimately transfers its energy to many low-energy hadrons, displaced a distance $X_\text{had}$ from its starting point.
% Note that neutral pions decay to photons with a mean lifetime $\sim 10^{-16} ~\text{s}$, so that a $10 - 100 ~\text{MeV}$ neutral pion has a decay length of order $\sim 10^{-6} ~\text{cm}$.
% Hence, there will be negligible electromagnetic contributions from $\pi^0$ decays during the progression of a hadronic shower.
% For simplicity we focus on the hadronic component, which will carry a significant fraction of the shower energy.

% At energies less than $\sim 10 ~\MeV$, protons and neutrons are predominantly stopped by elastic nuclear scatters, characterized by a mean free path $l_\text{el}$ and cross-section $\sigma_\text{el} \approx 1 ~\text{b}$.
% On the other hand, charged pions will primarily transfer their energy to electrons in the stellar medium via Coulomb collisions.
% Nevertheless, since each final-state nucleon and pion species carries $\OO(1)$ of the initial energy, a reasonable estimate of the heating length is obtained by considering only the final energy deposition from protons and neutrons.
% We find that $\sim 10$ random-walk collisions are needed to slow $\sim 10 ~\MeV$ nucleons to $\sim \MeV$ energies, resulting in an elastic scattering distance of order
% \begin{equation}
%  \lambda_\text{el} \sim \sqrt{10} \times l_\text{el} \approx 10^{-7} ~\text{cm} \l\frac{10^{32}~\text{cm}^{-3}}{n_\text{ion}}\r
% \end{equation}
% If a single high-energy hadron $N \sim 1$ is released in the WD, the resulting ion temperature profile will be displaced from the origin by the hadronic shower length $X_\text{had}$ with characteristic size $L_0 \sim \lambda_\text{el}$.
% If instead many hadrons $N \gg 1$ are initially released and thermalize collectively, the heating length will be of order $L_0 \sim X_\text{had} + \lambda_\text{el} \approx X_\text{had}$.
% In either case, the heating length is parametrically smaller than the trigger size $\lambda_T$ and so the release of high-energy hadrons is an efficient heating mechanism for WDs.

% \subsection{Heating Properties: Electrons and Photons}

% We now consider the heating properties of electrons and photons together as their interactions are highly coupled.
% In this case, the dependence on WD density is not as straightforward due to the LPM effect, which suppresses radiative processes at high densities.
% We explicitly calculate the heating of a WD $n_\text{ion} \sim 10^{32} ~\cm^3$, although it is straightforward to generalize these results to lower densities - the only difference will be the turning points that characterize the dominance of one interaction over another.


% At low energies, $\epsilon \lesssim 10~\GeV$, both electrons and photons primarily lose energy via elastic scattering off WD electrons.
% Thus the first stage of heating will be to establish a region of heated electron gas.
% Once the electrons equilibrate, they will begin to further lose energy via the previously sub-dominant bremsstrahlung process - this increases the photon number density, which transfers energy back into electrons by Compton scatters, and will eventually lead to the thermalization of the electrons and photon.
% The establishment of this heated electron-photon gas will occur significantly before any energy is transfered to ions, as evidenced by the hierarchy between the electron-ion and photon-ion stopping powers and the election-photon stopping powers in Figure \ref{fig:SOMETHING}.
% If the process originally released $N$ electrons or photons of energy $\epsilon \lesssim 10~\GeV$, then this electron-photon gas has a temperature of
% \begin{align}
%   T_{e\gamma} \sim \frac{N \epsilon}{Z n_\text{ion} \lambda_{e\gamma}^3}
% \end{align}
% where $\lambda_{e\gamma}$ is the range of electrons due to bremsstrahlung and we assume that $N$ is sufficiency large so that $T_{e\gamma} \gtrsim 1~\MeV$.

% Note that if $T_{e\gamma} \lesssim 10~\MeV$, the only routes to transfer energy to ions are dramatically suppressed.
% In that case, ion heating is dispersed over an insignificantly large region.
% However, if $T_{e\gamma} \gtrsim 10~\MeV$, then photons in this gas will transfer their energy to ions via photonuclear scatters, which are nonelastic nuclear scatters as discussed in Section \ref{sec:SOMETHING} between a photon and a nucleus, mediated by a virtual quark pair.
% As $N$ is large and each photon carries a small fraction of the total deposited energy, the effect here is to launch many hadronic showers from the electron-photon gas which heat ions as discussed.
% The total length of these photo-nuclear showers is given by $l_\gamma + X_\text{had}$, where $X_\text{had}$ is the hadronic shower length and $l_\gamma$ the mean free path for a photonuclear collision, which is related to the hadronic mean free path for nonelastic nuclear collisions by $\sim l_\text{h,non}/\alpha$.
% The photonuclear piece dominates, and it also dominates the initial scale of the heated electrons and photons $\lambda_{e\gamma}$, so we find that a low-energy cloud of electrons or photons will eventually heat ions over a distance $\sim l_\gamma$.

% For slightly larger energies, there is a narrow window $10~\GeV \lesssim \epsilon \lesssim 100~\GeV$ in which both electrons and photons are dominated by radiative processes.
% In this regime we thus have an EM shower, which terminated at energies of $\sim 10~\GeV$ into a cloud of electrons and photons, which thermalize as described above.
% This is a collinear shower covering about a decade in energy, so its principle effect is to amplify the number of energetic particles by a factor of $10$ and to disperse them over an EM shower length (note that since many particles are necessary involved here, this is a broadening of the heating peak and not a displacement).
% If $N$ electrons or photons are released with energy $\epsilon$ and create EM showers, the shower products with thermalize an electron-photon gas of temperature
% \begin{align}
%   T_{e\gamma} \sim \frac{10 N \epsilon}{Z n_\text{ion} X_\text{EM}^3}
% \end{align}
% where $X_\text{EM}$ is the length of the EM shower.
% At these densities, the shower lengths are extended by the LPM effect and given by
% \begin{align}
%   X_\text{EM} \sim X_0 \l \frac{\epsilon}{E_\text{LPM}} \r^{1/2},
% \end{align}
% where $E_\text{LPM} \sim$ \textcolor{blue}{NUMBERS} and $X_\text{EM} \sim$ \textcolor{blue}{NUMBERS}. \textcolor{blue}{citation}
% As above, if $T_{e\gamma} \gtrsim 10~\MeV$ this will produce photonuclear hadronic showers and heat the ions over a scale $l_\gamma$.

% Finally, at high energies $\epsilon \gtrsim 100~\GeV$ a released photon or electron will deposit energy directly into hadronic showers without first thermalizing a region of electron-photon gas.
% Effectively, electrons and photons at this energy behave qualitatively like hadrons, with the quantitative difference in that they require a slightly longer distance to initiate a hadronic shower.
% The physics is the same as that discussed in Section \ref{sec:SOMETHING}, though we now must add a photonuclear or electronucler length scale to the shower length $X_\text{had}$.
% For $100~\GeV \lesssim \epsilon \lesssim 1~\TeV$, the shower is always photonuclear, as a released electron is more likely to bremsstrahlung than scatter off a nucleus and that bremmed photon is then able to start a photonuclear shower.
% For $\epsilon \gtrsim 1~\TeV$, however, released electrons will start hadronic showers directly by radiating a virtual photon which undergoes a photonuclear collision.
% This slows the electron over a length scale $\sim 10~l_\gamma/\alpha \sim 10 l_\text{h,non}/\alpha^2 $.

% \subsection{Heating Properties: Neutrinos}

% Neutrinos interact very weakly, although their nuclear cross-section $\sigma_{\nu A}$ rises with energy.
% At an energy of $\sim 10^{11} ~\GeV$, \cite{Formaggio:2013kya} calculates the cross-section to be $\sigma_{\nu A} \sim 10^{-32} ~\cm^2$.
% Taking this to be a conservative estimate for nuclear cross-section at even higher energies, we find the mean free path for a neutrino-nuclei scatter is of order $\sim \text{meter}$.
% However, if we consider the release of a single ultra-high energy neutrino, than this mean free path is simply a displacement of the eventual thermal profile.
% In a nuclear interaction, $20 \%$ of the neutrino energy is transferred to the nucleus while the rest is transferred to produced electrons \cite{Formaggio:2013kya}.
% In this case, the energy deposited to the nucleus is sufficient to start a hadronic shower.
% Therefore, a ultra-high energy neutrino behaves like a hadron and the neutrino heating length is simply $L_0 \sim X_\text{had}$.

\section{Dark Matter-Induced Ignition}
\label{sec:DMexplode}

The unknown physics of DM sets the rate of SM particle production within the star as well as the initial distribution in space, momentum, and species of the products.
This information is needed to determine if a given DM encounter with a WD results in runaway fusion and with what frequency. 
Of course, this can be done precisely for a specific DM model. 
In this Section, we describe several general, illustrative classes of DM-WD encounters which demonstrate the explosiveness of ultra-heavy DM interactions.
We also calculate the typical rate at which these violent events take place in a WD. 

\subsection{Classifying DM-WD Encounters}

DM can generically heat the WD medium through the three schematic interactions depicted in Figure \ref{fig:feynman}: DM-DM collisions, DM decays, and DM-SM scattering.
Note that for ultra-heavy DM these can be complicated events involving many (possibly dark) final states, analogous to the interactions of heavy nuclei.
We classify DM candidates into three types according to the interaction that provides the dominant source of heating, and refer to these as collision, decay, and transit candidates.
We additionally make simplifying assumptions about the spatial extent of these interactions.
For collisions and decays, we consider only ``point-like" heating events with all SM products produced in a localized region (smaller than the trigger size).
For transits, we consider only soft DM-SM scatters that result in a continuous release of particles along the DM trajectory.

We can also classify candidates according to the evolution of the DM itself inside the star.
Generally there will be some loss of DM kinetic energy due to DM-SM scatters----this is either incidental to the eventual heating of the star or represents the dominant heating mechanism.
We consider two simple, limiting cases depending on the magnitude of this energy loss relative to the DM kinetic energy: ``DM wind" and ``DM capture".
In the DM wind scenario, there is negligible energy loss and the DM simply passes through the star.
In the DM capture scenario, the energy loss due to DM-SM scatters is not capable of igniting runaway but is sufficient to stop the DM and cause it to accumulate inside the star. 
We consider both scenarios for collision and decay candidates, for which the capture results in a significantly enhanced rate of events. 
For simplicity we consider only the wind scenario for transit candidates, though an enhanced explosiveness from slowed DM continuously scattering off stellar constituents is certainly possible in some models.

\begin{figure}
\includegraphics[scale=0.09]{feynmandiag.jpg}
\caption{Schematic of possible non-gravitational DM interactions in a WD which release SM particles.}
\label{fig:feynman}
\end{figure}

\subsection{Transits}

\paragraph{Boom Condition:}
The energy deposited in a continuous heating event is best described in terms of a linear energy transfer $(dE/dx)_\text{LET}$, which is the kinetic energy of SM particles produced per distance traveled by the DM.
If these products have a heating length $L_0$, then then relevant energy deposit as used in the general boom condition \eqref{eq:energy_boom_condition} must be taken at minimum to be the energy transfered over the length $L_0$.
We can always choose to consider the energy deposition over a longer segment of the DM trajectory, however by condition \eqref{eq:energy_boom_condition} such a deposition is \emph{less} explosive unless the length scale is smaller than the trigger size.
Thus, if $L_0 < \lambda_T$ we consider the deposition over the length $\lambda_T$, and otherwise over the larger scale $L_0$.
We can take the energy of the DM to be roughly constant over this heating event, as for an explosive event any energy loss is subject to the condition
\eqref{eq:CrustCondition} in order to penetrate the non-degenerate layer, which also guarantees negligible energy loss over the trigger size or heating lengths $L_0$.
This yields the explosion condition for transit heating
\begin{align}
\label{eq:transitexplosion}
  \left( \frac{d E}{d x} \right)_\text{LET} \gtrsim
  \frac{\Eboom}{\lambda_T} \cdot \text{Max}
  \left\{\frac{L_0}{\lambda_T}, 1 \right\}^2.
\end{align}

The above argument sums the deposited along the DM trajectory as though it is all deposited simultaneously.
This is valid if the DM moves sufficiently quickly, so that the energy does not diffuse out of the region of interest before the DM has traversed the region.
We therefore require that the diffusion time $\tau_d$ across a heated region at temperature $T_f$ be larger than the DM crossing time:
\begin{align}
  \tau_d \sim \frac{L^2}{\alpha(T_f)} \gg
  \frac{L}{v_\text{esc}},
\label{eq:SlowDiffusion}
\end{align}
where $\alpha(T)$ is the temperature-dependent diffusivity and DM transits at the stellar escape speed $v_\text{esc}$.
This condition is more stringent for smaller regions, so we focus on the smallest region of interest: $L = \lambda_T$.
Equation \eqref{eq:SlowDiffusion} is then equivalent to demanding that the escape speed is greater than the conductive speed of the fusion wave front, $v_\text{cond} \sim \alpha(T_f) / \lambda_T$.
Numerical calculations of $v_\text{cond}$ are tabulated in \cite{Woosley}, and indeed condition \eqref{eq:SlowDiffusion} is satisfied for all WD densities.

\paragraph{Event Rate.}
The rate of transit events is given by the flux of DM passing through a WD
\begin{align}
  \Gamma_\text{transit} \sim
  \frac{\rho_{\text{DM}}}{m_\text{DM}} R_\text{WD}^2
  \l\frac{v_\text{esc}}{v}\r v_\text{esc}.
\label{eq:TransitFluxCondition}
\end{align}
which contains a $v_\text{esc} / v \sim \OO(100)$ enhancement due to gravitational focusing.

\paragraph{Non-degenerate Shielding}
Runaway fusion only occurs in the degenerate WD interior where thermal expansion is suppressed as a cooling mechanism.
The outer layers of the WD, however, are composed of a non-degenerate gas and it is therefore essential that a DM candidate penetrate this layer in order to induce a SN.
We parameterize this with a stopping power $(dE/dx)_\text{SP}$, giving the kinetic energy lost by the DM per distance traveled in the non-degenerate layer, and demand that
\begin{align}
\label{eq:CrustCondition}
  \left( \frac{d E}{d x} \right)_\text{SP} \ll
  \frac{m_\text{DM} v^2_\text{esc}}{R_\text{crust}},
\end{align}
where $R_\text{crust} \sim 50 ~\text{km}$ is the width of a WD crust \cite{Chandrasekhar} and $v_\text{esc} \sim 10^{-2}$ is the escape velocity of a WD. \textcolor{blue}{double check these numbers}.
Note that this stopping power in the non-degenerate layer and the above linear energy transfer in the bulk are possibly controlled by different physics and may have very different numerical values.

\subsection{Collisions and Decays}

\paragraph{Boom Condition.}
For a point-like decay or collision event releasing particles of heating length $L_0$, ignition will occur if the total energy in SM products satisfies condition~\eqref{eq:energy_boom_condition}.
Such an event will likely result in both SM and dark sector products, so we parameterize the resulting SM energy as a fraction $f_\text{SM}$ of the DM mass.
For non-relativistic DM, the DM mass is the dominant source of energy and therefore $f_\text{SM} \lesssim 1$ regardless of the interaction details, however we may well suspect that $f_\text{SM} \ll 1$ for realistic models.
With this parameterization, the explosion condition is
\begin{equation}
\label{eq:coldecay}
  m_\text{DM} f_\text{SM}  \gtrsim \Eboom \cdot \text{max} \left \{\frac{L_0}{\lambda_T}, 1 \right \}^3.
\end{equation}
We are thus sensitive to DM masses $m_\text{DM} \gtrsim 10^{16} ~\GeV$.

\paragraph{Event Rate: DM Wind.}
DM of mass $m_\text{DM}$ with negligible energy loss to the WD medium will traverse the star in roughly a time $R_\text{WD}/v_\text{esc}$ and have a number density within the WD enhanced relative to the galactic density by a factor $v_\text{esc}/v \sim \OO(10)$ due to gravitational focusing.
Here $v_\text{esc} \sim 10^{-2} $ is the stellar escape velocity and $v \sim 10^{-3}$ the galactic virial velocity.
In the wind scenario, the expected DM-DM collision rate parameterized by a cross-section $\sigma_\text{DM-DM}$ is:
\begin{align}
  \Gamma_\text{collision}
<<<<<<< HEAD
  &\sim n_\text{DM} \sigma_\text{DM-DM} v_\text{esc}
  \cdot n_\text{DM} R_\text{WD}^3 \nonumber\\
  &\sim \l \frac{\rho_\text{DM}}{m_\text{DM}} \r^2 \sigma_\text{DM-DM} \l \frac{v_\text{esc}}{v}\r^2 v_\text{esc} R_\text{WD}^3 \label{eq:collisionDM}\\
%
  \Gamma_\text{decay}
  &\sim \frac{1}{\tau_\text{DM}} \cdot n_\text{DM} R_\text{WD}^3 \nonumber\\
  &\sim \frac{1}{\tau_\text{DM}} \frac{\rho_{\text{DM}}}{m_\text{DM}} \l \frac{v_\text{esc}}{v}\r R_\text{WD}^3.
  \label{eq:decayDM}
=======
  %&\sim n_\text{DM} \sigma_\text{DM-DM} v_\text{esc}
 %\cdot n_\text{DM} R_\text{WD}^3 \\
  \sim \l \frac{\rho_\text{DM}}{m_\text{DM}} \r^2 \sigma_\text{DM-DM} \l \frac{v_\text{esc}}{v}\r^2 v_\text{esc} R_\text{WD}^3. 
  \label{eq:collisionDM}
\end{align}
Similarly, the net DM decay rate parameterized by a lifetime $\tau_\text{DM}$ is:
\begin{align}
 \Gamma_\text{decay}
  %&\sim \frac{1}{\tau_\text{DM}} \cdot n_\text{DM} R_\text{WD}^3 \\
  \sim \frac{1}{\tau_\text{DM}} \frac{\rho_{\text{DM}}}{m_\text{DM}} \l \frac{v_\text{esc}}{v}\r R_\text{WD}^3.
  \label{eq:taugamma}
>>>>>>> 979890ae
\end{align}

\paragraph{Event Rate: DM Capture.}
\textcolor{blue}{should probably add a citation somewhere here or above to Bru Monte}
We first review the evolution of DM within the star during a capture scenario.
As the DM rapidly loses energy it will thermalize with the star and slow to velocity
\begin{equation}
v_\text{th} \sim \sqrt{\frac{T}{m_\text{DM}}} \approx 10^{-12} \l \frac{10^{16} ~\GeV}{m_\text{DM}}\r^{1/2}
\end{equation}
where $T \sim \keV$ is the WD temperature.
It will then accumulate at the virial radius set by $v_\text{th}$
\begin{align}
  R_\text{vir} &\sim \l \frac{T}{G m_\text{DM} \rho_\text{WD}}\r^{1/2} \\
  &\approx 10^{-1} ~\text{cm} \l \frac{10^{16} ~\GeV}{m_\text{DM}}\r^{1/2}
  \l \frac{10^{31} ~\cm^{-3}}{n_\text{ion}}\r^{1/2}, \nonumber
\end{align}
where we have assumed a constant WD density within $R_\text{vir}$.
DM will collect at this radius until its total mass exceeds that of the WD medium within $R_\text{vir}$,
\begin{align}
    M_\text{core} &\sim R^3_\text{vr} \rho_\text{WD} \\
    &\approx 10^{26}~\GeV ~\l \frac{10^{16} ~\GeV}{m_\text{DM}}\r^{3/2}
  \l \frac{10^{31} ~\cm^{-3}}{n_\text{ion}}\r^{1/2}. \nonumber
\end{align}
The DM cloud will then begin gravitational collapse.
The exact nature of this collapse is model-dependent, eventually being arrested by DM-DM interactions or the formation of a black hole.
For composite DM, it is reasonable to suspect that the collapse stabilizes into a core of radius $R_\text{sta}$ larger than the Schwarzschild radius of $M_\text{core}$.

There are several timescales relevant to this process.
The longest one is simply the time required for thermalized DM to drift down to the central core
\begin{align}
\label{eq:tdrift}
  t_\text{drift} \sim \frac{R_\text{WD}}{v_\text{th}}
  \approx 50 ~\text{yr} ~ \l \frac{m_\text{DM}}{10^{16} ~\GeV} \r^{1/2}.
\end{align}
This is much larger than the time needed for the star to stop a critical mass of DM, governed by the rate $\Gamma_\text{transit}$ of DM passing through the star
\begin{align}
\label{eq:tcol}
  t_\text{collect}
  \approx 10 ~\text{s} \l \frac{10^{16} ~\GeV}{m_\text{DM}} \r^{3/2}
  \l \frac{10^{31} ~\cm^{-3}}{n_\text{ion}}\r^{1/2}
\end{align}
or the timescale of the collapse itself
\begin{align}
  t_\text{collapse} \sim \frac{R_\text{vir}}{v_\text{th}}
  \approx 3 ~\text{s} ~ \l \frac{10^{31} ~\cm^{-3}}{n_\text{ion}}\r^{1/2}
\end{align}
which holds both if the DM collapses in gravitational free-fall or remains thermalized with the WD medium.
The core thus forms in a time $t_\text{drift}$, provided the mass of DM is sufficiently small - for masses $m_\text{DM} \gtrsim 10^{30}~\GeV$ the core will not form within the lifetime of the star.

For decay heating, capture gives an enhancement due to the increased number of DM particles within the WD.
This can be very large if the DM core admits decays, however it is still significantly enhanced over the wind scenario even for inert cores, as in the case that the DM forms a black hole.
In that case we have an enhancement of the net decay rate \eqref{eq:decayDM} by a factor
\begin{align}
  \frac{v_\text{esc}}{v_\text{th}}
  \approx 10^{10} \l \frac{m_\text{DM}}{10^{16}~\GeV} \r^{1/2}
\end{align}
due to the increased time spent by the DM in the WD medium before joining the inert core.

For DM-DM collision heating, it is possible that the collapse of the core will induce an ignition event due to the enhancement of DM number density during the collapse.
This would set the lifetime of WDs to $t_\text{collect}$.
For a DM-DM collision cross-section $\sigma_\text{DM-DM}$, the number of collisions during the collapse is
\begin{align}
  N_\text{col} &\sim \frac{N^2 \sigma_\text{DM-DM}}{R_\text{sta}^2} \\
  &\approx \l \frac{\sigma_\text{DM-DM}}{m_\text{DM}}
  \frac{\text{fm}^2}{\GeV} \r
  \l \frac{10^{16}~\GeV}{m_\text{DM}} \r
  \l \frac{10^{-8}~\text{cm}}{R_\text{sta}} \r^2 \nonumber
\end{align}
where $N = M_\text{core}/m_\text{DM}$ is the number of DM particles in the core.
$10^{-8}~\text{cm}$ represents a critical radius above which a stabilized core will never undergo an explosive event during collapse.
If the collapse itself is not explosive, there is still an enhanced SN rate relative to the wind scenario due to DM colliding while infalling to the core. Again we look at the conservative situation of an inert core - the rate is obviously much enhanced if the core is stabilized in a fluid state which admits DM-DM collisions.
The rate of infalling collisions is enhanced over the wind collision rate \eqref{eq:collisionDM} by a factor
\begin{align}
  \frac{v_\text{esc}}{v_\text{th}} \frac{R_\text{WD}}{R_\text{sta}}
  \approx 10^{27} \l \frac{m_\text{DM}}{10^{16}~\GeV} \r^{1/2}
  \l \frac{10^{-8}~\text{cm}}{R_\text{sta}} \r.
\end{align}

\section{Dark Matter Constraints}
\label{sec:Constraints}

We now constrain some simplified generic models of DM which will ignite a WD via one of the processes parameterized in Section \ref{sec:DMexplode}.
First, however, we review some data about white dwarfs and supernovae and consider the different ways these can be used to constrain DM candidates capable of triggering SN.

\subsection{Review of WD Observables}
Following the discussion of \cite{Graham:2015apa}, our constraints come from (1)~the existence of heavy, long-lived white dwarfs, or (2)~the measured type Ia SN rate.
The typical age of a WD is of order the age of the universe $\sim \text{Gyr}$.
RX~J0648.04418 is a nearby star and one of the heavier known WDs, with a mass $\sim 1.25 ~M_{\odot}$ \cite{Mereghetti:2013nba} and local dark matter density which we will take to be $\rho_\text{DM} \sim 0.4 ~\GeV/\text{cm}^3$.
Of course, this is not the only known heavy WD---the Sloan Digital Sky Survey \cite{SDSS0} has found $20+$ others.
 % https://heasarc.gsfc.nasa.gov/db-perl/W3Browse/w3hdprods.pl
The NuStar collaboration has also recently uncovered evidence for the likely existence of $\sim 1.25 ~M_{\odot}$ WDs in the galactic center \cite{NuStar}, where it is estimated that $\rho_\text{DM} \sim 10^3 ~\text{GeV}/\text{cm}^3$ \cite{Nesti:2013uwa}.
Such heavy candidates are particularly suited for our constraints as the energy deposit necessary to trigger SN $\Eboom$ is a decreasing function of WD mass.
However, less dense white dwarfs are significantly more abundant in the galaxy.
Thus, even if a sufficiently massive DM is unable to trigger a violent heating event within the lifetime of a WD, it could still ignite enough lighter WDs to affect the measured SN rate of $\sim $ 0.3 per century.
The DM-induced SN rate is estimated using the expected number of white dwarfs per galaxy $\sim 10^{10}$ and their mass distribution \cite{SDSS}.
Simulations indicate that only WD masses heavier than $\sim 0.85 ~M_{\odot}$ will result in optically visible SN \cite{Graham:2015apa}.
Therefore, most of the stars exploded in this manner will be in the mass range $\sim 0.85 - 1 ~M_{\odot}$, resulting in weaker SN than expected of typical Chandrasekhar mass WDs.

To summarize, a bound on DM parameters can be placed if either a single explosive event occurs during the lifetime of an observed star such as RX~J0648.04418, or the SN rate due to such DM events throughout the galaxy exceeds the measured value.
Note that for low-mass WDs dominated by photon diffusion, $\Eboom$ is a strong function of WD density.
In \cite{Graham:2015apa} the central WD density is used to constrain black hole transits with the justification that the density is nearly constant for much of the star.
The average density for WDs is typically a factor $\sim 10^{-2} - 10^{-1}$ less than the central density, although it is found that the WD density only changes by an $\OO(1)$ fraction from the central value up to a distance $\sim R_\text{WD}/2$ \cite{Chandrasekhar}.
Therefore the central density is a valid approximation as long as we consider heating events within this ``modified" WD volume.
For simplicity, we employ this approach.




\subsection{Transit Constraints}
\label{sec:TransitConstraints}

In order to constrain a DM model through its transit interaction with a WD, we require that it satisfy the explosive condition \eqref{eq:transitexplosion}.
This is given in terms of an LET, which parameterizes the ability for DM to release sufficient energy to the star in the form of SM particles.
$(dE/dx)_\text{LET}$ for any realistic DM model would necessarily involve a sum over stellar targets along with species that could be produced, as well as an integral over the produced particle spectrum.
However, we will consider a simplified interaction in which $\sigma_{Ni\epsilon}$ denotes the cross-section for DM to scatter off a stellar constituent (e.g., and ion), producing $N$ particles of SM species $i$ and individual energy $\epsilon$.
If this were the only available channel for the DM to deposit energy, then the LET could be written as
\begin{align}
\label{eq:schematicLET}
  \left( \frac{d E}{d x} \right)_\text{LET} = n_\text{ion} \sigma_{Ni\epsilon} N\epsilon.
\end{align}
The heating length for such a DM-SM scattering interaction is computed in Section~\ref{sec:SMHeating}.

Additionally, consider the case that the LET $(dE/dx)_\text{LET}$ and DM stopping power $(dE/dx)_\text{SP}$ are equal---that is, the DM loses kinetic energy at the same rate as energy is deposited to the WD.
While such a statement is certainly not true for all DM models (such as the Q-ball, which liberates binding energy rather than transferring kinetic energy), it provides a useful benchmark to express constraints.
It is interesting to note that in this case combining the transit explosion condition \eqref{eq:transitexplosion} with $\eqref{eq:schematicLET}$ yields a lower bound on DM mass such that the DM is able to both penetrate the crust \emph{and} trigger an explosion:
\begin{align}
\label{eq:transitmass}
m_\text{DM} > \Eboom \l \frac{R_\text{crust}}{\lambda_T} \r \l \frac{\rho_\text{crust}}{\rho_\text{central}} \r v_\text{esc}^2.
\end{align}
For the typical parameters of a $1.25 ~M_{\odot}$ WD we find that the DM mass must be greater than $\sim 10^{29} ~\GeV$ to ensure a penetrating and explosive transit, taking the density of the WD crust $\rho_\text{crust}$ to be a nominal $\OO(10^{-2})$ fraction of the central density $\rho_\text{central}$.
In other words, if \eqref{eq:transitmass} were violated then the DM interaction is either not strong enough to ignite the WD or is so strong that the DM cannot penetrate the crust without losing appreciable kinetic energy.
We reiterate, however, that this bound is only applicable when the energy input to the WD is chiefly coming from the DM kinetic energy, rather than binding energy or other sources.

With the above schematic for a DM transit, we use the rates and heating lengths computed in previous sections to constrain the parameter $\sigma_{Ni\epsilon}$ as a function of DM mass $m_\text{DM}$.
This is done in Figures \ref{fig:transitclasses}, \ref{fig:transitepsilon}, and \ref{fig:transitspecies} using the different classes of observation available and for representative choices of $\epsilon$ and SM species $i$ released.

\begin{figure}
\includegraphics[scale=.45]{transitobservation.pdf}
\caption{Constraints on a DM-nuclei scattering cross-section to produce a single TeV photon. Bounds come demanding that heating events satisfy \eqref{eq:transitexplosion} and occur at a rate \eqref{eq:TransitFluxCondition} rapid enough to either detonate a single observed $1.25~M_{\astrosun}$ WD in its lifetime (local and galactic center) or exceed the measured SN rate in our galaxy.}
\label{fig:transitclasses}
\end{figure}

\subsection{Collision and Decay Constraints}
\label{sec:CollisionConstraints}

In order to constrain a DM model through its annihilations or decays within a WD, we require that it satisfy the explosive condition \eqref{eq:coldecay}.
Consider a simplified interaction where an annihilation or decay releases $N$ particles of SM species $i$ and individual energy $\epsilon$.
If we assume a fractional parameter $f_\text{SM}=1$, this corresponds to the entire mass of DM being converted into SM products $i$, each with energy $m_\text{DM}/N$.
These will deposit their energy and thermalize ions within a distance described in Section \ref{sec:SMHeating}.

With this schematic for DM-DM collisions, we use the rates and heating lengths computed in previous sections to constrain the cross section $\sigma_\text{DM-DM}$ as a function of $m_\text{DM}$ using the different classes of observation available and for representative choices of $f_\text{SM}$ and SM species $i$ released.
This is done in Figures \ref{fig:collisionclasses}, \ref{fig:collisioneta}, and \ref{fig:collisionspecies}.
In a similar manner, we constrain the lifetime $\tau_\text{DM}$ as a function of $m_\text{DM}$ in Figures \ref{fig:decayclasses}, \ref{fig:decayepsilon}, and \ref{fig:decayspecies}.


\emph{Complementary Limits}~~It is important to note that there are additional limits on DM interactions of this kind, complementary to the limits placed from WDs.
For instance, DM can annihilate or decay into ultra-high energy particles within our galactic halo and therefore contribute to the cosmic ray flux seen in terrestrial air shower detectors.
As cosmic rays of energy greater than $\sim 10^{12} ~\GeV$ have not yet been observed \cite{ThePierreAuger:2015rha, AbuZayyad:2012ru}, this places a concrete limit on DM interaction parameters $\sigma_\text{DM-DM}$ and $\tau_\text{DM}$ which involve the release of such ultra-high energy particles.
In theory, a constraint may also be placed on lower-energy SM products from DM annihilations or decays, which would provide an additional source for the measured cosmic ray flux, although such a detailed analysis is beyond the scope of this work.

The expected cosmic ray flux due to a DM decay in the galactic halo is given by:
\begin{equation}
\Gamma_\text{earth} \sim \int_{\text{halo}} d^3 r \, \frac{\rho_\text{DM}(r)}{m_\text{DM}} \frac{R_\text{det}^2}{4 \pi L^2} \frac{1}{\tau_\text{DM}},
\end{equation}
where $R_\text{det}^2 \sim (100 ~\text{km})^2$ denotes the typical surface area of a terrestrial cosmic ray detector and $L$ is the distance from the DM decay event to the earth.
$\rho_\text{DM}$ is the expected density profile of DM throughout the galactic halo.
This integral can be calculated numerically using an NFW profile fit (as given by \cite{Nesti:2013uwa}) and the known distance from the earth to the center of the galaxy, although to a very good approximation the result is the same if we simply set the galactic parameters to the average values $\rho_\text{DM} \sim 0.4 ~\GeV/\cm^3$ and $L \sim R_\text{halo} \sim 10 ~\text{kpc}$.
The constraint on DM is derived by requiring that the expected time for an event to strike earth $\Gamma_\text{earth}^{-1}$ is less than the lifetime of the detector $\sim 10 ~\text{yr}$.
Curiously, we find that in the case of DM decays the resulting bounds are of the same magnitude as those due to the observation of a local WD.
(Constraints on DM-DM collision cross-sections from WDs are notably stronger than analogous terrestrial constraints, by contrast.)
This is simply a coincidence of the source and detector volumes and lifetimes of the terrestrial detector and a WD.
% \textcolor{blue}{This coincidence can be seen explicitly by comparing the effective ``space-time volume" for the two detectors.
% A cosmic ray detector sees events within a space-time volume $\sim (R_\text{det}^2 R_\text{halo} \times 10 ~\text{yr})$ which is numerically similar to the WD space-time volume for decay events $\sim (R_\text{WD}^3 \times 10 \times 10^9 ~\text{yr}$), where the additional $\OO(10)$ factor is due to the gravitational Sommerfeld enhancement.
% Note that a similar calculation can be done in the case of DM-DM annihilations in the galactic halo, although in this case the gravitational enhancement is $\OO(10^3)$ and results in more stringent constraints from the WD observation.}

In addition, there are various cosmological bounds on DM interactions.
By requiring that the galactic halo has not diminished by more than an $\OO(1)$ factor during its lifetime, we can constrain $\sigma_\text{DM-DM}/m_\text{DM} \lesssim \text{barn}/\GeV$, regardless of the precise details of the collision \textcolor{blue}{cite? also assumes collisions result in SM particles?}.
This is similar to the bullet cluster bound \cite{Randall:2007ph}.
The cosmological bound on DM lifetime $\tau_\text{DM} \gtrsim 100 ~\text{Gyr}$ is also independent of the nature of the decay products (see \cite{Poulin:2016nat} for details).
Since the limits imposed by the WD scale as $\sigma_\text{DM-DM} \propto m_\text{DM}^2$ and $\tau_\text{DM} \propto m_\text{DM}^{-1}$, there will necessary be a sufficiently large DM mass for which the above cosmological considerations are the more stringent constraints on its interactions.
\textcolor{blue}{What is this crossover mass?}

Lastly, we briefly comment on the possibility for DM-DM collisions to affect the epoch of recombination and the observed properties of the cosmic microwave background (CMB).
This effect was first computed in \cite{Padmanabhan:2005es} to constrain DM annihilations into products that inject energy to the photon-baryon plasma and ionize neutral hydrogen and is of the form $\langle \sigma_\text{DM-DM} v \rangle \propto m_\text{DM}$.
Therefore, this could potentially be scaled to ultra-heavy DM masses if the cosmological history of such DM candidates is understood.



\begin{figure}
\includegraphics[scale=.45]{collisionobservation.pdf}
\caption{Constraints on DM-DM collision cross-section into photons with individual energy $\epsilon > 10~\text{MeV}$ and $f_\text{SM} = 1$. Bounds come demanding that heating events satisfy \eqref{eq:coldecay} and occur at a rate \eqref{eq:collisionDM} (``wind scenario'') rapid enough to either detonate a single observed $1.25~M_{\astrosun}$ WD in its lifetime (local and galactic center) or exceed the measured SN rate in our galaxy.}
\label{fig:collisionclasses}
\end{figure}

\begin{figure}
\includegraphics[scale=.45]{decayobservation.pdf}
\caption{Constraints on DM decay lifetime into photons with individual energy $\epsilon > 10~\text{MeV}$ and $f_\text{SM} = 1$. Bounds come demanding that heating events satisfy \eqref{eq:coldecay} and occur at a rate \eqref{eq:decayDM} (``wind scenario'') rapid enough to either detonate a single observed $1.25~M_{\astrosun}$ WD in its lifetime (local and galactic center) or exceed the measured SN rate in our galaxy.}
\label{fig:decayclasses}
\end{figure}

\section{Q-balls}
\label{sec:QBalls}

Having derived generic constraints on models of ultra-heavy DM in Section~\ref{sec:Constraints}, we turn towards a more concrete example: Q-balls.
In various supersymmetric extensions of the SM, non-topological solitons called Q-balls can be produced in the early universe \cite{Coleman:1985ki, Kusenko:1997si}.
If these Q-balls were stable, they would comprise a component of the DM today.
For gauge-mediated models with flat scalar potentials, the Q-ball mass and radius are given by
\begin{equation}
\label{eq:Qballprop}
M_Q \sim m_S Q^{3/4}, ~~~ R_Q \sim m_S^{-1} Q^{1/4},
\end{equation}
where $m_S$ is related to the scale of supersymmetry breaking, and $Q$ is the global charge of the Q-ball---in our case, baryon number.
The condition $M_Q/Q < m_p$ ensures that the Q-ball is stable against decay to nucleons.
When an (electrically neutral) baryonic Q-ball interacts with a nucleon, it absorbs its baryonic charge and induces the dissociation of the nucleon into free quarks.
During this proton decay-like process, $\sim \text{GeV}$ of energy is released through the emission of 2--3 pions.
We assume that for each Q-ball collision, there is equal probability to produce $\pi^0$ and $\pi^\pm$ under the constraint of charge conservation.

Note that a sufficiently massive Q-ball will become a black hole if the Q-ball radius is less than the Schwarzschild radius $R_Q \lesssim G M_Q$.
In the model described above, this translates into a condition $(M_\text{pl}/m_S)^4 \lesssim Q$.
For Q-ball masses of this order, gravitational interactions become relevant, though we will not consider those details here.
% Indeed, gravitational heating as in \cite{Graham:2015apa} may become more appropriate than the SM heating considered in this work.

We now determine the explosiveness of a Q-ball transit.
As in Section \ref{sec:Constraints}, this process is described by the parameter
\begin{equation}
\label{eq:QballLET}
\l\frac{dE}{dx}\r_\text{LET} \sim n_\text{ion} \sigma_Q N \epsilon,
\end{equation}
where the nuclear collision results in $N \sim 30$ pions released, each with kinetic energy $\epsilon \sim 500 ~\text{MeV}$.
These pions induce hadronic showers which terminate in low-energy hadrons that rapidly transfer their energy to ions via elastic scatters, as discussed in Section~\ref{sec:SMHeating}.
As a result, nearby ions heated over a region of size $L_0 \approx 10^{-6} ~\text{cm}$ \textcolor{red}{why not $10^{-7}$?} at a number density $n_\text{ion} \sim 10^{32}~\text{cm}^{-3}$.
$L_0$ scales inversely with $n_\text{ion}$ and is less than $\lambda_T$ for all WD densities.

Therefore, the Q-ball cross-section necessary to trigger runaway fusion is given by equations~\eqref{eq:transitexplosion} and~\eqref{eq:QballLET} to be
\begin{equation}
\sigma_Q \gtrsim \frac{1}{n_\text{ion}} \frac{\Eboom}{\lambda_T} \l \frac{T_f}{N \epsilon} \r.
\end{equation}
We see $\sigma_Q \approx 10^{-12} ~\text{cm}^2$ is sufficient to blow up a $\sim 1.25 ~M_{\odot}$ WD.
The cross-section for this interaction is approximately geometric
\begin{align}
\sigma_Q \sim \pi R_Q^2,
\end{align}
and thus we find that $Q \gtrsim 10^{42} ~(m_S/\text{TeV})^4$ can be adequately constrained from the observation of a single, heavy WD.
Note that the Q-ball-nuclear interaction described above results in minimal slowing or transfer of kinetic energy for Q-balls this massive, and as such condition \eqref{eq:CrustCondition} will be easily satisfied.

The strongest previous constraints on Q-balls come from Super-Kamiokande as well as air fluorescence detectors of cosmic rays \cite{Dine:2003ax}.
However, the constraints possible with the WD detector are in a fundamentally inaccessible region of parameter space for these terrestrial-based experiments due to the extremely low flux, and thus our new constraints are wholly complementary.
The strongest proposed limits due to the existence of a heavy WD in the galactic center are plotted in Figure~\ref{fig:Qballconstraint}. As a comparison, the combined limits from Super-K and the OA, TA cosmic ray detectors are shown in red.
\begin{figure}
\includegraphics[scale=.55]{Qballconstraint.pdf}
\caption{Constraints on baryonic Q-balls from transits of a $\sim 1.25 ~M_{\odot}$ WD in the galactic center, $\rho_\text{DM} \sim 10^3 ~\text{g}/\text{cm}^3$. Also shown are the limits from Super-K and the OA, TA cosmic ray detectors, extracted from \cite{Dine:2003ax}.}
\label{fig:Qballconstraint}
\end{figure}

\section{Discussion}
\label{sec:Discussion}

It is clear that the detection of ultra-heavy DM is an open problem which will likely require a confluence of astrophysical probes.
Here we present a comprehensive guide to how white dwarfs can constrain such DM candidates that annihilate in, decay in, or transit through a WD and release sufficient energy to trigger a type Ia supernova.
In particular, we calculate the energy loss of high-energy particles due to SM interactions within the WD medium and determine the conditions for which a general energy deposition will heat a localized WD region to the critical size and temperature necessary for thermonuclear runaway.
The formalism provided will enable WDs to be applied as detectors for any DM models capable of heating the star through non-gravitational interactions, and as a concrete example we are able to place bounds on supersymmetric Q-ball DM over a wide region of parameter space.

In general, the phenomenology of such a DM-induced event will be the ignition of sub-Chandrasekhar mass progenitors.
This raises the tantalizing possibility that DM encounters with a WD can act as an alternative explosion mechanism and progenitor system for type Ia SN.
For decades, the standard lore has been that type Ia SN were due to the thermonuclear explosion of accreting carbon-oxygen white dwarfs in a binary system that reached the critical $\sim 1.4 ~M_{\odot}$ Chandrasekhar mass limit.
Since the Chandrasekhar mass is a value determined only by fundamental physics, it is natural to expect that the properties of type Ia SN are independent of initial conditions, enabling their use as ideal standard candles for precision luminosity distance measurements.
Nevertheless, it is well-known that such a mechanism cannot account for all observed type Ia SN.
In fact, recent observations \cite{Scalzo:2014sap, Scalzo:2014wxa} suggest that an $\OO(1)$ fraction of the observed type Ia SN appear to have sub-Chandrasekhar progenitors.
The leading explanation for this phenomenon is the detonation of a surface layer of helium which drives a shock into the interior of a sub-Chandrasekhar-mass WD \cite{Woosley1994,Fink:2007fv}.
However, in light of the lack of understanding of DM and its interactions, it is worthwhile to consider whether a DM-WD encounter may play the role of type Ia SN progenitor.

\begin{appendices}

\section{Particle Stopping in a White Dwarf}
\label{sec:Appendix}
Here we provide a detailed analysis of the electromagnetic and strong interactions in a carbon-oxygen WD, aimed towards calculating the energy loss per distance traveled of SM particles at an $\text{MeV}$ or greater.
We consider incident electrons, photons, pions, and nucleons.
The WD medium is very dense, with electron and ion number densities in the range $n_e = Z n_\text{ion} \sim 10^{31} - 10^{33} ~\cm^{-3}$ assuming $Z=6$.
Such high densities give rise to qualitatively different stopping behavior than is seen in terrestrial detectors.
Famously, the star is supported against collapse by electron degeneracy pressure.
For the WD masses we consider, the electrons are relativistic with a Fermi energy
\begin{equation}
  E_F \sim (3 \pi^2 n_e)^{1/3} \sim 1 -10 ~\MeV,
\end{equation}
which is significantly larger then the WD thermal temperature $T \sim \keV$ \textcolor{blue}{CITATION}.
The nuclei are a fully ionized, non-degenerate gas at the thermal temperature.
The strength of the Coulomb interaction energy relative to the temperature is described by the plasma parameter
\begin{equation}
\label{eq:lattice}
 \Gamma \sim \frac{Z^2 \alpha}{n_\text{ion}^{-1/3}T} \gg 1,
\end{equation}
indicating the ions are crystallized into a Coulomb lattice.
The ion plasma frequency is given by
\begin{align}
\Omega_p = \l \frac{4 \pi n_\text{ion} Z^2 \alpha}{m_\text{ion}}\r^{1/2} \sim 1 - 10~\text{keV},
\end{align}
where $m_\text{ion}$ is the ion mass.
As we will see, the thermal photons in the star never play a dominant role in stopping as the number density of photons $n_\gamma \sim T^3$ is orders of magnitude less than that of electrons and ions.

% \begin{figure}
% \includegraphics[scale=.60]{SPelectron.pdf}
% \caption{Electron energy loss in a WD density $n_e = 10^{33} ~\text{cm}^{-3}$}
% \label{fig:SPelectron}
% \end{figure}

% \begin{figure}
% \includegraphics[scale=.60]{SPphoton.pdf}
% \caption{Photon energy loss in a WD density $n_e = 10^{33} ~\text{cm}^{-3}$}
% \label{fig:SPphoton}
% \end{figure}

% \begin{figure}
% \includegraphics[scale=.60]{SPnucleon.pdf}
% \caption{Nucleon energy loss in a WD with density $n_e = 10^{33} ~\text{cm}^{-3}$. The Coulomb stopping powers apply only to protons.}
% \label{fig:SPnuc}
% \end{figure}

% \begin{figure}
% \includegraphics[scale=.60]{SPpion.pdf}
% \caption{Pion energy loss in a WD with density $n_e = 10^{33} ~\text{cm}^{-3}$. The Coulomb stopping powers apply only to charged pion.}
% \label{fig:SPpion}
% \end{figure}

\subsection{Coulomb Collisions off Ions}
To understand the stopping power for Coulomb collisions with ions, let us first compute the cross section for incident energies $E \ll m_\text{ion}$.
At these energies, recoil of the target ion is not important, and we may use the Born approximation.

Taking the ions to be at rest, consider a (possibly relativistic) incident particle of mass $m$, charge $e$, and speed $\beta$. Let $\textbf{k}$ ($\textbf{k}'$) and $E$ ($E'$) be the initial (final) momentum and energy of the particle.
The particle has incoming wavefunction $\psi_k = L^{-3/2}e^{i \textbf{k}\cdot \textbf{r}}$ and outgoing wavefunction $\psi_{k'} = L^{-3/2}e^{i \textbf{k}'\cdot \textbf{r}}$, assuming a box of size $L$.
The flux of particles through the box is $\beta/L^3$.
Recalling Fermi's golden rule for the transition probability $W_{k\to k'}$, we find the cross section to be
\begin{align}
  \label{eq:DifferentialBornCrossSection}
d\sigma = \frac{W_{k\to k'}}{\text{flux}} = \frac{2 \pi|\int d^3r \, \psi_{k'}^* V(\textbf{r})\psi_k|^2 \rho_{k'}(E')}{\beta/L^3}
\end{align}
where $V(\textbf{r})$ is the interaction potential between the stationary ion and the incident charged particle and $\rho_{k'}(E')$ is the density of final states per unit energy.
This density of states is
\begin{align}
\rho_{k'}(E') = \left( \frac{L}{2 \pi} \right)^3 \frac{d^3 \textbf{k}'}{dE'}
 % = \left( \frac{L}{2 \pi} \right)^3 k'^2 \frac{dk'}{d E'} d \Omega
  = \left( \frac{L}{2 \pi} \right)^3 k' E' d \Omega
\end{align}
% letting $d^3 \textbf{k}' = k'^2 dk'd\Omega$ and using $E' = \sqrt{k'^2 + m^2}$.
The scattering cross section is therefore
\begin{align}
d\sigma = \frac{1}{(2 \pi)^2} \frac{k'E'}{\beta} \left|\int d^3r \, e^{i\textbf{q}\cdot \textbf{r}}V(\textbf{r})\right|^2 d \Omega
\end{align}
where $\textbf{q} = \textbf{k} - \textbf{k}'$ is the momentum transferred to the ion.

At low energies, the scatter is effectively elastic, so $k' = k$ and the magnitude of the momentum transfer is given by $q^2 = 4 k^2\sin^2(\theta/2)$.
Furthermore, the energy transferred to the ion is given by $\omega = q^2 / 2m_\text{ion}$.
Changing variables, we find
\begin{align}
  \label{eq:BornCrossSection}
\frac{d \sigma}{d \omega} = \frac{m_\text{ion}}{2 \pi \beta^2} \left|\int d^3r \, e^{i\textbf{q}\cdot \textbf{r}}V(\textbf{r})\right|^2
\end{align}
The usual Coulomb interaction potential is modified by plasma screening in the WD, which cuts off soft scatters:
\begin{align}
  \label{eq:ScreenedPotential}
V(\textbf{r}) = \frac{Z \alpha}{r} e^{-\lambda_\text{TF} r}
\end{align}
The screening length scale $\lambda_\text{TF}$ is given in the Thomas-Fermi approximation by \cite{Teukolsky}
\begin{align}
\label{eq:TF}
    \lambda_\text{TF}^{2} = \frac{E_F}{6 \pi \alpha n_e}
\end{align}
where $E_F$ is the electron Fermi energy.
Inserting \eqref{eq:ScreenedPotential} into \eqref{eq:BornCrossSection}, we find
\begin{align}
\label{eq:CoulombOffIonsCrossSection}
\frac{d \sigma}{d \omega}
 % = \frac{m_\text{ion}}{2 \pi \beta^2} \frac{Z^2 \alpha^2}{(q^2 + \lambda_\text{TF}^{-2})^2}
  = \frac{2 \pi Z^2 \alpha^2}{m_\text{ion}\beta^2} \frac{1}{(\omega + \omega_\text{min})^2}
\end{align}
where $\omega_\text{min} = \lambda_\text{TF}^{-2} / 2 m_\text{ion}$.
So we see scatters that transfer momentum less than $ \sim \lambda_\text{TF}^{-1}$ are screened.

Integrating this to obtain the stopping power, we find
\begin{align}
\frac{dE}{d x} &= \int_{0}^{\omega_\text{kin}} d \omega \, n_\text{ion} \frac{d \sigma}{d \omega} \omega \nonumber\\
\label{eq:StoppingPowerOffIons}
 &\approx \frac{2 \pi\, n_\text{ion} Z^2 \alpha^2 }{m_\text{ion}\beta^2} \log\left( \frac{\omega_\text{kin}}{\omega_\text{min}} \right)
\end{align}
The maximum energy transfer is set by kinematics, and given by
the energy transfer for an exactly backwards scatter off a stationary target ion:
\begin{align}
  \omega_\text{kin} = \frac{2 m_\text{ion} p^2}{m_\text{ion}^2 + m^2 + 2E m_\text{ion}}
\end{align}
where $p$, $E$ are the incoming momentum and energy.

Note that for incident electrons there is an additional upper bound on the energy transfer, $\omega_F = E - E_F$, as the electrons cannot be scattered into the Fermi sea.
If $\omega_F < \omega_\text{kin}$, then the above integral should be taken with an upper limit of $\omega_F$ instead of $\omega_\text{kin}$.

For higher energies $E \gtrsim m_\text{ion}$ where recoil is important, the cross section is more complicated (e.g., see \cite{Schwartz}), but the overall stopping power is well approximated by extrapolating \eqref{eq:StoppingPowerOffIons} to higher energies.

One should also be careful about energy transfers smaller than the plasma frequency $\Omega_p \sim 1-10~\text{keV}$, for which phonon excitations may be important.
A light incident particle with momentum $p$ and energy $E\ll m_\text{ion}$ would transfer momentum $q\lesssim p$ and energy $\omega_\text{free} = q^2/2 m_\text{ion}$ to a free ion.
We therefore expect phonon effects to be important when $p^2/2 m_\text{ion} \lesssim \Omega_p$, and indeed one can check that the stopping power \eqref{eq:StoppingPowerOffIons} becomes dominated by energy transfers $\lesssim \Omega_p$ for this range of momenta.

We can approximate the effect of these phonon excitations by treating the WD as an Einstein solid, so that each ion becomes a harmonic oscillator with frequency $\Omega_p$. We now must compute the scattering cross section with the ion wave function in mind, transitioning from the harmonic oscillator ground state $\phi_0$ to the first excited state $\phi_1$. This modifies the integral in \eqref{eq:DifferentialBornCrossSection} to
\begin{align}
% \int d^3r \, \psi_{k'}^* V(\textbf{r})\psi_k \to
\int d^3r' d^3r \, \phi_1^*(\textbf{r}')\psi_{k'}^*(\textbf{r}) V(\textbf{r}-\textbf{r}')\psi_k(\textbf{r}) \phi_0(\textbf{r}')
\end{align}
% (For similar cross section calculations, see \cite{Hofstadter}.)
The result is the same cross section \eqref{eq:CoulombOffIonsCrossSection} with an additional factor $q^2 / 2 m_\text{ion}\Omega_p = \omega_\text{free}/\Omega_p$.
However, any scatters that excite phonons must transfer energy $\Omega_p$ rather than $\omega_\text{free}$.
Thus the stopping power integrand becomes
\begin{align}
n_\text{ion}\cdot d\sigma\cdot\omega_\text{free} \to n_\text{ion} \cdot d\sigma\,\frac{\omega_\text{free}}{\Omega_p}\cdot \Omega_p
\end{align}
and we see the stopping powers with and without phonons are the same, even while the cross-sections and energy transfers are different.
% Scatters are rarer at incident momenta $p^2/2 m_\text{ion} \lesssim \Omega_p$ where phonons matter, but each scatter transfers more energy so that the stopping power is equivalent.

\subsection{Coulomb Collisions off Electrons}

Coulomb scattering off degenerate electrons has two additional features compared to scattering off ions: the electron targets are not stationary, and they require a threshold energy transfer in order to be scattered out of the Fermi sea.
This qualitatively changes the behavior of the stopping power.
The combined effect of these features is not obvious, though it can be understood by straightforward heuristic arguments which we present below.
In addition, the full result can be calculated numerically.
The scattering rate between an incident particle and the population of electrons with a given momentum $\vec{q}$ can be found easily in the center-of-mass frame.
The stopping power then follows by boosting this result to the WD rest frame, calculating the corresponding energy transfers, and summing over the electron momentum distribution including only those scatters that excite electrons above the Fermi sea.
This calculation is well-approximated by the limiting cases described below, as shown in Figure~\textcolor{blue}{plot of coulomb-electron stopping powers}.

\subsubsection{Non-relativistic Incident Particles}
Consider first the limit of a slow incident particle of mass $m \gg m_e$, charge number $Z$, and incident momentum $\vec{p}$ with $m \gg p$.
This scatters off relativistic Fermi sea electrons.
As the electron speeds are much faster than the incident, a target electron with momentum $\vec{q}$ will scatter to leading order with only a change in direction,
\begin{align}
  \delta \vec{q} \approx q \left(\hat{q}_{out} - \hat{q}_{in}\right).
\end{align}
This results in an energy $\omega$ transfered from the incident,
\begin{align}
  \omega &\approx \frac{p^2}{2 m} -
    \frac{\left(\vec{p} - \delta \vec{q}\right)^2}{2 m} \\
    &\approx -\frac{q^2}{2m}  \left(\hat{q}_{out} - \hat{q}_{in}\right)^2
  + \frac{q p}{2m} \hat{p} \cdot \left(\hat{q}_{out} - \hat{q}_{in}\right).
\end{align}
If the incident momentum $p$ is smaller than the electron momentum $q$, the incident particle nominally gains energy from the electron.
This cannot happen, however, as there no phase space for an electron to lose energy within the Fermi sea.
We thus expect a cutoff in the stopping power for incident momenta near the Fermi momentum.
For all incident species except electrons this occurs at energies below our region of interest, and so we proceed with $q \lesssim p$:
\begin{align}
  \omega &\approx \frac{q p}{2m}
  \hat{p} \cdot \left(\hat{q}_{out} - \hat{q}_{in}\right).
\end{align}

Before computing the stopping power, consider the relative important of Pauli blocking and plasma screening.
Both of these effects achieve the same qualitative result, preventing the softest scatters from occurring.
The Pauli effect will suppress scatters with energy transfer less than roughly the Fermi energy, while plasma screening suppresses scatters at impact parameter above $\lambda_\text{TF}$.
This corresponds to a momentum transfer
\begin{align}
      \delta q_\text{TF} \approx \frac{\alpha Z}{\beta \lambda_\text{TF}}
\end{align}
and energy transfer
\begin{align}
  \label{eq:cuttoff_compare}
  \omega_\text{TF} \sim \frac{p}{2m} \frac{\alpha Z}{\beta \lambda_\text{TF}}
         \sim 5 \cdot 10^{-2} \frac{p}{m} E_f.
\end{align}
This is always going to be less than the Fermi energy for non-relativistic incident particles, and so we can ignore the plasma cutoff in favor of the Pauli cutoff.

At leading order the electron is not aware of the small ion velocity, so scattering occurs with the recoilless, relativistic Mott cross section
\begin{align}
    \frac{d\sigma}{d\hat{q}_{out}} \approx \frac{\alpha^2 Z^2}{4\pi q^2}
    \frac{\cos^2\left(\frac{\theta}{2}\right)}
    {\sin^4\left(\frac{\theta}{2}\right)}
\end{align}
where we have taken the electron speed to be nearly $1$ and $\cos\theta = \hat{q}_{out} \cdot \hat{q}_{in}$.
The incident particle will lose energy off relativistic electrons $\vec{q}$ at a rate
\begin{align}
  \frac{dE}{dt} &\approx dn \int d{\hat{q}_{out}}
    \frac{d\sigma}{d\hat{q}_{out}} \omega \cdot
    \Theta\left(\omega - q_f + q\right)
\end{align}
where $dn$ indicates the number density of electrons with momentum $\vec{q}$ and the Heavyside function enforces the Pauli energy threshold.
Now summing over all target electrons with the Fermi distribution
\begin{align}
  \frac{dn}{d^3q} = n_e \frac{3}{4\pi q_f^3} \, \Theta(q_f - q)
\end{align}
and noting that the stopping power is given by $v_\text{ion}^{-1} (dE/dt)$, we have the full stopping power
\begin{align}
  \frac{dE}{dx} \approx \; &n_e \frac{3 \alpha^2 Z^2}{32 \pi^2 q_f^3}
    \cdot \Bigg[ \\
  &\int_0^{q_f} dq \, q \, \Theta\left(\omega - q_f + q\right) \nonumber \\
  &\int d\hat{q}_{in} \, d\hat{q}_{out}
   \frac{\cos^2\left(\frac{\theta}{2}\right)}
        {\sin^4\left(\frac{\theta}{2}\right)}
   \, \hat{p} \cdot \left(\hat{q}_{out} - \hat{q}_{in}\right)
     \Bigg] \nonumber.
\end{align}
The integral over target electron momenta selects only those near the top of the Fermi sea,
% \begin{align}
%   \int &dq \, q \, \Theta\left(\omega - q_f + q\right) \Theta(q_f - q) \\
%   &\approx \int_0^{q_f} dq \, q \; \Theta\left[\frac{q p}{2m} \hat{p} \cdot
%   \left(\hat{q}_{out}-\hat{q}_{in}\right)-E_f+q\right] \\
%   &= \frac{1}{2} q_f^2 \left[ 1 - \frac{1}
%   {\left(1 + \frac{p}{2m}
%   \hat{p}\cdot\left(\hat{q}_{out}-\hat{q}_{in}\right)\right)^2} \right]   \\
%   &\approx \frac{1}{2} q_f^2 \frac{p}{m}
%   \hat{p}\cdot\left(\hat{q}_{out}-\hat{q}_{in} \right)
% \end{align}
simplifying this to
\begin{align}
  \frac{dE}{dx} &\approx \, n_e \frac{\alpha^2 Z^2}{E_f} \frac{p}{m} \, I_a
\end{align}
where $I_a \approx 10$ is a dimensionless angular integral that is independent of target or incident properties:
\begin{align}
   I_a &= \frac{3}{64\pi^2} \int d\hat{q}_{in} \, d\hat{q}_{out}
   \frac{\cos^2\left(\frac{\theta}{2}\right)}
        {\sin^4\left(\frac{\theta}{2}\right)}
   \, \left[\hat{p} \cdot \left(\hat{q}_{out} - \hat{q}_{in}\right)\right]^2
\end{align}

\subsubsection{Relativistic Incident Particles}

Now consider a fast incident particle of mass $m \gg m_e$, charge number $Z$, and incident momentum $\vec{p}$ with $m \ll p$.
The relative velocity between a target electron and the incident particle is of the same order as the ion's incident velocity itself, and we therefore expect the scattering to proceed, up to $\OO(1)$ factors, as though the electron were stationary.
We take the energy transfer $\omega$ to be given by Equation~\eqref{eq:omega_piecewise} with the target mass $m_\text{ion}$ replaced by the electron momentum $q$, which provides the appropriate target inertia in this context.
% \begin{align}
%     \omega \approx
%     \begin{dcases}
%     \; \omega_\text{kin}        & \, b < b_0 \\
%     \frac{\alpha^2 Z^2}{2 q b^2} & \, b > b_0
%     \end{dcases}
% \end{align}
The stopping is then given by the Pauli-blocked generalization of Equation~\eqref{eq:stoppingpower_db}
\begin{align}
\label{eq:stoppingpower_db}
  &\begin{aligned}  \frac{dE}{dx} = \Bigg[
      \int &dq \, n_e \frac{3}{4\pi q_f^3} \, \Theta(q_f - q) \, \cdot \\
      \int &db \, 2\pi b \, \omega \,
      \Theta\left(\omega - q_f + q\right) \Bigg]. \end{aligned} \\
  &\hphantom{\frac{dE}{dx}}
    \approx n_\text{e} \frac{2\pi \alpha^2 Z^2}{E_f}
    \, G\left(\frac{\omega_\text{kin}}{E_f}\right).
\end{align}
where the dimensionless factor $G$ is given by a Pauli integral
\begin{align}
    G\left(x\right) =
    \begin{dcases}
    \frac{1}{3} x^3 - \frac{3}{2} x^2 + 3 x & x < 1 \\
    \;\;\;\, \frac{11}{6} + \log\left(x\right) & x > 1. \\
    \end{dcases}
\end{align}
For large enough incident momenta, the plasma screening will provide the appropriate soft scatter cutoff instead of the Pauli cutoff used here.
This can be see by Equation~\eqref{eq:cuttoff_compare}.
However, in this regime the cutoff enters only through the Coulomb logarithm and so the difference is a matter of immaterial $\OO(1)$ factors.



\subsection{Compton and Inverse Compton Scattering}

Photons and charged particles can elastically exchange energy through Compton scattering.
We focus first on an incident photon losing energy to the WD medium.
Since the cross-section for this process scales inversely with the target mass, the stopping due to photon-ion collisions will be far subdominant to photon-electron collisions and we ignore the former.
Consider an incident photon of energy $k$ scattering off an electron of energy $\sim E_F$.
In the rest frame of the electron, this cross-section is given by the Klein-Nishina formula
\begin{equation}
\label{KN}
  \frac{d\sigma_\text{KN}}{d (\cos \theta)} = \frac{\pi \alpha^2}{m_e^2}
  \l \frac{k^\prime}{k} \r^2
  \l \frac{k^\prime}{k} + \frac{k}{k^\prime} -\sin^2 \theta \r
\end{equation}
where $k^\prime$ is the outgoing photon energy, related to the scattering angle $\theta$ by the Compton formula
\begin{equation}
{k^{\prime }={\frac {k}{1+{\frac {k}{m_e}}(1-\cos \theta )}}}.
\end{equation}
In the limit $k > m_e$, the cross-section is suppressed by the incoming energy $\sigma_\text{KN} \sim \frac{\alpha^2}{m_e k}$.
The outgoing photons will scatter predominately in a near-forward direction $\cos \theta \approx m_e/k$ so that $k^\prime \sim m_e$.
Thus the typical photon energy loss is large, and cooling proceeds via a small number of hard scatters.
The Compton stopping power is estimated to be
\begin{equation}
\label{eq:approx-comptonSP}
  - \l\frac{dk}{dx}\r \sim \frac{n_e \alpha^2}{m_e} \l 1 - \frac{m_e}{k} \r.
\end{equation}
A more detailed analysis computes the stopping power as
\begin{equation}
\label{eq:comptonSP}
  -\l\frac{dk}{dx}\r =  \int d (\cos \theta) n_e \frac{d\sigma_\text{KN}}{d (\cos \theta)} \l k - k^\prime \r,
\end{equation}
with an appropriate Lorentz boost to the electron rest frame, although the full result only differs from the above estimate by $\OO(1)$ factors.
Further, Pauli-blocking of the target electrons is taken into account using a modified number density as in \eqref{eq:pauliblocking}.
We find that degeneracy only introduces a significant suppression when $k \lesssim 10 ~\text{MeV}$, which is to be expected since the interaction is dominated by hard, near-forward scatters.

We now briefly consider incident electrons which may cool by inverse Compton scatters with the thermal bath of photons in the WD.
The number density of these photons is set by the temperature of the star $n_\gamma \sim T^3 \sim 10^{23} ~\cm^{-3}$, where we have taken $T \sim \text{keV}$.
As this is parametrically smaller than the number density of electrons, it is reasonable to suspect that the energy loss due to inverse Compton scattering is far subdominant to electron-electron collisions.
An estimate in the manner of \eqref{eq:approx-comptonSP} gives the inverse Compton stopping power in terms of the photon temperature $T$ and incident electron energy $E$
\begin{equation}
\label{eq:invcomptonSP}
  -\l \frac{dE}{dx}\r \sim
  \begin{cases}
    \alpha^2 \frac{T^4}{m_e^4} E^2 & E \lesssim \frac{m_e^2}{T} \\
    \alpha^2 T^2 & E \gtrsim \frac{m_e^2}{T} \\
  \end{cases},
\end{equation}
where the change in scaling with $E$ marks a transition from Thompson-like scattering in the electron rest frame to suppressed high-energy scattering.
As expected, we find that the inverse Compton stopping power is negligible compared to Coulomb scattering.

\subsection{Bremsstrahlung and Pair Production with LPM Suppression}

Bremsstrahlung and pair production can be a dominant stopping mechanisms for high-energy electrons and photons.
We restrict our attention to radiative processes off target nuclei rather than target electrons as the latter are additionally suppressed by degeneracy, kinematic recoil, and charge factors.
The cross-section for an electron of energy $E$ to radiate a photon of energy $k$ is given by the Bethe-Heitler formula
\begin{equation}
\label{eq:BH}
\frac{d \sigma_\text{BH}}{dk} = \frac{1}{3 k n_\text{ion} X_0} (y^2+2 [1+ (1-y)^2]), ~~~ y = k/E.
\end{equation}
$X_0$ is the radiation length, and is generally of the form
\begin{equation}
\label{eq:radiationlength}
X_0^{-1} = 4 n_\text{ion} Z^2 \frac{\alpha^3}{m_e^2} \log{\Lambda}, ~~~ \log{\Lambda} \sim \int \frac{1}{b}.
\end{equation}
where $\log{\Lambda}$ is a logarithmic form factor containing the maximum and minimum effective impact parameters allowed in the scatter.
Integrating \eqref{eq:BH}, we find the energy loss due to bremsstrahlung is simply
\begin{equation}
-\l\frac{dE}{dx}\r \sim \frac{E}{X_0}.
\end{equation}
In \eqref{eq:radiationlength}, the minimum impact parameter is set by a quantum-mechanical bound such that the radiated photon frequency is not larger than the initial electron energy.
For a bare nucleus, this distance is the electron Compton wavelength.
It is important to note that collisions at lesser impact parameters will still radiate but with suppressed intensity.
The maximum impact parameter is set by the distance at which the nuclear target is screened.
For an atomic target this is of order the Bohr radius, and for nuclear targets in the WD this is the Thomas-Fermi screening radius given by \eqref{eq:TF}.
%Evidently, there exists a critical electron number density $n_e \sim 10^{32} ~\text{cm}^{-3}$ for which the logarithmic form factor appears to vanish.
For our purposes, we simply take $\log{\Lambda} \sim \OO(1)$ for all WD densities under consideration and refrain from a full quantum-mechanical calculation at small impact parameters.

However, bremsstrahlung will be suppressed by the ``Landau-Pomeranchuk-Migdal" (LPM) effect - see \cite{Klein:1998du} for an extensive review.
High-energy radiative processes involve very small longitudinal momentum transfers to nuclear targets ($\propto k/E^2$ in the case of bremsstrahlung).
Quantum mechanically, this interaction is delocalized across a formation length over which amplitudes from different scattering centers will interfere.
This interference turns out to be destructive and must be taken into account in the case of high energies or high-density mediums.
Calculations of the LPM effect can be done semi-classically based on average multiple scattering.
It is found that bremsstrahlung is suppressed for $k < E(E-k)/E_\text{LPM}$, where
\begin{equation}
\label{eq:LPM}
E_\text{LPM} = \frac{m_e^2 X_0 \alpha}{4 \pi}.
\end{equation}
For the WD densities in which radiative energy loss is considered, $E_\text{LPM} \sim 1-10^{2} ~\text{MeV}$.
The degree of suppression is found to be
\begin{equation}
\frac{d\sigma_\text{LPM}/dk}{d\sigma_\text{BH}/dk} = \sqrt{\frac{k E_\text{LPM}}{E (E-k)}},
\end{equation}
so that the bremsstrahlung stopping power in the regime of high-suppression is modified
\begin{equation}
\label{eq:bremloss}
-\l\frac{dE}{dx}\r_\text{LPM} \sim \l\frac{E_\text{LPM}}{E} \r^{1/2} \frac{E}{X_0}, ~~~ E>E_\text{LPM}.
\end{equation}
We find that the LPM effect diminishes energy loss due to soft radiation so that the radiative stopping power is dominated by single, hard bremsstrahlung.

In addition to the LPM effect, other forms of interaction within a formation length will suppress bremsstrahlung when $k \ll E$.
The emitted photon can coherently scatter off electrons and ions in the media, acquiring an effective mass of order the plasma frequency $\omega_p$.
Semi-classically, this results in a suppression of order $(k/\gamma \omega_p)^2$ when the radiated photon energy $k < \gamma \omega_p$.
This is known as the ``dielectric effect".
For high-energy electrons, this dielectric suppression only introduces a minor correction to \eqref{eq:bremloss}, in which soft radiation is already suppressed by the LPM effect \cite{Klein:1998du}.

We now briefly summarize the stopping of photons via pair production. Similar to \eqref{eq:BH}, the cross-section for a photon of energy $k$ to produce an electron-positron pair with energies $E$ and $k-E$ is
\begin{equation}
\label{eq:PP}
\frac{d \sigma_\text{BH}}{dE} = \frac{1}{3 k n_\text{ion} X_0} (1+ 2[x^2+ (1-x)^2]) ~~~ x = E/k,
\end{equation}
valid beyond the threshold energy $k \gtrsim m_e$.
As a result, the pair production cross-section $\sim 1/(n_\text{ion} X_0)$.
However, the LPM effect suppresses pair production at energies $E(k-E) > k E_\text{LPM}$ so that the cross-section reduces to
\begin{equation}
\sigma_{pp} \sim \l\frac{E_\text{LPM}}{k} \r^{1/2} \frac{1}{n_\text{ion} X_0}, ~~~ E>E_\text{LPM}.
\end{equation}
Note that the LPM effect is less significant for higher-order electromagnetic processes since these generally involve larger momentum transfers for the same final-state kinematics.
Thus, when the suppression factor exceeds $\OO(\alpha)$, these interactions should also be considered.
For instance, the energy loss due to electron direct pair production $eN \to e^+ e^- e N$ has been calculated in \cite{Gerhardt:2010bj} and is found to exceed that of bremsstrahlung at an energy $\sim 10^{8} ~\GeV$.
A similar crossover is to be expected for other higher-order diagrams as well, although such a calculation is beyond the scope of this work.
Rather, at such high energies the stopping power is dominated by photonuclear and electronuclear interactions anyway, and we may simply ignore the contributions from other radiative processes \cite{Kleinconvo}.

\subsection{Nuclear Interactions}

Nuclear interactions can be either elastic or inelastic - the nature of the interaction is largely determined by the incident particle energy.
Elastic collisions are most significant for energy loss at scales less than the nuclear binding energy $\sim 10 ~\text{MeV}$.
A single, backward elastic scatter could result in an incident particle losing virtually all of its energy if the incident and target masses are the same.
However, we will be primarily concerned with light hadrons incident on relatively heavy nuclei, i.e. ping-pong balls bouncing around a sea of bowling balls.
An elastic collision between a incident, non-relativistic hadron of mass $m$, kinetic energy $E$ and a stationary nuclear target of mass $M$ results in an average final energy
\begin{equation}
\label{eq:elasticratio}
E' \sim \l \frac{m}{M}\r E, ~~~~ m < M,
\end{equation}
where it is assumed there is an isotropic distribution in the center-of-mass scattering angle.
Above $\sim \text{MeV}$, it is found that electrostatic repulsion is negligible for nuclear interactions of protons and $\pi^+$.
Therefore, the stopping power for any light hadron due to elastic collisions is of the form
\begin{equation}
- \l \frac{dE}{dx} \r \sim \l \frac{m}{M} \r \frac{E}{l_\text{el}}.
\end{equation}
$l_\text{el}$ denotes the mean free path for elastic collisions characterized by cross-section $\sigma_\text{el}$.
Above $10 ~\MeV$ the nuclear elastic cross-section approaches the geometric cross-section for carbon $\sim 100 ~\text{mb}$, while at $\MeV$ energies the elastic cross section generally rises to be of order $\sim \text{b}$.
At intermediate energies $1 - 10 ~\MeV$, the interaction is dominated by various nuclear resonances \cite{Tavernier}.
For our purposes, we will conservatively estimate the elastic cross section for nucleons and pions to be $\sigma_\text{el} \approx 1 ~\text{b}$ when $E \lesssim 10 ~\MeV$, and ignore the energy loss due to elastic scatters at higher energies where inelastic processes will dominate.

Now we determine the stopping power due to inelastic nuclear collisions at $E \gtrsim 10 ~\MeV$.
In such a collision, an incoming hadron interacts with one or more nucleons in the nucleus to produce a $\OO(1)$ number of additional hadrons which approximately split the initial energy.
For incident energies greater than the nucleon binding energy $\sim \GeV$, the majority of secondary hadrons are pions which carry transverse momentum of order $\sim 100 ~\MeV$ \cite{Tavernier}.
In addition, during this process the target nucleus is broken up.
The nuclear fragment is typically left in an unstable state with negligible center-of-mass recoil, and relaxes via the slow emission of low-energy $\sim \MeV$ hadrons and photons.
Note that for incident hadrons in the range $10 ~\MeV - \GeV$, it is found that roughly equal fractions of protons, neutrons, and pions are emitted after each inelastic collision \cite{Pionnuclear}.
In either case, if secondary hadrons are sufficiently energetic then they will induce further inelastic collisions.
A roughly collinear hadronic shower is the result of all such interactions caused by primary and secondary particles.
This cascade is adequately described by a radiative stopping power
\begin{equation}
\label{eq:nucshower}
-\l \frac{dE}{dx}\r \sim \frac{E}{l_\text{inel}},
\end{equation}
neglecting of $\OO(1)$ logarithmic factors.
$l_\text{inel}$ is the inelastic nuclear mean free path characterized by an inelastic cross-section $\sigma_\text{inel}$.
At these energies, $\sigma_\text{inel} \approx 100 ~\text{mb}$ and is roughly constant in energy.
The shower will end once final-state hadrons reach a critical energy - this is either the scale at which an additional mechanism dominates the stopping power or the nuclear binding energy $\sim 10 ~\MeV$.

Photons of energy $k \gtrsim 10 ~\text{MeV}$ can also strongly interact with nuclei through the production of virtual quark-antiquark pairs.
Photonuclear interactions are similar in nature to the inelastic collisions of hadrons, although the cross-section $\sigma_{\gamma A}$ is roughly a factor $\approx \alpha$ smaller.
Below $\sim \GeV$ the photonuclear cross-section is complicated by nuclear resonances while above $\sim \GeV$, $\sigma_{\gamma A}$ is a slowly increasing function of energy \cite{Tavernier}.
At sufficiently high energies, photonuclear interactions can in fact become coherent with the photon interaction spread over multiple nuclei \cite{Gerhardt:2010bj}.
This coherence will further reduce the photonuclear mean free path $l_{\gamma A}$.
As a conservative estimate, at energies $k \gtrsim 10 ~\text{MeV}$ we assume a constant photonuclear cross-section of order $\sigma_{\gamma A} \approx \text{mb}$.
Similarly, electrons can also lose energy by radiating a virtual photon that interacts hadronically with a nearby nucleus.
Naively we would expect the electronuclear stopping power to parametrically be of the form $(dE/dx) \sim E \alpha/l_{\gamma A}$.
A more detailed calculation in \cite{Gerhardt:2010bj} obtains a similar result but with an additional $\OO(10)$ numerical factor.
\end{appendices}

\section*{Acknowledgements}
We would like to thank Keisuke Harigaya, Spencer Klein, Jacob Leedom, Robert McGehee, and Lian-Tao Wang for stimulating discussions.

\begin{thebibliography}{99}
\bibliographystyle{unsrt}

%\cite{Griest:2013aaa}
\bibitem{Griest:2013aaa}
  K.~Griest, A.~M.~Cieplak and M.~J.~Lehner,
  %``Experimental Limits on Primordial Black Hole Dark Matter from the First 2 yr of Kepler Data,''
  Astrophys.\ J.\  {\bf 786}, no. 2, 158 (2014)
  doi:10.1088/0004-637X/786/2/158
  [arXiv:1307.5798 [astro-ph.CO]].
  %%CITATION = doi:10.1088/0004-637X/786/2/158;%%
  %47 citations counted in INSPIRE as of 07 Nov 2017

%\cite{Akerib:2016vxi}
\bibitem{Akerib:2016vxi}
  D.~S.~Akerib {\it et al.} [LUX Collaboration],
  %``Results from a search for dark matter in the complete LUX exposure,''
  Phys.\ Rev.\ Lett.\  {\bf 118}, no. 2, 021303 (2017)
  doi:10.1103/PhysRevLett.118.021303
  [arXiv:1608.07648 [astro-ph.CO]].
  %%CITATION = doi:10.1103/PhysRevLett.118.021303;%%
  %431 citations counted in INSPIRE as of 03 Nov 2017

%\cite{Agnese:2017njq}
\bibitem{Agnese:2017njq}
  R.~Agnese {\it et al.} [SuperCDMS Collaboration],
  %``Results from the Super Cryogenic Dark Matter Search (SuperCDMS) experiment at Soudan,''
  arXiv:1708.08869 [hep-ex].
  %%CITATION = ARXIV:1708.08869;%%
  %3 citations counted in INSPIRE as of 03 Nov 2017

%\cite{Graham:2015apa}
\bibitem{Graham:2015apa}
  P.~W.~Graham, S.~Rajendran and J.~Varela,
  %``Dark Matter Triggers of Supernovae,''
  Phys.\ Rev.\ D {\bf 92}, no. 6, 063007 (2015)
  %doi:10.1103/PhysRevD.92.063007
  [arXiv:1505.04444 [hep-ph]].
  %%CITATION = doi:10.1103/PhysRevD.92.063007;%%
  %29 citations counted in INSPIRE as of 28 Sep 2017


\bibitem{Woosley}
 F.~X. Timmes and S.~E. Woosley, Astro. Phys. Journal {\bf 396}, 649 (1992).

%\cite{Gasques:2005ar}
\bibitem{Gasques:2005ar}
  L.~R.~Gasques, A.~V.~Afanasjev, E.~F.~Aguilera, M.~Beard, L.~C.~Chamon, P.~Ring, M.~Wiescher and D.~G.~Yakovlev,
  %``Nuclear fusion in dense matter: Reaction rate and carbon burning,''
  Phys.\ Rev.\ C {\bf 72}, 025806 (2005)
  %doi:10.1103/PhysRevC.72.025806
  [astro-ph/0506386].
  %%CITATION = doi:10.1103/PhysRevC.72.025806;%%
  %59 citations counted in INSPIRE as of 28 Sep 2017


\bibitem{cococubed}
F.~X.~Timmes, \href{http://cococubed.asu.edu/code_pages/coldwd.shtml}{link}

%\cite{Formaggio:2013kya}
\bibitem{Formaggio:2013kya}
  J.~A.~Formaggio and G.~P.~Zeller,
  %``From eV to EeV: Neutrino Cross Sections Across Energy Scales,''
  Rev.\ Mod.\ Phys.\  {\bf 84}, 1307 (2012)
  %doi:10.1103/RevModPhys.84.1307
  [arXiv:1305.7513 [hep-ex]].
  %%CITATION = doi:10.1103/RevModPhys.84.1307;%%
  %207 citations counted in INSPIRE as of 28 Sep 2017


\bibitem{Chandrasekhar}
S.~Chandrasekhar, ``An Introduction to the Study of Stellar Structure", University of Chicago press (1939).

%\cite{Mereghetti:2013nba}
\bibitem{Mereghetti:2013nba}
  S.~Mereghetti,
  %``RX J0648.0--4418: the fastest-spinning white dwarf,''
  %doi:10.1142/9789814623995_0469
  arXiv:1302.4634 [astro-ph.HE].
  %%CITATION = doi:10.1142/9789814623995_0469;%%
  %3 citations counted in INSPIRE as of 28 Sep 2017


\bibitem{SDSS}
S.~J.~Kleinman, S. O. Kepler, D. Koester, I. Pelisoli  {\it et al.}, Astrophys. J. Suppl. {\bf 204}, article
id. 5, 14 pp. (2013)

\bibitem{NuStar}
K.~Perez, C.~J.~Hailey, F.~E.~Bauer, {\it et al.}, Nature {\bf 520}, 646 (2015)

%\cite{Nesti:2013uwa}
\bibitem{Nesti:2013uwa}
  F.~Nesti and P.~Salucci,
  %``The Dark Matter halo of the  Milky Way, AD 2013,''
  JCAP {\bf 1307}, 016 (2013)
  %doi:10.1088/1475-7516/2013/07/016
  [arXiv:1304.5127 [astro-ph.GA]].
  %%CITATION = doi:10.1088/1475-7516/2013/07/016;%%
  %108 citations counted in INSPIRE as of 28 Sep 2017


%\cite{ThePierreAuger:2015rha}
\bibitem{ThePierreAuger:2015rha}
  A.~Aab {\it et al.} [Pierre Auger Collaboration],
  %``Measurement of the cosmic ray spectrum above 4 $\times$ 10$^{18}$ eV using inclined events detected with the Pierre Auger Observatory,''
  JCAP {\bf 1508}, 049 (2015)
  %doi:10.1088/1475-7516/2015/08/049
  [arXiv:1503.07786 [astro-ph.HE]].
  %%CITATION = doi:10.1088/1475-7516/2015/08/049;%%
  %22 citations counted in INSPIRE as of 28 Sep 2017


%\cite{AbuZayyad:2012ru}
\bibitem{AbuZayyad:2012ru}
  T.~Abu-Zayyad {\it et al.} [Telescope Array Collaboration],
  %``The Cosmic Ray Energy Spectrum Observed with the Surface Detector of the Telescope Array Experiment,''
  Astrophys.\ J.\  {\bf 768}, L1 (2013)
  %doi:10.1088/2041-8205/768/1/L1
  [arXiv:1205.5067 [astro-ph.HE]].
  %%CITATION = doi:10.1088/2041-8205/768/1/L1;%%
  %189 citations counted in INSPIRE as of 28 Sep 2017


%\cite{Poulin:2016nat}
\bibitem{Poulin:2016nat}
  V.~Poulin, P.~D.~Serpico and J.~Lesgourgues,
  %``A fresh look at linear cosmological constraints on a decaying dark matter component,''
  JCAP {\bf 1608}, no. 08, 036 (2016)
  %doi:10.1088/1475-7516/2016/08/036
  [arXiv:1606.02073 [astro-ph.CO]].
  %%CITATION = doi:10.1088/1475-7516/2016/08/036;%%
  %24 citations counted in INSPIRE as of 28 Sep 2017


%\cite{Randall:2007ph}
\bibitem{Randall:2007ph}
  S.~W.~Randall, M.~Markevitch, D.~Clowe, A.~H.~Gonzalez and M.~Bradac,
  %``Constraints on the Self-Interaction Cross-Section of Dark Matter from Numerical Simulations of the Merging Galaxy Cluster 1E 0657-56,''
  Astrophys.\ J.\  {\bf 679}, 1173 (2008)
  %doi:10.1086/587859
  [arXiv:0704.0261 [astro-ph]].
  %%CITATION = doi:10.1086/587859;%%
  %323 citations counted in INSPIRE as of 28 Sep 2017


%\cite{Padmanabhan:2005es}
\bibitem{Padmanabhan:2005es}
  N.~Padmanabhan and D.~P.~Finkbeiner,
  %``Detecting dark matter annihilation with CMB polarization: Signatures and experimental prospects,''
  Phys.\ Rev.\ D {\bf 72}, 023508 (2005)
  %doi:10.1103/PhysRevD.72.023508
  [astro-ph/0503486].
  %%CITATION = doi:10.1103/PhysRevD.72.023508;%%
  %186 citations counted in INSPIRE as of 28 Sep 2017


%\cite{Coleman:1985ki}
\bibitem{Coleman:1985ki}
  S.~R.~Coleman,
  %``Q Balls,''
  Nucl.\ Phys.\ B {\bf 262}, 263 (1985)
  Erratum: [Nucl.\ Phys.\ B {\bf 269}, 744 (1986)].
  %doi:10.1016/0550-3213(85)90286-X, 10.1016/0550-3213(86)90520-1
  %%CITATION = doi:10.1016/0550-3213(85)90286-X, 10.1016/0550-3213(86)90520-1;%%
  %676 citations counted in INSPIRE as of 28 Sep 2017


%\cite{Kusenko:1997si}
\bibitem{Kusenko:1997si}
  A.~Kusenko and M.~E.~Shaposhnikov,
  %``Supersymmetric Q balls as dark matter,''
  Phys.\ Lett.\ B {\bf 418}, 46 (1998)
  %doi:10.1016/S0370-2693(97)01375-0
  [hep-ph/9709492].
  %%CITATION = doi:10.1016/S0370-2693(97)01375-0;%%
  %450 citations counted in INSPIRE as of 28 Sep 2017


%\cite{Dine:2003ax}
\bibitem{Dine:2003ax}
  M.~Dine and A.~Kusenko,
  %``The Origin of the matter - antimatter asymmetry,''
  Rev.\ Mod.\ Phys.\  {\bf 76}, 1 (2003)
  %doi:10.1103/RevModPhys.76.1
  [hep-ph/0303065].
  %%CITATION = doi:10.1103/RevModPhys.76.1;%%
  %373 citations counted in INSPIRE as of 28 Sep 2017


%\cite{Scalzo:2014sap}
\bibitem{Scalzo:2014sap}
  R.~Scalzo {\it et al.} [Nearby Supernova Factory Collaboration],
  %``Type Ia supernova bolometric light curves and ejected mass estimates from the Nearby Supernova Factory,''
  Mon.\ Not.\ Roy.\ Astron.\ Soc.\  {\bf 440}, no. 2, 1498 (2014)
  %doi:10.1093/mnras/stu350
  [arXiv:1402.6842 [astro-ph.CO]].
  %%CITATION = doi:10.1093/mnras/stu350;%%
  %33 citations counted in INSPIRE as of 28 Sep 2017


%\cite{Scalzo:2014wxa}
\bibitem{Scalzo:2014wxa}
  R.~A.~Scalzo, A.~J.~Ruiter and S.~A.~Sim,
  %``The ejected mass distribution of type Ia supernovae: A significant rate of non-Chandrasekhar-mass progenitors,''
  Mon.\ Not.\ Roy.\ Astron.\ Soc.\  {\bf 445}, no. 3, 2535 (2014)
  %doi:10.1093/mnras/stu1808
  [arXiv:1408.6601 [astro-ph.HE]].
  %%CITATION = doi:10.1093/mnras/stu1808;%%
  %34 citations counted in INSPIRE as of 28 Sep 2017


 \bibitem{Woosley1994}
  %Sub--Chandrasekhar Mass Models for Type IA Supernovae
  S.~E.~Woosley and T.~A.~Weaver, Astrophysical Journal {\bf 423}, pp.371-379 (1994).

%\cite{Fink:2007fv}
\bibitem{Fink:2007fv}
  M.~Fink, W.~Hillebrandt and F.~K.~Roepke,
  %``Double-detonation supernovae of sub-Chandrasekhar mass white dwarfs,''
  Astron.\ Astrophys.\
  [Astron.\ Astrophys.\  {\bf 476}, 1133 (2007)]
  %doi:10.1051/0004-6361:20078438
  [arXiv:0710.5486 [astro-ph]].
  %%CITATION = doi:10.1051/0004-6361:20078438;%%
  %72 citations counted in INSPIRE as of 28 Sep 2017


\bibitem{Rossi}
B.~Rossi, ``High Energy Particles", Prentice-Hall, Inc., Englewood Cliffs, NJ (1952).

\bibitem{Jackson}
J.~D.~Jackson, ``Classical Electrodynamics", 3rd edition, John Wiley and Sons, New
York, (1998).

\bibitem{Teukolsky}
S.~L.~Shapiro and S.~A.~Teukolsky, ``Black Holes, White Dwarfs, and Neutron Stars", Wiley (1983).

%\cite{Klein:1998du}
\bibitem{Klein:1998du}
  S.~Klein,
  %``Suppression of Bremsstrahlung and pair production due to environmental factors,''
  Rev.\ Mod.\ Phys.\  {\bf 71}, 1501 (1999)
  %doi:10.1103/RevModPhys.71.1501
  [hep-ph/9802442].
  %%CITATION = doi:10.1103/RevModPhys.71.1501;%%
  %151 citations counted in INSPIRE as of 28 Sep 2017

%\cite{Gerhardt:2010bj}
\bibitem{Gerhardt:2010bj}
  L.~Gerhardt and S.~R.~Klein,
  %``Electron and Photon Interactions in the Regime of Strong LPM Suppression,''
  Phys.\ Rev.\ D {\bf 82}, 074017 (2010)
  %doi:10.1103/PhysRevD.82.074017
  [arXiv:1007.0039 [hep-ph]].
  %%CITATION = doi:10.1103/PhysRevD.82.074017;%%
  %24 citations counted in INSPIRE as of 28 Sep 2017

\bibitem{Kleinconvo}
S.~Klein, private communication

\bibitem{Tavernier}
S.~Tavernier, "Experimental Techniques in Nuclear and Particle Physics", Springer (2010).

\bibitem{Pionnuclear}
T.~S.~H.~Lee and R.~P.~Redwine,
 %``Pion-Nucleus Interactions",
 Annu. Rev. Nucl. Part. Sci {\bf 52}, pp.23-63 (2002)


\end{thebibliography}

\end{document}<|MERGE_RESOLUTION|>--- conflicted
+++ resolved
@@ -127,7 +127,7 @@
 We begin in Section~\ref{sec:Review} by reviewing the mechanism of runaway fusion in a WD.
 In Section~\ref{sec:SMHeating} we study the non-gravitational heating of a WD due to the production of high-energy SM particles.
 Detailed calculations of the stopping of such particles are provided in Appendix \ref{sec:Appendix}.
-In Section~\ref{sec:DMexplode} we parameterize the explosiveness and rate of events for generic classes of DM encounters with WDs, and in Section~\ref{sec:Constraints} we derive schematic constraints on such models using WD observables.
+In Section~\ref{sec:DMexplode} we parameterize the explosiveness and rate of events for generic classes of DM-WD encounters, and in Section~\ref{sec:Constraints} we derive schematic constraints on such models using WD observables.
 Finally we specialize to the case of Q-balls in Section~\ref{sec:QBalls}, and conclude in Section~\ref{sec:Discussion}.
 
 \section{White Dwarf Runaway Fusion}
@@ -181,7 +181,7 @@
 \end{align}
 Any $\Ez$ satisfying this condition is minimized for $L_0$ less than the trigger size, where it is also independent of the precise value of $L_0$.
 For broader deposits, the necessary energy is parametrically larger than $\Eboom$ by a volume ratio $(L_0/\lambda_T)^3$.
-As a result, understanding the length scale $L_0$ for different kinds of heating events in a WD is critical to determining whether or not they are capable of destroying the star.
+As a result, understanding the $L_0$ for different kinds of heating events in a WD is critical to determining whether or not they are capable of destroying the star.
 \begin{figure}
 \includegraphics[scale=.45]{Eboom.pdf}
 \caption{The minimum energy deposit \eqref{eq:Eboom} necessary to trigger runaway fusion, based on numerical results for $\lambda_T$ \cite{Woosley} and the WD mass-density relation \cite{cococubed}}.
@@ -191,31 +191,30 @@
 \section{Non-Gravitational Heating of White Dwarfs}
 \label{sec:SMHeating}
 
-We now turn towards the possibility of DM triggers of SN. 
-Namely, if DM were capable of sufficiently heating a localized region of a WD then it would ignite runaway fusion.
-We examine DM candidates which couple non-gravitationally to the SM and cause heating through the release of high-energy SM particles. 
-As described by condition \eqref{eq:energy_boom_condition}, the critical quantity is the length scale over which such particles heat the WD. 
-Importantly, this length depends entirely on known SM physics---the unknown DM physics simply sets the initial properties of the SM particles produced. 
-
-One may have expected that efficient heating of a WD occurs only for a limited range of SM species and energies, thus restricting the DM candidates capable of triggering SN. 
-However, we find that regardless of species or energy, SM particles tend to efficiently deposit their energy in the star.
-In particular, the length scale of heating is typically less than or of order the trigger size $\lambda_T$, and is never parametrically larger.
+We now turn towards the possibility of DM triggers of type 1a SN.
+In particular, if DM were capable of sufficiently heating a localized region of a WD then it would ignite runaway fusion.
+We examine DM candidates which couple non-gravitationally to the SM and cause heating through the release of high-energy standard model particles.
+The critical quantity is the length scale over which such particles heat the medium, as this scale determines their efficiency in triggering runaway fusion, described by condition \eqref{eq:energy_boom_condition}.
+Note that this depends entirely on SM physics - the unknown DM physics will serve only to set the initial properties of the SM particles.
+
+One may have expected that efficient heating occurs only for a limited range of SM species and energies, thus restricting the set of DM candidates capable of producing SN.
+However, we find that regardless of species or energy, SM particles tend to efficiently heat the WD - the length scale of heating is typically less than or of order the trigger size $\lambda_T$, and is never parametrically larger.
 \textcolor{blue}{double-check this for muons, but don't mention it}
 This is accomplished primarily through hadronic showers due to collisions with carbon ions.
 At very high incident energies, such interactions are dominant even for non-hadronic species and they stop the incident particles rapidly due to the logarithmic nature of showers.
 In some cases radiative electromagnetic showers dominate, with essentially the same effect.
-High-energy particles are thus converted into low-energy particles, which efficiently heat the WD through elastic scatters.  
+High-energy particles are thus converted into low-energy particles, which can efficiently heat the WD medium through elastic scatters.
 In this light, the WD operates analogously to a particle detector, including hadronic and electromagnetic ``calorimeter'' components.
 Runaway fusion provides the necessary amplification to convert a detected event into a recordable signal, in this case a violent SN.
 
 In the remainder of this Section we present the above heating process in more detail.
 We summarize the dominant source of energy loss and the resulting ranges $\lambda$ for SM particles of incident energy $\epsilon$, given to an order-of-magnitude by
 \begin{align}
-    \lambda \sim \epsilon \l\frac{dE}{dx}\r^{-1}
-\end{align}
-where $(dE/dx)$ is the stopping power in the WD medium.  
-A detailed treatment of the stopping powers is reserved for Appendix \ref{sec:Appendix}. 
-We will consider incident electrons, photons, light hadrons, and neutrinos, and since we are concerned with igniting runaway fusion we take $\epsilon \gg \text{MeV}$. 
+    \lambda \sim \frac{\epsilon}{dE/dx}
+\end{align}
+where $dE/dx$ is the stopping power in the WD medium.
+A detailed treatment of the stopping powers is reserved for Appendix \ref{sec:Appendix}.
+We will consider incident electrons, photons, light hadrons, and neutrinos, and since we are concerned with triggering runaway fusion we take $\epsilon \gg T_f \sim \text{MeV}$.
 Note that an explosive heating event may consist of either producing a few very high-energy particles, or $N \gg 1$ low-energy particles.
 These scenarios may have very different heating lengths, and so we distinguish between them when applicable.
 
@@ -315,40 +314,39 @@
 \section{Dark Matter-Induced Ignition}
 \label{sec:DMexplode}
 
-The unknown physics of DM sets the rate of SM particle production within the star as well as the initial distribution in space, momentum, and species of the products.
-This information is needed to determine if a given DM encounter with a WD results in runaway fusion and with what frequency. 
-Of course, this can be done precisely for a specific DM model. 
-In this Section, we describe several general, illustrative classes of DM-WD encounters which demonstrate the explosiveness of ultra-heavy DM interactions.
-We also calculate the typical rate at which these violent events take place in a WD. 
-
-\subsection{Classifying DM-WD Encounters}
-
-DM can generically heat the WD medium through the three schematic interactions depicted in Figure \ref{fig:feynman}: DM-DM collisions, DM decays, and DM-SM scattering.
-Note that for ultra-heavy DM these can be complicated events involving many (possibly dark) final states, analogous to the interactions of heavy nuclei.
-We classify DM candidates into three types according to the interaction that provides the dominant source of heating, and refer to these as collision, decay, and transit candidates.
-We additionally make simplifying assumptions about the spatial extent of these interactions.
-For collisions and decays, we consider only ``point-like" heating events with all SM products produced in a localized region (smaller than the trigger size).
-For transits, we consider only soft DM-SM scatters that result in a continuous release of particles along the DM trajectory.
-
-We can also classify candidates according to the evolution of the DM itself inside the star.
-Generally there will be some loss of DM kinetic energy due to DM-SM scatters----this is either incidental to the eventual heating of the star or represents the dominant heating mechanism.
-We consider two simple, limiting cases depending on the magnitude of this energy loss relative to the DM kinetic energy: ``DM wind" and ``DM capture".
-In the DM wind scenario, there is negligible energy loss and the DM simply passes through the star.
-In the DM capture scenario, the energy loss due to DM-SM scatters is not capable of igniting runaway but is sufficient to stop the DM and cause it to accumulate inside the star. 
-We consider both scenarios for collision and decay candidates, for which the capture results in a significantly enhanced rate of events. 
-For simplicity we consider only the wind scenario for transit candidates, though an enhanced explosiveness from slowed DM continuously scattering off stellar constituents is certainly possible in some models.
+The unknown physics of DM determines the rate of SM particle production within the star, as well as the spacial distribution, momentum, and species of the products.
+This information is needed both to determine if a given DM-WD encounter results in ignition and to calculate the rate of such events.
+While this can be done precisely for a specific DM model, in this Section we consider several simple, illustrative classes of DM-SM interactions which demonstrate the typical event rates and resulting constraints expected for ultra-heavy DM.
+We describe these schematic interactions below and compute their event rates.
+Constraints for these processes are given in Section~\ref{sec:Constraints}.
+
+\subsection{Dark Matter Encounters with White Dwarfs}
+
+DM may generically interact with the WD medium through the three processes depicted in Figure \ref{fig:feynman}: DM-DM collisions, DM decays, and DM-SM scattering.
+Note that for ultra-heavy DM these processes may not be elementary interactions, but possibly more complicated events involving many (potentially dark sector) final states, analogous to the interactions of heavy nuclei.
+We classify DM candidates into three types according to the interaction that provides the dominant source of heating, and refer to these as decay, collision, and transit candidates.
+We also make some simplifying assumptions about the spatial extent of these interactions.
+We consider only decays and collisions that are point-like, with all SM products produced in a localized region (smaller than the trigger size).
+For transits, we consider only soft DM-SM scatters that result in a continuous release of SM energy along the DM trajectory.
+
+We additionally classify candidates according to the evolution of the DM itself inside the star.
+There will be some loss of kinetic energy due to DM-SM scatters, which may be incidental to the eventual heating of the star or it may represent the dominant heating process.
+We consider two simple limiting scenarios depending on the magnitude of this energy loss relative to the DM kinetic energy: ``DM wind" and ``DM capture".
+The wind scenario involves negligible energy loss in which the DM simply passes through the star, whereas in the capture scenario the energy loss is sufficient to stop the DM and cause it to accumulate inside the star.
+We will consider both scenarios for DM that heats via annihilations or decays, as for these models the capture scenario has a significantly enhanced rate of events.
+For simplicity, we consider only the wind scenario for transit candidates, though an enhancement of the event rate due to capture is certainly possible in some models.
 
 \begin{figure}
 \includegraphics[scale=0.09]{feynmandiag.jpg}
-\caption{Schematic of possible non-gravitational DM interactions in a WD which release SM particles.}
+\caption{Rough schematic of possible non-gravitational DM interactions in a WD which release SM particles and potential dark sector products.}
 \label{fig:feynman}
 \end{figure}
 
 \subsection{Transits}
 
-\paragraph{Boom Condition:}
+\paragraph{Explosion Condition.}
 The energy deposited in a continuous heating event is best described in terms of a linear energy transfer $(dE/dx)_\text{LET}$, which is the kinetic energy of SM particles produced per distance traveled by the DM.
-If these products have a heating length $L_0$, then then relevant energy deposit as used in the general boom condition \eqref{eq:energy_boom_condition} must be taken at minimum to be the energy transfered over the length $L_0$.
+If these products have a heating length $L_0$, then then relevant energy deposit as used in the general explosion condition \eqref{eq:energy_boom_condition} must be taken at minimum to be the energy transfered over the length $L_0$.
 We can always choose to consider the energy deposition over a longer segment of the DM trajectory, however by condition \eqref{eq:energy_boom_condition} such a deposition is \emph{less} explosive unless the length scale is smaller than the trigger size.
 Thus, if $L_0 < \lambda_T$ we consider the deposition over the length $\lambda_T$, and otherwise over the larger scale $L_0$.
 We can take the energy of the DM to be roughly constant over this heating event, as for an explosive event any energy loss is subject to the condition
@@ -374,7 +372,7 @@
 Equation \eqref{eq:SlowDiffusion} is then equivalent to demanding that the escape speed is greater than the conductive speed of the fusion wave front, $v_\text{cond} \sim \alpha(T_f) / \lambda_T$.
 Numerical calculations of $v_\text{cond}$ are tabulated in \cite{Woosley}, and indeed condition \eqref{eq:SlowDiffusion} is satisfied for all WD densities.
 
-\paragraph{Event Rate.}
+\paragraph{Event Rate: Wind Scenario.}
 The rate of transit events is given by the flux of DM passing through a WD
 \begin{align}
   \Gamma_\text{transit} \sim
@@ -398,7 +396,7 @@
 
 \subsection{Collisions and Decays}
 
-\paragraph{Boom Condition.}
+\paragraph{Explosion Condition.}
 For a point-like decay or collision event releasing particles of heating length $L_0$, ignition will occur if the total energy in SM products satisfies condition~\eqref{eq:energy_boom_condition}.
 Such an event will likely result in both SM and dark sector products, so we parameterize the resulting SM energy as a fraction $f_\text{SM}$ of the DM mass.
 For non-relativistic DM, the DM mass is the dominant source of energy and therefore $f_\text{SM} \lesssim 1$ regardless of the interaction details, however we may well suspect that $f_\text{SM} \ll 1$ for realistic models.
@@ -409,13 +407,12 @@
 \end{equation}
 We are thus sensitive to DM masses $m_\text{DM} \gtrsim 10^{16} ~\GeV$.
 
-\paragraph{Event Rate: DM Wind.}
+\paragraph{Event Rate: Wind Scenario.}
 DM of mass $m_\text{DM}$ with negligible energy loss to the WD medium will traverse the star in roughly a time $R_\text{WD}/v_\text{esc}$ and have a number density within the WD enhanced relative to the galactic density by a factor $v_\text{esc}/v \sim \OO(10)$ due to gravitational focusing.
 Here $v_\text{esc} \sim 10^{-2} $ is the stellar escape velocity and $v \sim 10^{-3}$ the galactic virial velocity.
-In the wind scenario, the expected DM-DM collision rate parameterized by a cross-section $\sigma_\text{DM-DM}$ is:
+The expected DM-DM collision rate parameterized by a cross-section $\sigma_\text{DM-DM}$ and net DM decay rate parameterized by a lifetime $\tau_\text{DM}$ are in the wind scenario,
 \begin{align}
   \Gamma_\text{collision}
-<<<<<<< HEAD
   &\sim n_\text{DM} \sigma_\text{DM-DM} v_\text{esc}
   \cdot n_\text{DM} R_\text{WD}^3 \nonumber\\
   &\sim \l \frac{\rho_\text{DM}}{m_\text{DM}} \r^2 \sigma_\text{DM-DM} \l \frac{v_\text{esc}}{v}\r^2 v_\text{esc} R_\text{WD}^3 \label{eq:collisionDM}\\
@@ -424,22 +421,10 @@
   &\sim \frac{1}{\tau_\text{DM}} \cdot n_\text{DM} R_\text{WD}^3 \nonumber\\
   &\sim \frac{1}{\tau_\text{DM}} \frac{\rho_{\text{DM}}}{m_\text{DM}} \l \frac{v_\text{esc}}{v}\r R_\text{WD}^3.
   \label{eq:decayDM}
-=======
-  %&\sim n_\text{DM} \sigma_\text{DM-DM} v_\text{esc}
- %\cdot n_\text{DM} R_\text{WD}^3 \\
-  \sim \l \frac{\rho_\text{DM}}{m_\text{DM}} \r^2 \sigma_\text{DM-DM} \l \frac{v_\text{esc}}{v}\r^2 v_\text{esc} R_\text{WD}^3. 
-  \label{eq:collisionDM}
-\end{align}
-Similarly, the net DM decay rate parameterized by a lifetime $\tau_\text{DM}$ is:
-\begin{align}
- \Gamma_\text{decay}
-  %&\sim \frac{1}{\tau_\text{DM}} \cdot n_\text{DM} R_\text{WD}^3 \\
-  \sim \frac{1}{\tau_\text{DM}} \frac{\rho_{\text{DM}}}{m_\text{DM}} \l \frac{v_\text{esc}}{v}\r R_\text{WD}^3.
-  \label{eq:taugamma}
->>>>>>> 979890ae
-\end{align}
-
-\paragraph{Event Rate: DM Capture.}
+\end{align}
+If the DM interaction is explosive, these rates give the rate of DM-induced SN.
+
+\paragraph{SN Rate: Capture Scenario.}
 \textcolor{blue}{should probably add a citation somewhere here or above to Bru Monte}
 We first review the evolution of DM within the star during a capture scenario.
 As the DM rapidly loses energy it will thermalize with the star and slow to velocity
@@ -514,6 +499,7 @@
   \approx 10^{27} \l \frac{m_\text{DM}}{10^{16}~\GeV} \r^{1/2}
   \l \frac{10^{-8}~\text{cm}}{R_\text{sta}} \r.
 \end{align}
+
 
 \section{Dark Matter Constraints}
 \label{sec:Constraints}
@@ -616,7 +602,7 @@
 By requiring that the galactic halo has not diminished by more than an $\OO(1)$ factor during its lifetime, we can constrain $\sigma_\text{DM-DM}/m_\text{DM} \lesssim \text{barn}/\GeV$, regardless of the precise details of the collision \textcolor{blue}{cite? also assumes collisions result in SM particles?}.
 This is similar to the bullet cluster bound \cite{Randall:2007ph}.
 The cosmological bound on DM lifetime $\tau_\text{DM} \gtrsim 100 ~\text{Gyr}$ is also independent of the nature of the decay products (see \cite{Poulin:2016nat} for details).
-Since the limits imposed by the WD scale as $\sigma_\text{DM-DM} \propto m_\text{DM}^2$ and $\tau_\text{DM} \propto m_\text{DM}^{-1}$, there will necessary be a sufficiently large DM mass for which the above cosmological considerations are the more stringent constraints on its interactions.
+Since the limits imposed by the WD scale as $\sigma_\text{DM-DM} \propto m_\text{DM}^2$ and $\tau_\text{DM} \propto m_\text{DM}^{-1}$, there will necessarily be a sufficiently large DM mass for which the above cosmological considerations are the more stringent constraints on its interactions.
 \textcolor{blue}{What is this crossover mass?}
 
 Lastly, we briefly comment on the possibility for DM-DM collisions to affect the epoch of recombination and the observed properties of the cosmic microwave background (CMB).
