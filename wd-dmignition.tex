Any DM interaction that produces SM particles in a WD has the potential to ignite the star, provided that sufficient SM energy is produced.
The distribution in space, momentum, and species of these SM products is dependent on unknown DM physics and is needed to determine the rate of DM-induced ignition.
This can be done precisely for a specific DM model, as we do for Q-balls in Section~\ref{sec:qballs}.
In this Section, however, we study some general features of DM-WD encounters involving DM that possesses interactions with itself and the SM.
We collect below the basic formulas relating DM model parameters to ignition criteria, SN rate, etc.

DM can generically heat a WD through three basic processes: DM-SM scattering, DM-DM collisions, and DM decays.
For ultra-heavy DM, these processes can be complicated events involving many (possibly dark) final states, analogous to the interactions of heavy nuclei.
In the case of DM-SM scattering, we consider both elastic and inelastic DM scatters off WD constituents, e.g.~carbon ions.
We classify DM candidates into three types according to the interaction that provides the dominant source of heating, and refer to these as scattering, collision, and decay candidates.
We also make the simplifying assumption that the above events are ``point-like", producing SM products in a localized region (smaller than the heating length) near the interaction vertex.
Where this is not the case (as in our elastic scattering and Q-ball constraints, see Sections~\ref{sec:TransitConstraints} and~\ref{sec:qballs}), then the same formalism applies but with the event size added to the stopping length.

The SN rate may be greatly enhanced if DM is captured in the star, so we also consider separately ``transiting DM" and ``captured DM".
In general, there is some loss of DM kinetic energy in the WD.
In the transit scenario, this energy loss is negligible and the DM simply passes through the star.
In the capture scenario, the energy loss is not directly capable of ignition but is sufficient to stop the DM and cause it to accumulate in the star.
Energy loss may be due to a variety of processes, but for simplicity we will focus on an DM-nuclei elastic scattering.
Of course, due to the velocity spread of DM in the rest frame of a WD, there will necessarily be both transiting and captured DM populations in the star.

\subsection{DM Transit}

\paragraph{DM-SM Scattering.}
Runaway fusion only occurs in the degenerate WD interior where thermal expansion is suppressed as a cooling mechanism.
The outer layers of the WD, however, are composed of a non-degenerate gas and it is therefore essential that a DM candidate penetrate this layer in order to ignite a SN.
We parameterize this by a DM stopping power $(dE/dx)_\text{SP}$, the kinetic energy lost by the DM per distance traveled in the non-degenerate layer, and demand that
\begin{align}
\label{eq:CrustCondition}
  \left( \frac{d E}{d x} \right)_\text{SP} \ll
  \frac{m_\chi v^2_\text{esc}}{R_\text{env}}.
\end{align}

DM-SM scattering will result in a continuous energy deposit along the DM trajectory (if the interaction is rare enough for this not to be true, then the encounter is analogous to the case of DM decay).
This is best described by a linear energy transfer $(dE/dx)_\text{LET}$, the kinetic energy of SM particles produced per distance traveled by the DM.
If these products have a heating length $L_0$ then the energy deposit must at minimum be taken as the energy transferred along a distance $L_0$ of the DM trajectory.
Importantly, as per the ignition condition~\eqref{eq:energy_boom_condition}, such a deposition is \emph{less} explosive unless $L_0$ is smaller than the trigger size $\lambda_T$.
We thus consider the energy deposited over the larger of these two length scales.
Assuming the energy of the DM is roughly constant during this heating event, the ignition condition is:
\begin{align}
\label{eq:transitexplosion}
  \left( \frac{d E}{d x} \right)_\text{LET} \gtrsim
  \frac{\Eboom}{\lambda_T} \cdot \text{max}
  \left\{\frac{L_0}{\lambda_T}, 1 \right\}^2.
\end{align}
Note that the DM stopping power $(dE/dx)_\text{SP}$ and the linear energy transfer $(dE/dx)_\text{LET}$ are related in the case of elastic scatters, but in general the two quantities may be controlled by different physics.
In addition, a transit event satisfying condition~\eqref{eq:CrustCondition} will have negligible energy loss over the parametrically smaller distances $\lambda_T$ or $L_0$, validating~\eqref{eq:transitexplosion}.

The above condition sums the individual energy deposits along the DM trajectory as though they are all deposited simultaneously.
This is valid if the DM moves sufficiently quickly so that this energy does not diffuse out of the region of interest before the DM has traversed the region.
We therefore require that the diffusion time $\tau_\text{diff} \sim 10^{-12}~\text{s}$ across a heated region of size $L$ at temperature $T_f$ be larger than the DM crossing-time:
\begin{align}
  \tau_\text{diff} \sim \frac{L^2}{\alpha(T_f)} \gg
  \frac{L}{v_\text{esc}},
\label{eq:SlowDiffusion}
\end{align}
where $\alpha(T)$ is the temperature-dependent diffusivity, and the DM transits at the stellar escape velocity $v_\text{esc} \sim 10^{-2}$.
This condition is more stringent for smaller regions, so we focus on the smallest region of interest, $L = \lambda_T$.
Then~\eqref{eq:SlowDiffusion} is equivalent to demanding that the escape speed is greater than the conductive speed of the fusion wave front, $v_\text{cond} \sim \alpha(T_f) / \lambda_T$.
Numerical calculations of $v_\text{cond}$ are tabulated in~\cite{Woosley}, and indeed condition~\eqref{eq:SlowDiffusion} is satisfied for all WD densities.

The rate of transit events is directly given by the flux of DM through a WD
\begin{align}
  \Gamma_\text{trans} \sim
  \frac{\rho_{\chi}}{m_\chi} R_\text{WD}^2
  \l\frac{v_\text{esc}}{v_\text{halo}}\r^2 v_\text{halo},
\label{eq:TransitRate}
\end{align}
where $\rho_\chi$ is the DM density in the region of the WD, and $R_\text{WD}$ is the WD radius.
Here $v_\text{halo} \sim 10^{-3}$ is the virial velocity of our galactic halo.
Note the $(v_\text{esc}/v_\text{halo})^2 \sim 100$ enhancement due to gravitational focusing.

We will not consider here captured DM that heats the star via scattering events, as such heating will typically cause ignition before capture occurs.
However, it is possible to cause ignition after capture if the collection of DM leads to an enhanced scattering process.

\paragraph{DM-DM Collisions and DM Decays.}

For a point-like DM-DM collision or DM decay event releasing particles of heating length $L_0$, ignition will occur if the total energy in SM products satisfies condition~\eqref{eq:energy_boom_condition}.
Such an event will likely result in both SM and dark sector products, so we parameterize the resulting energy in SM particles as a fraction $f_\text{SM}$ of the DM mass.
For non-relativistic DM, the DM mass is the dominant source of energy and therefore $f_\text{SM} \lesssim 1$ regardless of the interaction details.
A single DM-DM collision or DM decay has an ignition condition:
\begin{equation}
\label{eq:coldecay}
  m_\chi f_\text{SM} \gtrsim \Eboom \cdot \text{max} \left \{\frac{L_0}{\lambda_T}, 1 \right \}^3.
\end{equation}
Thus the WD is sensitive to annihilations/decays of DM masses $m_\chi > 10^{16} ~\GeV$.

DM that is not captured traverses the WD in a time $t_\text{ff} \sim R_\text{WD}/v_\text{esc}$, and the rate of DM-DM collisions within the WD parameterized by cross-section $\sigma_{\chi \chi}$ is:
\begin{align}
  \Gamma^\text{ann}_\text{SN}
  \sim \l \frac{\rho_\chi}{m_\chi} \r^2 \sigma_{\chi \chi} \l \frac{v_\text{esc}}{v_\text{halo}}\r^3 v_\text{halo} R_\text{WD}^3.
  \label{eq:collisionDM}
\end{align}
Similarly the net DM decay rate inside the WD parameterized by a lifetime $\tau_\chi$ is:
\begin{align}
 \Gamma^\text{decay}_\text{SN}
   \sim \frac{1}{\tau_\chi} \frac{\rho_{\chi}}{m_\chi} \l \frac{v_\text{esc}}{v_\text{halo}}\r R_\text{WD}^3.
  \label{eq:decayDM}
\end{align}

\subsection{DM Capture}

\paragraph{Review of DM Capture.}

We first summarize the capture and subsequent evolution of DM in the WD, ignoring annihilations or decays---see Appendix~\ref{sec:capture} for details.
Consider a spin-independent, elastic scattering off carbon ions with cross section $\sigma_{\chi A}$.
The rate of DM capture in gravitating bodies is of course very well-studied~\cite{Press:1985ug, Gould:1987ir}.
However, this rate must be modified when the DM requires multiple scatters to lose the necessary energy for capture.
Ultimately, for ultra-heavy DM the capture rate is of the form
\begin{align}
  \Gamma_\text{cap} &\sim \Gamma_\text{trans} \cdot
<<<<<<< HEAD
  \text{min}\left\{1, \overbar{N}_\text{scat} \frac{m_\text{ion} v_\text{esc}^2}{m_\chi v_\text{halo}^2} \right\},
\end{align}
where $\overbar{N}_\text{scat} \sim n_\x{ion} \sigma_{\chi A} R_\x{wd}$ is the average number of DM-carbon scatters during one DM transit. 
Once DM is captured, it eventually thermalizes with the stellar medium at velocity $v_\text{th} \sim \l T_\x{WD}/m_\chi \r^{1/2}$. 
The dynamics of this processes depends on the strength of the DM-carbon interaction, namely on whether energy loss to carbon ions provides a small perturbation to the DM's gravitational orbit within the star or whether DM primarily undergoes Brownian motion in the star due to collisions with carbon. 
For simplicity, we will focus here only on the former case, corresponding roughly to interactions
=======
  \text{min}\left\{1, n_\text{ion} \sigma_{\chi A} R_\text{WD} \frac{m_\text{ion} v_\text{esc}^2}{m_\chi v_\text{halo}^2} \right\}, \\
\end{align}
Once DM is captured, it eventually thermalizes with the stellar medium and settles at a radius
>>>>>>> a2cb9c02
\begin{align}
\label{eq:slowcapture}
    \sigma_{\chi A} \lesssim \frac{m_\chi}{\rho_\x{WD} R_\x{WD}}
    \sim 10^{-26}~\x{cm}^2 \; \l \frac{10^{16} \GeV}{m_\chi} \r.
\end{align}
Note that the opposite regime indeed also provides constraints on captured DM and is unconstrained by other observations, see Figure~\ref{fig:elastic-capture}, however the resulting limits are similar to those presented here.
Note that all numerical quantities in this section are evaluated at a WD central density $n_\text{ion} \sim 10^{31}~\cm^{-3}$.

In the limit~\eqref{eq:slowcapture}, captured DM will thermalize by settling to a radius $R_\x{th}$ given by the balance of gravity and the thermal energy $T_\x{WD}$, 
\begin{align}
  R_\text{th} \approx 0.1 ~\cm \l \frac{m_\chi}{10^{16} ~\GeV}\r^{-1/2}.
\end{align}
This settling proceeds in two stages.
Captured DM will initially be found on a large, bound orbit that exceeds the size of the WD, decaying after many transits of the star until the orbital size is fully contained within the WD.
This occurs after a time
\begin{equation}
\label{eq:thermalization1}
t_1 \approx 7\times 10^{16}~\text{s}
  \l \frac{m_\chi}{10^{16} ~\GeV} \r^{3/2}
  \l \frac{\sigma_{\chi A}}{10^{-35} ~\cm^2} \r^{-3/2}.
\end{equation}
The DM then completes many orbits within the star until its orbital size decays to the thermal radius, occurring after a further time 
\begin{equation}
\label{eq:thermalization2}
t_2  \approx 10^{14}~\text{s}\l \frac{m_\chi}{10^{16} ~\GeV} \r
  \l \frac{\sigma_{\chi A}}{10^{-35} ~\cm^2} \r^{-1}.
\end{equation}
Note that the difference in scalings between $t_1$ and $t_2$ is due to the fact that, while the two times are ultimately determined by scattering in the star, the dynamics of the settling DM are quite distinct in each case.
$t_1$ is dominated by the time spent on the largest orbit outside the WD (which additionally depends on $\sigma_{\chi A}$) while $t_2$ is dominated by the time spent near the thermal radius.
Subsequently the DM will begin steadily accumulating at $R_\text{th}$, with the possibility of self-gravitational collapse if the collected mass of DM exceeds the WD mass within this volume.
This occurs after a time
\begin{align}
\label{eq:tsg}
t_\text{sg} &\approx
  10^{9} ~\text{s} \l \frac{m_\chi}{10^{16} ~\GeV} \r^{-1/2}
  \l \frac{\sigma_{\chi A}}{10^{-35} ~\cm^2} \r^{-1}.
\end{align}
Of course, not all of these stages may be reached within the age of the WD $\tau_\text{WD} \sim 5 ~\text{Gyr}$.
The full time to collect and begin self-gravitating is $t_1 + t_2 + t_\x{sg}$.

<<<<<<< HEAD
At any point during the above evolution, captured DM has the potential to trigger a SN. 
We will consider ignition via either the decay or annihilation of captured DM.  
Of particular interest are events occurring within a collapsing DM core, as such cores have the additional ability to ignite a WD for DM masses less than $\Eboom \sim 10^{16} ~\GeV$, either via multiple DM annihilations or by the formation of a black hole.
=======
At any point during the above evolution, captured DM has the potential to trigger a SN.
Of particular interest is the ability of DM to ignite a WD during self-gravitational collapse, either via annihilations or the formation of a black hole.
A collapse can release sufficient energy to trigger SN even with DM masses less than $10^{16} ~\GeV$.
>>>>>>> a2cb9c02
This is the focus of forthcoming work~\cite{us}.
In the following, we restrict attention to the limit~\eqref{eq:slowcapture} and require DM masses sufficiently large so that a single collision or decay is will ignite the star, and give only a quick assessment of DM core collapse.

\paragraph{Captured DM-DM Collisions.}
We now turn to the rate of DM-DM collisions for captured DM.
Of course, the thermalizing DM constitutes a number density of DM throughout the WD volume.
Assuming that $t_1 + t_2 < \tau_\text{WD}$, the total rate of annihilations for this ``in-falling" DM is peaked near the thermal radius and is of order:
\begin{equation}
\label{eq:infall}
\Gamma_\text{infall} \sim \frac{(\Gamma_\text{cap} t_2)^2}{R_\text{th}^3} \sigma_{\chi \chi} v_\text{th},
\end{equation}
where $v_\text{th}$ is the thermalized velocity of DM. 
If $\Gamma_\text{infall} t_2 > 1$, then a SN will be triggered by the in-falling DM population.
Otherwise if $\Gamma_\text{infall} t_2 < 1$, the DM will start accumulating at the thermal radius.
If $t_\text{sg} \ll t_2$ (as expected for such heavy DM masses) there will be no collisions during this time and thus a collapse will proceed.
For a DM sphere consisting of $N$ particles at a radius $r$, the rate of annihilations is
\begin{align}
\label{eq:collapse}
\Gamma_\text{collapse} &\sim \frac{N^2}{r^3} \sigma_{\chi \chi} v_\chi, \\
 v_\chi &\sim \sqrt{\frac{G N m_\chi}{r}}.
\end{align}
In the regime of interest, it will generally be the case that the number of collapsing particles is greater than the self-gravitational threshold (this is discussed in Appendix \ref{sec:capture}).
Of course, there may be some stabilizing physics which prevents the DM from collapsing and annihilating below a certain radius, such as formation of a black hole or bound states.
To illustrate the stringent nature of the collapse constraint we will simply assume some benchmark stable radius, as in Figure~\ref{fig:capture-collision}.
We assume that the timescale for collapse at this radius is set by DM cooling $t_\x{cool}$, which is related to $t_2$.
Note that if a single collision has not occurred during collapse, one may additionally examine annihilations of the subsequent in-falling DM down to the stable radius---for simplicity, we do not consider this scenario.

\paragraph{Captured DM Decays.}
Lastly, we compute the rate of decays for captured DM, which is simply proportional to the number of DM particles in the WD available for decay at any given instance.
In the transit scenario~\eqref{eq:decayDM}, this rate is $\Gamma \sim \tau_\chi^{-1} \Gamma_\text{trans} t_\text{ff}$.
In the capture scenario, this number is instead determined by the thermalization time within the WD $\Gamma \sim \tau_\chi^{-1} \Gamma_\text{cap} t_2$, conservatively assuming that after a thermalization time, the DM quickly collapses and stabilizes to an ``inert" core incapable of further decay.
If this is not the case, then the captured DM decay rate is given by $\Gamma \sim \tau_\chi^{-1} \Gamma_\text{cap} \tau_\text{WD}$.
<|MERGE_RESOLUTION|>--- conflicted
+++ resolved
@@ -108,18 +108,12 @@
 Ultimately, for ultra-heavy DM the capture rate is of the form
 \begin{align}
   \Gamma_\text{cap} &\sim \Gamma_\text{trans} \cdot
-<<<<<<< HEAD
   \text{min}\left\{1, \overbar{N}_\text{scat} \frac{m_\text{ion} v_\text{esc}^2}{m_\chi v_\text{halo}^2} \right\},
 \end{align}
 where $\overbar{N}_\text{scat} \sim n_\x{ion} \sigma_{\chi A} R_\x{wd}$ is the average number of DM-carbon scatters during one DM transit. 
 Once DM is captured, it eventually thermalizes with the stellar medium at velocity $v_\text{th} \sim \l T_\x{WD}/m_\chi \r^{1/2}$. 
 The dynamics of this processes depends on the strength of the DM-carbon interaction, namely on whether energy loss to carbon ions provides a small perturbation to the DM's gravitational orbit within the star or whether DM primarily undergoes Brownian motion in the star due to collisions with carbon. 
 For simplicity, we will focus here only on the former case, corresponding roughly to interactions
-=======
-  \text{min}\left\{1, n_\text{ion} \sigma_{\chi A} R_\text{WD} \frac{m_\text{ion} v_\text{esc}^2}{m_\chi v_\text{halo}^2} \right\}, \\
-\end{align}
-Once DM is captured, it eventually thermalizes with the stellar medium and settles at a radius
->>>>>>> a2cb9c02
 \begin{align}
 \label{eq:slowcapture}
     \sigma_{\chi A} \lesssim \frac{m_\chi}{\rho_\x{WD} R_\x{WD}}
@@ -160,15 +154,9 @@
 Of course, not all of these stages may be reached within the age of the WD $\tau_\text{WD} \sim 5 ~\text{Gyr}$.
 The full time to collect and begin self-gravitating is $t_1 + t_2 + t_\x{sg}$.
 
-<<<<<<< HEAD
 At any point during the above evolution, captured DM has the potential to trigger a SN. 
 We will consider ignition via either the decay or annihilation of captured DM.  
 Of particular interest are events occurring within a collapsing DM core, as such cores have the additional ability to ignite a WD for DM masses less than $\Eboom \sim 10^{16} ~\GeV$, either via multiple DM annihilations or by the formation of a black hole.
-=======
-At any point during the above evolution, captured DM has the potential to trigger a SN.
-Of particular interest is the ability of DM to ignite a WD during self-gravitational collapse, either via annihilations or the formation of a black hole.
-A collapse can release sufficient energy to trigger SN even with DM masses less than $10^{16} ~\GeV$.
->>>>>>> a2cb9c02
 This is the focus of forthcoming work~\cite{us}.
 In the following, we restrict attention to the limit~\eqref{eq:slowcapture} and require DM masses sufficiently large so that a single collision or decay is will ignite the star, and give only a quick assessment of DM core collapse.
 
