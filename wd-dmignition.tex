Any DM state that produces SM particles in a WD has the potential to ignite the star, provided that sufficient SM energy is produced. 
The distribution in space, momentum, and species of these SM products is dependent on unknown DM physics and is needed to determine the rate of DM-induced SN. 
This can be done precisely for a specific DM model, as we do for Q-ball DM in Section~\ref{sec:qballs}.
In this Section, however, we study some general features of DM-WD encounters involving DM that possesses interactions with itself and the SM. 
We collect below the basic formulas relating DM model parameters to ignition criteria, SN rate, etc. 

DM can generically produce SM particles in the WD through three basic processes: DM-DM collisions, DM decays, and DM-SM inelastic scattering.
For ultra-heavy DM, these processes can be complicated events involving many (possibly dark) final states, analogous to the interactions of heavy nuclei.
We classify DM candidates into three types according to the interaction that provides the dominant source of heating, and refer to these as collision, decay, and scattering candidates.
We also make the simplifying assumption that the above events are ``point-like", producing SM products in a localized region (smaller than $\lambda_T$) near the interaction vertex.

The SN rate may be greatly enhanced if DM is captured in the star, so we also consider separately ``transiting DM" and ``captured DM". 
In general, there is some loss of DM kinetic energy in the WD. 
In the transit scenario, this energy loss is negligible and the DM simply passes through the star.
In the capture scenario, the energy loss is not directly capable of ignition but is sufficient to stop the DM and cause it to accumulate in the star.
Energy loss may be due to a variety of processes, but for simplicity we will focus on an elastic scattering of DM off carbon ions. 
Of course, due to the velocity spread of DM in the rest frame of a WD, there will necessarily be both transiting and captured DM populations in the star. 

\subsection{DM-SM Inelastic Scattering}

\paragraph{Ignition Condition.}
Runaway fusion only occurs in the degenerate WD interior where thermal expansion is suppressed as a cooling mechanism.
The outer layers of the WD, however, are composed of a non-degenerate gas and it is therefore essential that a DM candidate penetrate this layer in order to ignite a SN.
We parameterize this by a DM stopping power $(dE/dx)_\text{SP}$, the kinetic energy lost by the DM per distance traveled in the non-degenerate layer, and demand that
\begin{align}
\label{eq:CrustCondition}
  \left( \frac{d E}{d x} \right)_\text{SP} \ll
  \frac{m_\chi v^2_\text{esc}}{R_\text{env}},
\end{align}
where $R_\text{env} \sim 50 ~\text{km}$ is the width of a WD envelope \cite{KippenhahnWeigert}.

DM-SM scattering will result in a continuous energy deposit along the DM trajectory (if the interaction is rare enough for this not to be true, then the encounter is analogous to the case of DM decay).
This is best described by a linear energy transfer $(dE/dx)_\text{LET}$, the kinetic energy of SM particles produced per distance traveled by the DM.
If these products have a heating length $L_0$ then the energy deposit must at minimum be taken as the energy transferred along a distance $L_0$ of the DM trajectory.
Of course, we can always choose to consider a longer segment of the trajectory.
Importantly, as per the ignition condition \eqref{eq:energy_boom_condition}, such a deposition is \emph{less} explosive unless $L_0$ is smaller than the trigger size $\lambda_T$.
We thus consider the energy deposited over the larger of these two length scales.
Assuming the energy of the DM is roughly constant during this heating event, the ignition condition is:
\begin{align}
\label{eq:transitexplosion}
  \left( \frac{d E}{d x} \right)_\text{LET} \gtrsim
  \frac{\Eboom}{\lambda_T} \cdot \text{max}
  \left\{\frac{L_0}{\lambda_T}, 1 \right\}^2.
\end{align}
Note that the DM stopping power in the non-degenerate layer $(dE/dx)_\text{SP}$ and the linear energy transfer in the degenerate interior $(dE/dx)_\text{LET}$ are possibly controlled by different physics and may have very different numerical values.
In addition, a transit event satisfying condition \eqref{eq:CrustCondition} will have negligible energy loss over the parametrically smaller distances $\lambda_T$ or $L_0$, validating \eqref{eq:transitexplosion}.

The above calculation sums the individual energy deposits along the DM trajectory as though they are all deposited simultaneously.
This is valid if the DM moves sufficiently quickly so that this energy does not diffuse out of the region of interest before the DM has traversed the region.
We therefore require that the diffusion time $\tau_\text{diff}$ across a heated region of size $L$ at temperature $T_f$ be larger than the DM crossing-time:
\begin{align}
  \tau_\text{diff} \sim \frac{L^2}{\alpha(T_f)} \gg
  \frac{L}{v_\text{esc}},
\label{eq:SlowDiffusion}
\end{align}
where $\alpha(T)$ is the temperature-dependent diffusivity, and the DM transits at the stellar escape velocity $v_\text{esc} \sim 10^{-2}$.
This condition is more stringent for smaller regions, so we focus on the smallest region of interest, $L = \lambda_T$.
Then \eqref{eq:SlowDiffusion} is equivalent to demanding that the escape speed is greater than the conductive speed of the fusion wave front, $v_\text{cond} \sim \alpha(T_f) / \lambda_T$.
Numerical calculations of $v_\text{cond}$ are tabulated in \cite{Woosley}, and indeed condition \eqref{eq:SlowDiffusion} is satisfied for all WD densities.

\paragraph{Transit Scenario Event Rate.}
The rate of transit events is directly given by the flux of DM through a WD
\begin{align}
  \Gamma_\text{trans} \sim
  \frac{\rho_{\chi}}{m_\chi} R_\text{WD}^2
  \l\frac{v_\text{esc}}{v_\text{halo}}\r^2 v_\text{halo},
\label{eq:TransitRate}
\end{align}
where $\rho_\chi$ is the DM density in the region of the WD, and $R_\text{WD}$ is the WD radius.
Here $v_\text{halo} \sim 10^{-3}$ is the virial velocity of our galactic halo. 
Note the $(v_\text{esc}/v_\text{halo})^2 \sim 100$ enhancement due to gravitational focusing.

We will not consider here captured DM heating via scattering events, as such heating will typically cause ignition before capture occurs.  
However, it is possible to cause ignition after capture if the capture and thermalization of DM leads to an enhanced scattering process. 

\subsection{DM-DM Collisions and DM Decays}

\paragraph{Ignition Condition.}
For a point-like DM-DM collision or DM decay event releasing particles of heating length $L_0$, ignition will occur if the total energy in SM products satisfies condition~\eqref{eq:energy_boom_condition}.
Such an event will likely result in both SM and dark sector products, so we parameterize the resulting energy in SM particles as a fraction $f_\text{SM}$ of the DM mass.
For non-relativistic DM, the DM mass is the dominant source of energy and therefore $f_\text{SM} \lesssim 1$ regardless of the interaction details.
A single DM-DM collision or DM decay has an ignition condition:
\begin{equation}
\label{eq:coldecay}
  m_\chi f_\text{SM}  \gtrsim \Eboom \cdot \text{max} \left \{\frac{L_0}{\lambda_T}, 1 \right \}^3.
\end{equation}
We are thus sensitive to DM masses $m_\chi > 10^{15} ~\GeV$.

\paragraph{Transit Scenario Event Rate.}
DM that is not captured traverses the WD in a time $t_{ff} \sim R_\text{WD}/v_\text{esc}$, and the rate of DM-DM collisions within the WD parameterized by cross-section $\sigma_{\chi \chi}$ is:
\begin{align}
  \Gamma_\text{ann}
  \sim \l \frac{\rho_\chi}{m_\chi} \r^2 \sigma_{\chi \chi} \l \frac{v_\text{esc}}{v_\text{halo}}\r^3 v_\text{halo} R_\text{WD}^3. 
  \label{eq:collisionDM}
\end{align}
Similarly the net DM decay rate inside the WD parameterized by a lifetime $\tau_\chi$ is:
\begin{align}
 \Gamma_\text{decay}
   \sim \frac{1}{\tau_\chi} \frac{\rho_{\chi}}{m_\chi} \l \frac{v_\text{esc}}{v_\text{halo}}\r R_\text{WD}^3.
  \label{eq:decayDM}
\end{align}

\subsection{DM Capture}

\paragraph{Review of DM Capture.}
We first summarize the capture and subsequent evolution of DM in the WD, ignoring annihilations or decays. 
See Appendix \ref{sec:capture} for details. 
Consider a spin-independent, elastic scattering off ions with cross section $\sigma_{\chi A}$. 
The rate of DM capture in gravitating bodies is of course very well-studied \cite{Press:1985ug, Gould:1987ir}. 
However, this rate must be modified when the DM requires multiple scatters to lose the necessary energy for capture. 
Ultimately in our scenario of interest, the capture rate is of the form
\begin{equation}
\Gamma_\text{cap} \sim \Gamma_\text{trans} \cdot \text{min}\left \{1, \overbar{N}_\text{scat} \frac{m_\text{ion} v_\text{esc}^2}{m_\chi v_\text{halo}^2}  \right \}, 
\end{equation}
where $\Gamma_\text{trans}$ is the DM transit rate of Equation~\eqref{eq:TransitRate} and $\overbar{N}_\text{scat}$ is the average number of scatters during a transit:
\begin{equation}
\overbar{N}_\text{scat} \sim n_\text{ion} \sigma_{\chi A} R_\text{WD}.
\end{equation}
The capture rate is limited by existing constraints on the DM spin-independent nucleon cross section, the most stringent of which are direction detection experiments~\cite{Aprile:2017iyp}. 
For DM satisfying these bound, less than $1 \%$ of transiting DM is captured by the star and the capture rate in regime scales as $\Gamma_\text{cap} \propto \frac{\sigma_{\chi A}}{m_\chi^2}$. 

Once DM is captured, it eventually thermalizes with the stellar medium and settles at to a thermal radius $R_\text{th}$. 
This proceeds in two stages. 
Captured DM will initially be found on a large, bound orbit that decays after many transits of the WD until the orbital size is fully contained within the star. 
Orbit decay then continues at a faster pace, though still involving many orbits before reaching the thermal radius. 
The DM will begin steadily accumulating at $R_\text{th}$, with the  possibility of self-gravitational collapse if the collected mass of DM exceeds the WD mass within this volume.
Of course, not all of these stages may be reached within the age of the WD. 
The timescales of the two capture stages are (see Appendix \ref{sec:capture}) 
\begin{align}
\label{eq:thermalization}
t_1 &\sim 10^{15}~\text{s} 
  \l \frac{m_\chi}{10^{16} ~\GeV} \r^{3/2} 
  \l \frac{\sigma_{\chi A}}{10^{-35} ~\cm^2} \r^{-3/2} \\
t_2  &\sim 10^{13}~\text{s}\l \frac{m_\chi}{10^{16} ~\GeV} \r 
  \l \frac{\sigma_{\chi A}}{10^{-35} ~\cm^2} \r^{-1}. 
\end{align}
and the onset of self-gravitation takes 
\begin{align}
\label{eq:tsg}
t_\text{sg} &\sim 
  10^{9} ~\text{s} \l \frac{m_\chi}{10^{16} ~\GeV} \r^{-1/2} 
  \l \frac{\sigma_{\chi A}}{10^{35} ~\cm^2} \r^{-1}.
\end{align}
<<<<<<< HEAD
For DM masses $m_\chi > 10^{15} ~\GeV$, the thermalization timescale is typically dominated by the first stage and the onset of self-gravitation happens instantly relative to thermalization.
Note that the collection progresses to a collapse only if $t_1 + t_2 < \tau_\x{WD}$, which requires
=======
<<<<<<< HEAD
where its kinetic energy balances against the gravitational potential energy of the (enclosed) WD mass. 
This thermalization time can be explicitly calculated in the case of elastic nuclear scatters \cite{Kouvaris:2010jy}. 
First, the DM passes through the WD many times until the size of its orbit becomes fully contained within the star.
This occurs after a time
\begin{equation}
t_1 \sim \l \frac{m_\chi}{m_\text{ion}} \r^{3/2} \frac{R_\text{WD}}{v_\text{esc}} \frac{1}{\bar{N}_\text{scat}} \frac{1}{\text{max}\{\bar{N}_\text{scat}, 1\}^{1/2}} \sim 10^{15}~\text{s} \l \frac{m_\chi}{10^{16} ~\GeV} \r^{3/2} \l \frac{\sigma_{\chi A}}{10^{-35} ~\cm^2} \r^{-3/2}. 
\end{equation}
Subsequently, the DM completes many orbits within the star until dissipation reduces the orbital size to the thermal radius.
This occurs after a time
\begin{equation}
t_2  \sim \l \frac{m_\chi}{m_\text{ion}} \r \frac{1}{n_\text{ion} \sigma_{\chi A}} \frac{1}{v_\text{ion}} \sim 10^{13}~\text{s}\l \frac{m_\chi}{10^{16} ~\GeV} \r \l \frac{\sigma_{\chi A}}{10^{-35} ~\cm^2} \r^{-1},
\end{equation}
where $v_\text{ion} \sim \sqrt{\frac{T}{m_\text{ion}}}$.
There is an additional $\OO(10)$ logarithmic correction in accounting for the thermalization below $v_\text{ion}$.
Note that the time to complete a single orbit is simply the gravitational free-fall timescale:
\begin{equation}
\label{eq:freefalltime}
t_\text{ff} \sim \sqrt{\frac{1}{G \rho_\text{WD}}} \sim 0.1 ~\text{s}.
\end{equation}
The DM will begin steadily accumulating at $R_\text{th}$ after a time $t_1 + t_2$.
This thermalization time is dominated by $t_1$ at low scattering cross-sections and is less than the age of the WD for:
=======
and collection progresses to collapse only if 
>>>>>>> origin/master
>>>>>>> c965698e
\begin{equation}
\label{eq:settle}
\sigma_{\chi A} \gtrsim 10^{-36} ~\cm^2 \l \frac{m_\chi}{10^{16} ~\GeV} \r.
\end{equation}
<<<<<<< HEAD
However, if the collected mass of DM at the thermal radius exceeds the WD mass within this volume, then there is the possibility of self-gravitational collapse.
The time to collect a critical number of DM particles is given by
\begin{align}
\label{eq:Ncore}
    t_\text{sg} \sim \frac{\rho_\text{WD} R^3_\text{th}}{m_\chi \Gamma_\text{cap}} \sim 10^{9} ~\text{s} \l \frac{m_\chi}{10^{16} ~\GeV} \r^{-1/2} \l \frac{\sigma_{\chi A}}{10^{35} ~\cm^2} \r^{-1}. 
\end{align}
Note that for DM masses $m_\chi > 10^{15} ~\GeV$, self-gravitation happens instantly relative to thermalization.
Typically, the timescale for collapse is set by the DM sphere's ability to cool and shed gravitational potential energy.
This is initially just $t_2$, while the time to collapse at any given radius $r$ is of order
\begin{equation}
t_\text{cool} \sim t_2 \text{min}\{v_\text{ion}/v_\chi,1\}, ~~~~ v_\chi \sim \sqrt{\frac{G N m_\chi}{r}},
\end{equation}
where $N$ is the number of collapsing DM particles. 
However, since the DM collection time is shorter than the cooling time $t_\text{sg} < t_2$, the dynamics of the collapse is initially set by further collection. 
This will necessarily increase the number of collapsing DM particles beyond $N \sim \Gamma_\text{cap} t_\text{sg}$ and hasten the collapse until the collection time matches the cooling time. 
=======
>>>>>>> origin/master

At any point in this process, captured DM has the potential to ignite a SN. 
Of particular interest is the ability of DM to ignite the star during self-gravitational collapse, either via annihilations or the formation of a black hole. 
Such a process can release sufficient energy to trigger SN with DM masses less than $10^{15} ~\GeV$. 
However, collapsing DM involves additional subtitles that are beyond the scope of this paper, and are the focus of future work \cite{us}.
In the following we assume $m_\chi > 10^{15} ~\GeV$ and give only a quick assessment of collapse. 

\paragraph{Captured DM Collisions.}
We now turn to the rate of DM-DM collisions at various stages in the above evolution.
The settling DM constitutes a number density throughout the WD volume and is the dominant source of annihilations for large cross-sections. 
The total rate of annihilations for the in-falling DM is peaked near the thermal radius
\begin{equation}
\label{eq:infall}
\Gamma_\text{infall} \sim \frac{(\Gamma_\text{cap} t_2)^2}{R_\text{th}^3} \sigma_{\chi \chi} v_\text{th}. 
\end{equation}
Where $t_2$ is the timescale of the second, internal thermalization stage.
Only if the annihilation cross section $\sigma_{\chi \chi}$ is sufficiently small will the DM accumulate at $R_\text{th}$ and collapse - otherwise, an in-fall annihilation ignites a SN. 
However, if collapse does occur, then for $m_\chi > 10^{15} ~\GeV$ ignition is almost guaranteed if DM-DM annihilations are allowed. 
When the DM sphere is at a radius $r$, the rate of annihilations is 
\begin{equation}
\Gamma_\text{collapse} \sim \frac{(\rho_\x{ion} R_\x{th}^3/ m_\chi)^2}{r^3} \sigma_{\chi \chi} v_\chi. 
\end{equation}
<<<<<<< HEAD
Here we have conservatively taken the number of collapsing particles to be the critical number---as mentioned above, this is an underestimate for such ultra-heavy DM.
Of course, there may be some stabilizing pressure which prevents the DM from ever collapsing below a certain radius, similar to a black hole. 
To illustrate the nature of the collapse constraint, we will assume such a stable radius at which point no further annihilations take place in the ``inert" DM sphere. 
Note that if a single collision has not occurred during collapse, one may additionally examine annihilations of the subsequent in-falling DM---for simplicity, we will not consider this scenario. 

Lastly, we compute the rate of decays for captured DM.  
Of course, this rate is proportional to the number of DM particles in the WD available for decay at any given instance.  
In the wind scenario \eqref{eq:decayDM}, this number is of order $\sim (\Gamma_\text{trans} \times t_\text{ff})$.  
In the capture scenario, this number is instead determined by the thermalization time inside the WD:
=======
Here we have conservatively taken the number of collapsing particles to be the self-gravitational threshold---as mentioned in Appendix \ref{sec:capture}, this is an underestimate for ultra-heavy DM.
Of course, there may be some stabilizing physics which prevents the DM from collapsing and annihilating below a certain radius, such as formation of a black hole or bound states. 
To illustrate the stringent nature of collapse constraint, we will assume a fiducial stable radius $R_\x{sta}$ for \textcolor{blue}{PLOT}.  
Note that if a single collision has not occurred during collapse, one may additionally examine annihilations of the subsequent in-falling DM---for simplicity, we do not consider this scenario. 

\paragraph{Captured DM Decays.}
Lastly, we compute the rate of decays for captured DM, which is simply proportional to the number of DM particles in the WD available for decay at any given instance.  
In the transit scenario \eqref{eq:decayDM}, this number is of order $\sim (\Gamma_\text{trans} \times t_\text{ff})$.  
In the capture scenario, this number is instead determined by the second thermalization time
>>>>>>> origin/master
\begin{equation}
\Gamma_\text{decay} \sim  \frac{1}{\tau_\chi} \Gamma_\text{cap} t_2
\label{eq:decayDMcap}
\end{equation}
<<<<<<< HEAD
Here we have conservatively assumed that after a thermalization time, the DM quickly collapses and stabilizes to an inert state incapable of further decay.
If not, the maximum possible decay rate is given by replacing $t_2 \to \tau_\text{WD}$ in \eqref{eq:decayDMcap}.
=======
conservatively assuming that after a thermalization time, the DM quickly collapses and stabilizes to an inert state incapable of further decay.
If this is not the case, then the maximum possible decay rate is given by replacing $t_2 \to \tau_\text{WD}$ in the captured decay rate \eqref{eq:decayDMcap}.
>>>>>>> origin/master<|MERGE_RESOLUTION|>--- conflicted
+++ resolved
@@ -141,58 +141,12 @@
   10^{9} ~\text{s} \l \frac{m_\chi}{10^{16} ~\GeV} \r^{-1/2} 
   \l \frac{\sigma_{\chi A}}{10^{35} ~\cm^2} \r^{-1}.
 \end{align}
-<<<<<<< HEAD
 For DM masses $m_\chi > 10^{15} ~\GeV$, the thermalization timescale is typically dominated by the first stage and the onset of self-gravitation happens instantly relative to thermalization.
 Note that the collection progresses to a collapse only if $t_1 + t_2 < \tau_\x{WD}$, which requires
-=======
-<<<<<<< HEAD
-where its kinetic energy balances against the gravitational potential energy of the (enclosed) WD mass. 
-This thermalization time can be explicitly calculated in the case of elastic nuclear scatters \cite{Kouvaris:2010jy}. 
-First, the DM passes through the WD many times until the size of its orbit becomes fully contained within the star.
-This occurs after a time
-\begin{equation}
-t_1 \sim \l \frac{m_\chi}{m_\text{ion}} \r^{3/2} \frac{R_\text{WD}}{v_\text{esc}} \frac{1}{\bar{N}_\text{scat}} \frac{1}{\text{max}\{\bar{N}_\text{scat}, 1\}^{1/2}} \sim 10^{15}~\text{s} \l \frac{m_\chi}{10^{16} ~\GeV} \r^{3/2} \l \frac{\sigma_{\chi A}}{10^{-35} ~\cm^2} \r^{-3/2}. 
-\end{equation}
-Subsequently, the DM completes many orbits within the star until dissipation reduces the orbital size to the thermal radius.
-This occurs after a time
-\begin{equation}
-t_2  \sim \l \frac{m_\chi}{m_\text{ion}} \r \frac{1}{n_\text{ion} \sigma_{\chi A}} \frac{1}{v_\text{ion}} \sim 10^{13}~\text{s}\l \frac{m_\chi}{10^{16} ~\GeV} \r \l \frac{\sigma_{\chi A}}{10^{-35} ~\cm^2} \r^{-1},
-\end{equation}
-where $v_\text{ion} \sim \sqrt{\frac{T}{m_\text{ion}}}$.
-There is an additional $\OO(10)$ logarithmic correction in accounting for the thermalization below $v_\text{ion}$.
-Note that the time to complete a single orbit is simply the gravitational free-fall timescale:
-\begin{equation}
-\label{eq:freefalltime}
-t_\text{ff} \sim \sqrt{\frac{1}{G \rho_\text{WD}}} \sim 0.1 ~\text{s}.
-\end{equation}
-The DM will begin steadily accumulating at $R_\text{th}$ after a time $t_1 + t_2$.
-This thermalization time is dominated by $t_1$ at low scattering cross-sections and is less than the age of the WD for:
-=======
-and collection progresses to collapse only if 
->>>>>>> origin/master
->>>>>>> c965698e
 \begin{equation}
 \label{eq:settle}
 \sigma_{\chi A} \gtrsim 10^{-36} ~\cm^2 \l \frac{m_\chi}{10^{16} ~\GeV} \r.
 \end{equation}
-<<<<<<< HEAD
-However, if the collected mass of DM at the thermal radius exceeds the WD mass within this volume, then there is the possibility of self-gravitational collapse.
-The time to collect a critical number of DM particles is given by
-\begin{align}
-\label{eq:Ncore}
-    t_\text{sg} \sim \frac{\rho_\text{WD} R^3_\text{th}}{m_\chi \Gamma_\text{cap}} \sim 10^{9} ~\text{s} \l \frac{m_\chi}{10^{16} ~\GeV} \r^{-1/2} \l \frac{\sigma_{\chi A}}{10^{35} ~\cm^2} \r^{-1}. 
-\end{align}
-Note that for DM masses $m_\chi > 10^{15} ~\GeV$, self-gravitation happens instantly relative to thermalization.
-Typically, the timescale for collapse is set by the DM sphere's ability to cool and shed gravitational potential energy.
-This is initially just $t_2$, while the time to collapse at any given radius $r$ is of order
-\begin{equation}
-t_\text{cool} \sim t_2 \text{min}\{v_\text{ion}/v_\chi,1\}, ~~~~ v_\chi \sim \sqrt{\frac{G N m_\chi}{r}},
-\end{equation}
-where $N$ is the number of collapsing DM particles. 
-However, since the DM collection time is shorter than the cooling time $t_\text{sg} < t_2$, the dynamics of the collapse is initially set by further collection. 
-This will necessarily increase the number of collapsing DM particles beyond $N \sim \Gamma_\text{cap} t_\text{sg}$ and hasten the collapse until the collection time matches the cooling time. 
-=======
->>>>>>> origin/master
 
 At any point in this process, captured DM has the potential to ignite a SN. 
 Of particular interest is the ability of DM to ignite the star during self-gravitational collapse, either via annihilations or the formation of a black hole. 
@@ -215,17 +169,6 @@
 \begin{equation}
 \Gamma_\text{collapse} \sim \frac{(\rho_\x{ion} R_\x{th}^3/ m_\chi)^2}{r^3} \sigma_{\chi \chi} v_\chi. 
 \end{equation}
-<<<<<<< HEAD
-Here we have conservatively taken the number of collapsing particles to be the critical number---as mentioned above, this is an underestimate for such ultra-heavy DM.
-Of course, there may be some stabilizing pressure which prevents the DM from ever collapsing below a certain radius, similar to a black hole. 
-To illustrate the nature of the collapse constraint, we will assume such a stable radius at which point no further annihilations take place in the ``inert" DM sphere. 
-Note that if a single collision has not occurred during collapse, one may additionally examine annihilations of the subsequent in-falling DM---for simplicity, we will not consider this scenario. 
-
-Lastly, we compute the rate of decays for captured DM.  
-Of course, this rate is proportional to the number of DM particles in the WD available for decay at any given instance.  
-In the wind scenario \eqref{eq:decayDM}, this number is of order $\sim (\Gamma_\text{trans} \times t_\text{ff})$.  
-In the capture scenario, this number is instead determined by the thermalization time inside the WD:
-=======
 Here we have conservatively taken the number of collapsing particles to be the self-gravitational threshold---as mentioned in Appendix \ref{sec:capture}, this is an underestimate for ultra-heavy DM.
 Of course, there may be some stabilizing physics which prevents the DM from collapsing and annihilating below a certain radius, such as formation of a black hole or bound states. 
 To illustrate the stringent nature of collapse constraint, we will assume a fiducial stable radius $R_\x{sta}$ for \textcolor{blue}{PLOT}.  
@@ -235,15 +178,9 @@
 Lastly, we compute the rate of decays for captured DM, which is simply proportional to the number of DM particles in the WD available for decay at any given instance.  
 In the transit scenario \eqref{eq:decayDM}, this number is of order $\sim (\Gamma_\text{trans} \times t_\text{ff})$.  
 In the capture scenario, this number is instead determined by the second thermalization time
->>>>>>> origin/master
 \begin{equation}
 \Gamma_\text{decay} \sim  \frac{1}{\tau_\chi} \Gamma_\text{cap} t_2
 \label{eq:decayDMcap}
 \end{equation}
-<<<<<<< HEAD
-Here we have conservatively assumed that after a thermalization time, the DM quickly collapses and stabilizes to an inert state incapable of further decay.
-If not, the maximum possible decay rate is given by replacing $t_2 \to \tau_\text{WD}$ in \eqref{eq:decayDMcap}.
-=======
 conservatively assuming that after a thermalization time, the DM quickly collapses and stabilizes to an inert state incapable of further decay.
-If this is not the case, then the maximum possible decay rate is given by replacing $t_2 \to \tau_\text{WD}$ in the captured decay rate \eqref{eq:decayDMcap}.
->>>>>>> origin/master+If this is not the case, then the maximum possible decay rate is given by replacing $t_2 \to \tau_\text{WD}$ in the captured decay rate \eqref{eq:decayDMcap}.